#!/usr/bin/env bash

# unofficial "bash strict mode"
# http://redsymbol.net/articles/unofficial-bash-strict-mode/
# Commented out 'u' because the `activate` script has some unassignment issues
# set -u
set -eo pipefail
IFS=$'\n\t'

build_type="opt"

DIR=$(dirname $(realpath $0))

process_args() {
case "$#" in
    0)
        ;;
    1)
        build_type="$1"
        ;;
    *)
        echo "Script only accepts 0 or 1 argument!"
        exit 2
        ;;
esac
}

process_args "$@"

extra_opts=""
if [ $build_type == "opt" ]; then
<<<<<<< HEAD
    extra_opts="--copt -O3 --copt -g"
=======
    extra_opts="--copt -O3"
elif [ $build_type == "vtune" ]; then
    build_type="opt"
    extra_opts="--copt -g --copt -O3"
>>>>>>> d8441b69
fi


echo "Building configuration $build_type"
max_build_threads=$(bc <<< "scale=0; ($(nproc) * 0.9) / 1" )
PYTHON_BIN_PATH=$(which python3) TF_NEED_GCP=0 TF_NEED_CUDA=0 $DIR/configure
eval "bazel build $extra_opts -j $max_build_threads -c $build_type //tensorflow/tools/pip_package:build_pip_package"<|MERGE_RESOLUTION|>--- conflicted
+++ resolved
@@ -29,14 +29,10 @@
 
 extra_opts=""
 if [ $build_type == "opt" ]; then
-<<<<<<< HEAD
-    extra_opts="--copt -O3 --copt -g"
-=======
     extra_opts="--copt -O3"
 elif [ $build_type == "vtune" ]; then
     build_type="opt"
     extra_opts="--copt -g --copt -O3"
->>>>>>> d8441b69
 fi
 
 
