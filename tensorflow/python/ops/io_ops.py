--- conflicted
+++ resolved
@@ -424,55 +424,58 @@
       queue_ref = queue.queue_ref
     return gen_io_ops._reader_read(self._reader_ref, queue_ref, name=name)
 
-<<<<<<< HEAD
   def read_batch(self, queue, name=None):
     """Returns the next record batch (key, value pair) produced by a reader.
     Depends on the reader interface to give the approprate batch size 
     (tensor shape).
 
     Will dequeue a work unit from queue if necessary (e.g. when the
-=======
-  def read_up_to(self, queue, num_records,  # pylint: disable=invalid-name
-                 name=None):
-    """Returns up to num_records (key, value pairs) produced by a reader.
-
-    Will dequeue a work unit from queue if necessary (e.g., when the
->>>>>>> 25023dff
     Reader needs to start reading from a new file since it has
     finished with the previous file).
 
     Args:
       queue: A Queue or a mutable string Tensor representing a handle
         to a Queue, with string work items.
-<<<<<<< HEAD
       name: A name for the operation (optional).
 
     Returns:
       A tuple of Tensors (key, value).
       key: A string scalar Tensor.
       value: A string 1D Tensor.
-=======
-      num_records: Number of records to read.
-      name: A name for the operation (optional).
-
-    Returns:
-      A tuple of Tensors (keys, values).
-      keys: A 1-D string Tensor.
-      values: A 1-D string Tensor.
->>>>>>> 25023dff
     """
     if isinstance(queue, ops.Tensor):
       queue_ref = queue
     else:
       queue_ref = queue.queue_ref
-<<<<<<< HEAD
     return gen_io_ops.reader_read_batch(self._reader_ref, queue_ref, name=name)
-=======
+
+  def read_up_to(self, queue, num_records,  # pylint: disable=invalid-name
+                 name=None):
+    """Returns up to num_records (key, value pairs) produced by a reader.
+
+    Will dequeue a work unit from queue if necessary (e.g., when the
+    Reader needs to start reading from a new file since it has
+    finished with the previous file).
+
+    Args:
+      queue: A Queue or a mutable string Tensor representing a handle
+        to a Queue, with string work items.
+      num_records: Number of records to read.
+      name: A name for the operation (optional).
+
+    Returns:
+      A tuple of Tensors (keys, values).
+      keys: A 1-D string Tensor.
+      values: A 1-D string Tensor.
+    """
+    if isinstance(queue, ops.Tensor):
+      queue_ref = queue
+    else:
+      queue_ref = queue.queue_ref
     return gen_io_ops._reader_read_up_to(self._reader_ref,
                                          queue_ref,
                                          num_records,
                                          name=name)
->>>>>>> 25023dff
 
   def num_records_produced(self, name=None):
     """Returns the number of records this reader has produced.
@@ -549,11 +552,8 @@
 
 
 ops.NoGradient("ReaderRead")
-<<<<<<< HEAD
 ops.NoGradient("ReaderReadBatch")
-=======
 ops.NoGradient("ReaderReadUpTo")
->>>>>>> 25023dff
 ops.NoGradient("ReaderNumRecordsProduced")
 ops.NoGradient("ReaderNumWorkUnitsCompleted")
 ops.NoGradient("ReaderSerializeState")
