# Copyright 2015 Google Inc. All Rights Reserved.
#
# Licensed under the Apache License, Version 2.0 (the "License");
# you may not use this file except in compliance with the License.
# You may obtain a copy of the License at
#
#     http://www.apache.org/licenses/LICENSE-2.0
#
# Unless required by applicable law or agreed to in writing, software
# distributed under the License is distributed on an "AS IS" BASIS,
# WITHOUT WARRANTIES OR CONDITIONS OF ANY KIND, either express or implied.
# See the License for the specific language governing permissions and
# limitations under the License.
# ==============================================================================

"""Module for constructing RNN Cells."""
from __future__ import absolute_import
from __future__ import division
from __future__ import print_function

import math

# pylint: disable=redefined-builtin,unused-import
from six.moves import xrange
# pylint: enable=redefined-builtin,unused-import

from tensorflow.python.framework import ops
from tensorflow.python.ops import array_ops
from tensorflow.python.ops import clip_ops
from tensorflow.python.ops import embedding_ops
from tensorflow.python.ops import init_ops
from tensorflow.python.ops import math_ops
from tensorflow.python.ops import nn_ops
from tensorflow.python.ops import variable_scope as vs

from tensorflow.python.ops.math_ops import sigmoid
from tensorflow.python.ops.math_ops import tanh

from tensorflow.python.platform import tf_logging as logging


class RNNCell(object):
  """Abstract object representing an RNN cell.

  An RNN cell, in the most abstract setting, is anything that has
  a state -- a vector of floats of size self.state_size -- and performs some
  operation that takes a matrix of inputs. This operation
  results in an output matrix with self.output_size columns and a new
  state matrix with self.state_size columns.

  This module provides a number of basic commonly used RNN cells, such as
  LSTM (Long Short Term Memory) or GRU (Gated Recurrent Unit), and a number
  of operators that allow add dropouts, projections, or embeddings for inputs.
  Constructing multi-layer cells is supported by a super-class, MultiRNNCell,
  defined later. Every RNNCell must have the properties below and and
  implement __call__ with the following signature.
  """

  def __call__(self, inputs, state, scope=None):
    """Run this RNN cell on inputs, starting from the given state.

    Args:
      inputs: 2D Tensor with shape [batch_size x input_size].
      state: 2D Tensor with shape [batch_size x self.state_size].
      scope: VariableScope for the created subgraph; defaults to class name.

    Returns:
      A pair containing:
      - Output: A 2D Tensor with shape [batch_size x self.output_size]
      - New state: A 2D Tensor with shape [batch_size x self.state_size].
    """
    raise NotImplementedError("Abstract method")

  @property
  def state_size(self):
    """Integer: size of state used by this cell."""
    raise NotImplementedError("Abstract method")

  @property
  def output_size(self):
    """Integer: size of outputs produced by this cell."""
    raise NotImplementedError("Abstract method")

  def zero_state(self, batch_size, dtype):
    """Return state tensor (shape [batch_size x state_size]) filled with 0.

    Args:
      batch_size: int, float, or unit Tensor representing the batch size.
      dtype: the data type to use for the state.

    Returns:
      A 2D Tensor of shape [batch_size x state_size] filled with zeros.
    """
    zeros = array_ops.zeros(
        array_ops.pack([batch_size, self.state_size]), dtype=dtype)
    zeros.set_shape([None, self.state_size])
    return zeros


class BasicRNNCell(RNNCell):
  """The most basic RNN cell."""

  def __init__(self, num_units, input_size=None):
    if input_size is not None:
      logging.warn("%s: The input_size parameter is deprecated." % self)
    self._num_units = num_units

  @property
  def state_size(self):
    return self._num_units

  @property
  def output_size(self):
    return self._num_units

  def __call__(self, inputs, state, scope=None):
    """Most basic RNN: output = new_state = tanh(W * input + U * state + B)."""
    with vs.variable_scope(scope or type(self).__name__):  # "BasicRNNCell"
      output = tanh(linear([inputs, state], self._num_units, True))
    return output, output


class GRUCell(RNNCell):
  """Gated Recurrent Unit cell (cf. http://arxiv.org/abs/1406.1078)."""

  def __init__(self, num_units, input_size=None):
    if input_size is not None:
      logging.warn("%s: The input_size parameter is deprecated." % self)
    self._num_units = num_units

  @property
  def state_size(self):
    return self._num_units

  @property
  def output_size(self):
    return self._num_units

  def __call__(self, inputs, state, scope=None):
    """Gated recurrent unit (GRU) with nunits cells."""
    with vs.variable_scope(scope or type(self).__name__):  # "GRUCell"
      with vs.variable_scope("Gates"):  # Reset gate and update gate.
        # We start with bias of 1.0 to not reset and not update.
        r, u = array_ops.split(1, 2, linear([inputs, state],
                                            2 * self._num_units, True, 1.0))
        r, u = sigmoid(r), sigmoid(u)
      with vs.variable_scope("Candidate"):
        c = tanh(linear([inputs, r * state], self._num_units, True))
      new_h = u * state + (1 - u) * c
    return new_h, new_h


class BasicLSTMCell(RNNCell):
  """Basic LSTM recurrent network cell.

  The implementation is based on: http://arxiv.org/abs/1409.2329.

  We add forget_bias (default: 1) to the biases of the forget gate in order to
  reduce the scale of forgetting in the beginning of the training.

  It does not allow cell clipping, a projection layer, and does not
  use peep-hole connections: it is the basic baseline.

  For advanced models, please use the full LSTMCell that follows.
  """

  def __init__(self, num_units, forget_bias=1.0, input_size=None):
    """Initialize the basic LSTM cell.

    Args:
      num_units: int, The number of units in the LSTM cell.
      forget_bias: float, The bias added to forget gates (see above).
      input_size: Deprecated and unused.
    """
    if input_size is not None:
      logging.warn("%s: The input_size parameter is deprecated." % self)
    self._num_units = num_units
    self._forget_bias = forget_bias

  @property
  def state_size(self):
    return 2 * self._num_units

  @property
  def output_size(self):
    return self._num_units

  def __call__(self, inputs, state, scope=None):
    """Long short-term memory cell (LSTM)."""
    with vs.variable_scope(scope or type(self).__name__):  # "BasicLSTMCell"
      # Parameters of gates are concatenated into one multiply for efficiency.
      c, h = array_ops.split(1, 2, state)
      concat = linear([inputs, h], 4 * self._num_units, True)

      # i = input_gate, j = new_input, f = forget_gate, o = output_gate
      i, j, f, o = array_ops.split(1, 4, concat)

      new_c = c * sigmoid(f + self._forget_bias) + sigmoid(i) * tanh(j)
      new_h = tanh(new_c) * sigmoid(o)

      return new_h, array_ops.concat(1, [new_c, new_h])


def _get_concat_variable(name, shape, dtype, num_shards):
  """Get a sharded variable concatenated into one tensor."""
  sharded_variable = _get_sharded_variable(name, shape, dtype, num_shards)
  if len(sharded_variable) == 1:
    return sharded_variable[0]

  concat_name = name + "/concat"
  concat_full_name = vs.get_variable_scope().name + "/" + concat_name + ":0"
  for value in ops.get_collection(ops.GraphKeys.CONCATENATED_VARIABLES):
    if value.name == concat_full_name:
      return value

  concat_variable = array_ops.concat(0, sharded_variable, name=concat_name)
  ops.add_to_collection(ops.GraphKeys.CONCATENATED_VARIABLES,
                        concat_variable)
  return concat_variable


def _get_sharded_variable(name, shape, dtype, num_shards):
  """Get a list of sharded variables with the given dtype."""
  if num_shards > shape[0]:
    raise ValueError("Too many shards: shape=%s, num_shards=%d" %
                     (shape, num_shards))
  unit_shard_size = int(math.floor(shape[0] / num_shards))
  remaining_rows = shape[0] - unit_shard_size * num_shards

  shards = []
  for i in range(num_shards):
    current_size = unit_shard_size
    if i < remaining_rows:
      current_size += 1
    shards.append(vs.get_variable(name + "_%d" % i, [current_size] + shape[1:],
                                  dtype=dtype))
  return shards


class LSTMCell(RNNCell):
  """Long short-term memory unit (LSTM) recurrent network cell.

  The default non-peephole implementation is based on:

    http://deeplearning.cs.cmu.edu/pdfs/Hochreiter97_lstm.pdf

  S. Hochreiter and J. Schmidhuber.
  "Long Short-Term Memory". Neural Computation, 9(8):1735-1780, 1997.

  The peephole implementation is based on:

    https://research.google.com/pubs/archive/43905.pdf

  Hasim Sak, Andrew Senior, and Francoise Beaufays.
  "Long short-term memory recurrent neural network architectures for
   large scale acoustic modeling." INTERSPEECH, 2014.

  The class uses optional peep-hole connections, optional cell clipping, and
  an optional projection layer.
  """

  def __init__(self, num_units, input_size=None,
               use_peepholes=False, cell_clip=None,
               initializer=None, num_proj=None,
               num_unit_shards=1, num_proj_shards=1, forget_bias=1.0):
    """Initialize the parameters for an LSTM cell.

    Args:
      num_units: int, The number of units in the LSTM cell
      input_size: Deprecated and unused.
      use_peepholes: bool, set True to enable diagonal/peephole connections.
      cell_clip: (optional) A float value, if provided the cell state is clipped
        by this value prior to the cell output activation.
      initializer: (optional) The initializer to use for the weight and
        projection matrices.
      num_proj: (optional) int, The output dimensionality for the projection
        matrices.  If None, no projection is performed.
      num_unit_shards: How to split the weight matrix.  If >1, the weight
        matrix is stored across num_unit_shards.
      num_proj_shards: How to split the projection matrix.  If >1, the
        projection matrix is stored across num_proj_shards.
      forget_bias: Biases of the forget gate are initialized by default to 1
        in order to reduce the scale of forgetting at the beginning of
        the training.
    """
    if input_size is not None:
      logging.warn("%s: The input_size parameter is deprecated." % self)
    self._num_units = num_units
    self._use_peepholes = use_peepholes
    self._cell_clip = cell_clip
    self._initializer = initializer
    self._num_proj = num_proj
    self._num_unit_shards = num_unit_shards
    self._num_proj_shards = num_proj_shards
    self._forget_bias = forget_bias

    if num_proj:
      self._state_size = num_units + num_proj
      self._output_size = num_proj
    else:
      self._state_size = 2 * num_units
      self._output_size = num_units

  @property
  def state_size(self):
    return self._state_size

  @property
  def output_size(self):
    return self._output_size

  def __call__(self, inputs, state, scope=None):
    """Run one step of LSTM.

    Args:
      inputs: input Tensor, 2D, batch x num_units.
      state: state Tensor, 2D, batch x state_size.
      scope: VariableScope for the created subgraph; defaults to "LSTMCell".

    Returns:
      A tuple containing:
      - A 2D, batch x output_dim, Tensor representing the output of the LSTM
        after reading "inputs" when previous state was "state".
        Here output_dim is:
           num_proj if num_proj was set,
           num_units otherwise.
      - A 2D, batch x state_size, Tensor representing the new state of LSTM
        after reading "inputs" when previous state was "state".

    Raises:
      ValueError: If input size cannot be inferred from inputs via
        static shape inference.
    """
    num_proj = self._num_units if self._num_proj is None else self._num_proj

    c_prev = array_ops.slice(state, [0, 0], [-1, self._num_units])
    m_prev = array_ops.slice(state, [0, self._num_units], [-1, num_proj])

    dtype = inputs.dtype
    input_size = inputs.get_shape().with_rank(2)[1]
    if input_size.value is None:
      raise ValueError("Could not infer input size from inputs.get_shape()[-1]")
    with vs.variable_scope(scope or type(self).__name__,
                           initializer=self._initializer):  # "LSTMCell"
      concat_w = _get_concat_variable(
          "W", [input_size.value + num_proj, 4 * self._num_units],
          dtype, self._num_unit_shards)

      b = vs.get_variable(
          "B", shape=[4 * self._num_units],
          initializer=array_ops.zeros_initializer, dtype=dtype)

      # i = input_gate, j = new_input, f = forget_gate, o = output_gate
      cell_inputs = array_ops.concat(1, [inputs, m_prev])
      lstm_matrix = nn_ops.bias_add(math_ops.matmul(cell_inputs, concat_w), b)
      i, j, f, o = array_ops.split(1, 4, lstm_matrix)

      # Diagonal connections
      if self._use_peepholes:
        w_f_diag = vs.get_variable(
            "W_F_diag", shape=[self._num_units], dtype=dtype)
        w_i_diag = vs.get_variable(
            "W_I_diag", shape=[self._num_units], dtype=dtype)
        w_o_diag = vs.get_variable(
            "W_O_diag", shape=[self._num_units], dtype=dtype)

      if self._use_peepholes:
        c = (sigmoid(f + self._forget_bias + w_f_diag * c_prev) * c_prev +
             sigmoid(i + w_i_diag * c_prev) * tanh(j))
      else:
        c = (sigmoid(f + self._forget_bias) * c_prev + sigmoid(i) * tanh(j))

      if self._cell_clip is not None:
        # pylint: disable=invalid-unary-operand-type
        c = clip_ops.clip_by_value(c, -self._cell_clip, self._cell_clip)
        # pylint: enable=invalid-unary-operand-type

      if self._use_peepholes:
        m = sigmoid(o + w_o_diag * c) * tanh(c)
      else:
        m = sigmoid(o) * tanh(c)

      if self._num_proj is not None:
        concat_w_proj = _get_concat_variable(
            "W_P", [self._num_units, self._num_proj],
            dtype, self._num_proj_shards)

        m = math_ops.matmul(m, concat_w_proj)

    return m, array_ops.concat(1, [c, m])


class OutputProjectionWrapper(RNNCell):
  """Operator adding an output projection to the given cell.

  Note: in many cases it may be more efficient to not use this wrapper,
  but instead concatenate the whole sequence of your outputs in time,
  do the projection on this batch-concatenated sequence, then split it
  if needed or directly feed into a softmax.
  """

  def __init__(self, cell, output_size):
    """Create a cell with output projection.

    Args:
      cell: an RNNCell, a projection to output_size is added to it.
      output_size: integer, the size of the output after projection.

    Raises:
      TypeError: if cell is not an RNNCell.
      ValueError: if output_size is not positive.
    """
    if not isinstance(cell, RNNCell):
      raise TypeError("The parameter cell is not RNNCell.")
    if output_size < 1:
      raise ValueError("Parameter output_size must be > 0: %d." % output_size)
    self._cell = cell
    self._output_size = output_size

  @property
  def state_size(self):
    return self._cell.state_size

  @property
  def output_size(self):
    return self._output_size

  def __call__(self, inputs, state, scope=None):
    """Run the cell and output projection on inputs, starting from state."""
    output, res_state = self._cell(inputs, state)
    # Default scope: "OutputProjectionWrapper"
    with vs.variable_scope(scope or type(self).__name__):
      projected = linear(output, self._output_size, True)
    return projected, res_state


class InputProjectionWrapper(RNNCell):
  """Operator adding an input projection to the given cell.

  Note: in many cases it may be more efficient to not use this wrapper,
  but instead concatenate the whole sequence of your inputs in time,
  do the projection on this batch-concatenated sequence, then split it.
  """

  def __init__(self, cell, num_proj, input_size=None):
    """Create a cell with input projection.

    Args:
      cell: an RNNCell, a projection of inputs is added before it.
      num_proj: Python integer.  The dimension to project to.
      input_size: Deprecated and unused.

    Raises:
      TypeError: if cell is not an RNNCell.
    """
    if input_size is not None:
      logging.warn("%s: The input_size parameter is deprecated." % self)
    if not isinstance(cell, RNNCell):
      raise TypeError("The parameter cell is not RNNCell.")
    self._cell = cell
    self._num_proj = num_proj

  @property
  def state_size(self):
    return self._cell.state_size

  @property
  def output_size(self):
    return self._cell.output_size

  def __call__(self, inputs, state, scope=None):
    """Run the input projection and then the cell."""
    # Default scope: "InputProjectionWrapper"
    with vs.variable_scope(scope or type(self).__name__):
      projected = linear(inputs, self._num_proj, True)
    return self._cell(projected, state)


class DropoutWrapper(RNNCell):
  """Operator adding dropout to inputs and outputs of the given cell."""

  def __init__(self, cell, input_keep_prob=1.0, output_keep_prob=1.0,
               seed=None):
    """Create a cell with added input and/or output dropout.

    Dropout is never used on the state.

    Args:
      cell: an RNNCell, a projection to output_size is added to it.
      input_keep_prob: unit Tensor or float between 0 and 1, input keep
        probability; if it is float and 1, no input dropout will be added.
      output_keep_prob: unit Tensor or float between 0 and 1, output keep
        probability; if it is float and 1, no output dropout will be added.
      seed: (optional) integer, the randomness seed.

    Raises:
      TypeError: if cell is not an RNNCell.
      ValueError: if keep_prob is not between 0 and 1.
    """
    if not isinstance(cell, RNNCell):
      raise TypeError("The parameter cell is not a RNNCell.")
    if (isinstance(input_keep_prob, float) and
        not (input_keep_prob >= 0.0 and input_keep_prob <= 1.0)):
      raise ValueError("Parameter input_keep_prob must be between 0 and 1: %d"
                       % input_keep_prob)
    if (isinstance(output_keep_prob, float) and
        not (output_keep_prob >= 0.0 and output_keep_prob <= 1.0)):
      raise ValueError("Parameter input_keep_prob must be between 0 and 1: %d"
                       % output_keep_prob)
    self._cell = cell
    self._input_keep_prob = input_keep_prob
    self._output_keep_prob = output_keep_prob
    self._seed = seed

  @property
  def state_size(self):
    return self._cell.state_size

  @property
  def output_size(self):
    return self._cell.output_size

  def __call__(self, inputs, state, scope=None):
    """Run the cell with the declared dropouts."""
    if (not isinstance(self._input_keep_prob, float) or
        self._input_keep_prob < 1):
      inputs = nn_ops.dropout(inputs, self._input_keep_prob, seed=self._seed)
    output, new_state = self._cell(inputs, state)
    if (not isinstance(self._output_keep_prob, float) or
        self._output_keep_prob < 1):
      output = nn_ops.dropout(output, self._output_keep_prob, seed=self._seed)
    return output, new_state


class EmbeddingWrapper(RNNCell):
  """Operator adding input embedding to the given cell.

  Note: in many cases it may be more efficient to not use this wrapper,
  but instead concatenate the whole sequence of your inputs in time,
  do the embedding on this batch-concatenated sequence, then split it and
  feed into your RNN.
  """

  def __init__(self, cell, embedding_classes, embedding_size, initializer=None):
    """Create a cell with an added input embedding.

    Args:
      cell: an RNNCell, an embedding will be put before its inputs.
      embedding_classes: integer, how many symbols will be embedded.
      embedding_size: integer, the size of the vectors we embed into.
      initializer: an initializer to use when creating the embedding;
        if None, the initializer from variable scope or a default one is used.

    Raises:
      TypeError: if cell is not an RNNCell.
      ValueError: if embedding_classes is not positive.
    """
    if not isinstance(cell, RNNCell):
      raise TypeError("The parameter cell is not RNNCell.")
    if embedding_classes <= 0 or embedding_size <= 0:
      raise ValueError("Both embedding_classes and embedding_size must be > 0: "
                       "%d, %d." % (embedding_classes, embedding_size))
    self._cell = cell
    self._embedding_classes = embedding_classes
    self._embedding_size = embedding_size
    self._initializer = initializer

  @property
  def state_size(self):
    return self._cell.state_size

  def __call__(self, inputs, state, scope=None):
    """Run the cell on embedded inputs."""
    with vs.variable_scope(scope or type(self).__name__):  # "EmbeddingWrapper"
      with ops.device("/cpu:0"):
        if self._initializer:
          initializer = self._initializer
        elif vs.get_variable_scope().initializer:
          initializer = vs.get_variable_scope().initializer
        else:
          # Default initializer for embeddings should have variance=1.
          sqrt3 = math.sqrt(3)  # Uniform(-sqrt(3), sqrt(3)) has variance=1.
          initializer = init_ops.random_uniform_initializer(-sqrt3, sqrt3)
        embedding = vs.get_variable("embedding", [self._embedding_classes,
                                                  self._embedding_size],
                                    initializer=initializer)
        embedded = embedding_ops.embedding_lookup(
            embedding, array_ops.reshape(inputs, [-1]))
    return self._cell(embedded, state)


class MultiRNNCell(RNNCell):
  """RNN cell composed sequentially of multiple simple cells."""

  def __init__(self, cells):
    """Create a RNN cell composed sequentially of a number of RNNCells.

    Args:
      cells: list of RNNCells that will be composed in this order.

    Raises:
      ValueError: if cells is empty (not allowed).
    """
    if not cells:
      raise ValueError("Must specify at least one cell for MultiRNNCell.")
    self._cells = cells

  @property
  def state_size(self):
    return sum([cell.state_size for cell in self._cells])

  @property
  def output_size(self):
    return self._cells[-1].output_size

  def __call__(self, inputs, state, scope=None):
    """Run this multi-layer cell on inputs, starting from state."""
    with vs.variable_scope(scope or type(self).__name__):  # "MultiRNNCell"
      cur_state_pos = 0
      cur_inp = inputs
      new_states = []
      for i, cell in enumerate(self._cells):
        with vs.variable_scope("Cell%d" % i):
          cur_state = array_ops.slice(
              state, [0, cur_state_pos], [-1, cell.state_size])
          cur_state_pos += cell.state_size
          cur_inp, new_state = cell(cur_inp, cur_state)
          new_states.append(new_state)
    return cur_inp, array_ops.concat(1, new_states)


class SlimRNNCell(RNNCell):
  """A simple wrapper for slim.rnn_cells."""

  def __init__(self, cell_fn):
    """Create a SlimRNNCell from a cell_fn.

    Args:
      cell_fn: a function which takes (inputs, state, scope) and produces the
        outputs and the new_state. Additionally when called with inputs=None and
        state=None it should return (initial_outputs, initial_state).

    Raises:
      TypeError: if cell_fn is not callable
      ValueError: if cell_fn cannot produce a valid initial state.
    """
    if not callable(cell_fn):
      raise TypeError("cell_fn %s needs to be callable", cell_fn)
    self._cell_fn = cell_fn
    self._cell_name = cell_fn.func.__name__
<<<<<<< HEAD
    _, init_state = self._cell_fn(None, None)
    state_shape = init_state.get_shape()
    self._state_size = state_shape.with_rank(2)[1].value
    if self._state_size is None:
      raise ValueError("Initial state created by %s has invalid shape %s",
                       self._cell_name, state_shape)
=======
    init_output, init_state = self._cell_fn(None, None)
    output_shape = init_output.get_shape()
    state_shape = init_state.get_shape()
    self._output_size = output_shape.with_rank(2)[1].value
    self._state_size = state_shape.with_rank(2)[1].value
    if self._output_size is None:
      raise ValueError("Initial output created by %s has invalid shape %s" %
                       (self._cell_name, output_shape))
    if self._state_size is None:
      raise ValueError("Initial state created by %s has invalid shape %s" %
                       (self._cell_name, state_shape))
>>>>>>> 8bd07761

  @property
  def state_size(self):
    return self._state_size

<<<<<<< HEAD
=======
  @property
  def output_size(self):
    return self._output_size

>>>>>>> 8bd07761
  def __call__(self, inputs, state, scope=None):
    scope = scope or self._cell_name
    output, state = self._cell_fn(inputs, state, scope=scope)
    return output, state


def linear(args, output_size, bias, bias_start=0.0, scope=None):
  """Linear map: sum_i(args[i] * W[i]), where W[i] is a variable.

  Args:
    args: a 2D Tensor or a list of 2D, batch x n, Tensors.
    output_size: int, second dimension of W[i].
    bias: boolean, whether to add a bias term or not.
    bias_start: starting value to initialize the bias; 0 by default.
    scope: VariableScope for the created subgraph; defaults to "Linear".

  Returns:
    A 2D Tensor with shape [batch x output_size] equal to
    sum_i(args[i] * W[i]), where W[i]s are newly created matrices.

  Raises:
    ValueError: if some of the arguments has unspecified or wrong shape.
  """
  if args is None or (isinstance(args, (list, tuple)) and not args):
    raise ValueError("`args` must be specified")
  if not isinstance(args, (list, tuple)):
    args = [args]

  # Calculate the total size of arguments on dimension 1.
  total_arg_size = 0
  shapes = [a.get_shape().as_list() for a in args]
  for shape in shapes:
    if len(shape) != 2:
      raise ValueError("Linear is expecting 2D arguments: %s" % str(shapes))
    if not shape[1]:
      raise ValueError("Linear expects shape[1] of arguments: %s" % str(shapes))
    else:
      total_arg_size += shape[1]

  # Now the computation.
  with vs.variable_scope(scope or "Linear"):
    matrix = vs.get_variable("Matrix", [total_arg_size, output_size])
    if len(args) == 1:
      res = math_ops.matmul(args[0], matrix)
    else:
      res = math_ops.matmul(array_ops.concat(1, args), matrix)
    if not bias:
      return res
    bias_term = vs.get_variable(
        "Bias", [output_size],
        initializer=init_ops.constant_initializer(bias_start))
  return res + bias_term<|MERGE_RESOLUTION|>--- conflicted
+++ resolved
@@ -648,14 +648,6 @@
       raise TypeError("cell_fn %s needs to be callable", cell_fn)
     self._cell_fn = cell_fn
     self._cell_name = cell_fn.func.__name__
-<<<<<<< HEAD
-    _, init_state = self._cell_fn(None, None)
-    state_shape = init_state.get_shape()
-    self._state_size = state_shape.with_rank(2)[1].value
-    if self._state_size is None:
-      raise ValueError("Initial state created by %s has invalid shape %s",
-                       self._cell_name, state_shape)
-=======
     init_output, init_state = self._cell_fn(None, None)
     output_shape = init_output.get_shape()
     state_shape = init_state.get_shape()
@@ -667,19 +659,15 @@
     if self._state_size is None:
       raise ValueError("Initial state created by %s has invalid shape %s" %
                        (self._cell_name, state_shape))
->>>>>>> 8bd07761
 
   @property
   def state_size(self):
     return self._state_size
 
-<<<<<<< HEAD
-=======
   @property
   def output_size(self):
     return self._output_size
 
->>>>>>> 8bd07761
   def __call__(self, inputs, state, scope=None):
     scope = scope or self._cell_name
     output, state = self._cell_fn(inputs, state, scope=scope)
