# Copyright 2016 Google Inc. All Rights Reserved.
#
# Licensed under the Apache License, Version 2.0 (the "License");
# you may not use this file except in compliance with the License.
# You may obtain a copy of the License at
#
#     http://www.apache.org/licenses/LICENSE-2.0
#
# Unless required by applicable law or agreed to in writing, software
# distributed under the License is distributed on an "AS IS" BASIS,
# WITHOUT WARRANTIES OR CONDITIONS OF ANY KIND, either express or implied.
# See the License for the specific language governing permissions and
# limitations under the License.
# ==============================================================================

"""Tests for supervisor.py."""
from __future__ import absolute_import
from __future__ import division
from __future__ import print_function

import glob
import os
import shutil
import time

from six.moves import xrange  # pylint: disable=redefined-builtin
import tensorflow as tf


def _summary_iterator(test_dir):
  """Reads events from test_dir/events.

  Args:
    test_dir: Name of the test directory.

  Returns:
    A summary_iterator
  """
  event_paths = glob.glob(os.path.join(test_dir, "event*"))
  return tf.train.summary_iterator(event_paths[-1])


class SupervisorTest(tf.test.TestCase):

  def _TestDir(self, test_name):
    test_dir = os.path.join(tf.test.get_temp_dir(), test_name)
    if os.path.exists(test_dir):
      shutil.rmtree(test_dir)
    return test_dir

  # This test does not test much.
  def testBasics(self):
    logdir = self._TestDir("basics")
    with tf.Graph().as_default():
      my_op = tf.constant(1.0)
      sv = tf.train.Supervisor(logdir=logdir)
      sess = sv.prepare_or_wait_for_session("")
      for _ in xrange(10):
        sess.run(my_op)
      sess.close()
      sv.stop()

  def testManagedSession(self):
    logdir = self._TestDir("managed_session")
    with tf.Graph().as_default():
      my_op = tf.constant(1.0)
      sv = tf.train.Supervisor(logdir=logdir)
      with sv.managed_session("") as sess:
        for _ in xrange(10):
          sess.run(my_op)
      # Supervisor has been stopped.
      self.assertTrue(sv.should_stop())

  def testManagedSessionUserError(self):
    logdir = self._TestDir("managed_user_error")
    with tf.Graph().as_default():
      my_op = tf.constant(1.0)
      sv = tf.train.Supervisor(logdir=logdir)
      last_step = None
      with self.assertRaisesRegexp(RuntimeError, "failing here"):
        with sv.managed_session("") as sess:
          for step in xrange(10):
            last_step = step
            if step == 1:
              raise RuntimeError("failing here")
            else:
              sess.run(my_op)
      # Supervisor has been stopped.
      self.assertTrue(sv.should_stop())
      self.assertEqual(1, last_step)

  def testManagedSessionIgnoreOutOfRangeError(self):
    logdir = self._TestDir("managed_out_of_range")
    with tf.Graph().as_default():
      my_op = tf.constant(1.0)
      sv = tf.train.Supervisor(logdir=logdir)
      last_step = None
      with sv.managed_session("") as sess:
        for step in xrange(10):
          last_step = step
          if step == 3:
            raise tf.errors.OutOfRangeError(my_op.op.node_def, my_op.op,
                                            "all done")
          else:
            sess.run(my_op)
      # Supervisor has been stopped.  OutOfRangeError was not thrown.
      self.assertTrue(sv.should_stop())
      self.assertEqual(3, last_step)

  def _csv_data(self, logdir):
    # Create a small data file with 3 CSV records.
    data_path = os.path.join(logdir, "data.csv")
    with open(data_path, "w") as f:
      f.write("1,2,3\n")
      f.write("4,5,6\n")
      f.write("7,8,9\n")
    return data_path

  def testManagedEndOfInputOneQueue(self):
    # Tests that the supervisor finishes without an error when using
    # a fixed number of epochs, reading from a single queue.
    logdir = self._TestDir("managed_end_of_input_one_queue")
    os.makedirs(logdir)
    data_path = self._csv_data(logdir)
    with tf.Graph().as_default():
      # Create an input pipeline that reads the file 3 times.
      filename_queue = tf.train.string_input_producer([data_path], num_epochs=3)
      reader = tf.TextLineReader()
      _, csv = reader.read(filename_queue)
      rec = tf.decode_csv(csv, record_defaults=[[1], [1], [1]])
      sv = tf.train.Supervisor(logdir=logdir)
      with sv.managed_session("") as sess:
        while not sv.should_stop():
          sess.run(rec)

  def testManagedEndOfInputTwoQueues(self):
    # Tests that the supervisor finishes without an error when using
    # a fixed number of epochs, reading from two queues, the second
    # one producing a batch from the first one.
    logdir = self._TestDir("managed_end_of_input_two_queues")
    os.makedirs(logdir)
    data_path = self._csv_data(logdir)
    with tf.Graph().as_default():
      # Create an input pipeline that reads the file 3 times.
      filename_queue = tf.train.string_input_producer([data_path], num_epochs=3)
      reader = tf.TextLineReader()
      _, csv = reader.read(filename_queue)
      rec = tf.decode_csv(csv, record_defaults=[[1], [1], [1]])
      shuff_rec = tf.train.shuffle_batch(rec, 1, 6, 4)
      sv = tf.train.Supervisor(logdir=logdir)
      with sv.managed_session("") as sess:
        while not sv.should_stop():
          sess.run(shuff_rec)

  def testManagedMainErrorTwoQueues(self):
    # Tests that the supervisor correctly raises a main loop
    # error even when using multiple queues for input.
    logdir = self._TestDir("managed_main_error_two_queues")
    os.makedirs(logdir)
    data_path = self._csv_data(logdir)
    with self.assertRaisesRegexp(RuntimeError, "fail at step 3"):
      with tf.Graph().as_default():
        # Create an input pipeline that reads the file 3 times.
        filename_queue = tf.train.string_input_producer([data_path],
                                                        num_epochs=3)
        reader = tf.TextLineReader()
        _, csv = reader.read(filename_queue)
        rec = tf.decode_csv(csv, record_defaults=[[1], [1], [1]])
        shuff_rec = tf.train.shuffle_batch(rec, 1, 6, 4)
        sv = tf.train.Supervisor(logdir=logdir)
        with sv.managed_session("") as sess:
          for step in range(9):
            if sv.should_stop():
              break
            elif step == 3:
              raise RuntimeError("fail at step 3")
            else:
              sess.run(shuff_rec)

  def testSessionConfig(self):
    logdir = self._TestDir("session_config")
    with tf.Graph().as_default():
      with tf.device("/cpu:1"):
        my_op = tf.constant([1.0])
      sv = tf.train.Supervisor(logdir=logdir)
      sess = sv.prepare_or_wait_for_session(
          "", config=tf.ConfigProto(device_count={"CPU": 2}))
      for _ in xrange(10):
        sess.run(my_op)
      sess.close()
      sv.stop()

  def testChiefCanWriteEvents(self):
<<<<<<< HEAD
    logdir = self._TestDir("basics")
=======
    logdir = self._TestDir("can_write")
>>>>>>> 8bd07761
    with tf.Graph().as_default():
      summ = tf.scalar_summary(["c1", "c2", "c3"], tf.constant([1.0, 2.0, 3.0]))
      sv = tf.train.Supervisor(is_chief=True, logdir=logdir, summary_op=None)
      sess = sv.prepare_or_wait_for_session("")
      sv.summary_computed(sess, sess.run(summ))
      sess.close()
      # Wait to make sure everything is written to file before stopping.
      time.sleep(1)
      sv.stop()

    rr = _summary_iterator(logdir)

    # The first event should list the file_version.
    ev = next(rr)
    self.assertEquals("brain.Event:2", ev.file_version)

    # The next one has the graph.
    ev = next(rr)
    ev_graph = tf.GraphDef()
    ev_graph.ParseFromString(ev.graph_def)
    self.assertProtoEquals(sess.graph.as_graph_def(add_shapes=True), ev_graph)

    # The next one should have the values from the summary.
    ev = next(rr)
    self.assertProtoEquals("""
      value { tag: 'c1' simple_value: 1.0 }
      value { tag: 'c2' simple_value: 2.0 }
      value { tag: 'c3' simple_value: 3.0 }
      """, ev.summary)

    # The next one should be a stop message if we closed cleanly.
    ev = next(rr)
    self.assertEquals(tf.SessionLog.STOP, ev.session_log.status)

    # We should be done.
    self.assertRaises(StopIteration, lambda: next(rr))

  def testNonChiefCannotWriteEvents(self):

    def _summary_computed():
      with tf.Graph().as_default():
        sv = tf.train.Supervisor(is_chief=False)
        sess = sv.prepare_or_wait_for_session("")
        summ = tf.scalar_summary(["c1", "c2"], tf.constant([1.0, 2.0]))
        sv.summary_computed(sess, sess.run(summ))

    def _start_standard_services():
      with tf.Graph().as_default():
        sv = tf.train.Supervisor(is_chief=False)
        sess = sv.prepare_or_wait_for_session("")
        sv.start_standard_services(sess)

    self.assertRaises(RuntimeError, _summary_computed)
    self.assertRaises(RuntimeError, _start_standard_services)

  def testNoLogdirButWantSummary(self):
    with tf.Graph().as_default():
      const = tf.constant([1.0, 2.0, 3.0])
      summ = tf.scalar_summary(["c1", "c2", "c3"], const)
      sv = tf.train.Supervisor(logdir="", summary_op=None)
      sess = sv.prepare_or_wait_for_session("")
      with self.assertRaisesRegexp(RuntimeError, "requires a summary writer"):
        sv.summary_computed(sess, sess.run(summ))

  def testLogdirButExplicitlyNoSummaryWriter(self):
    logdir = self._TestDir("explicit_no_summary_writer")
    with tf.Graph().as_default():
      tf.Variable([1.0], name="foo")
      const = tf.constant([1.0, 2.0, 3.0])
      summ = tf.scalar_summary(["c1", "c2", "c3"], const)
      sv = tf.train.Supervisor(logdir=logdir, summary_writer=None)
      sess = sv.prepare_or_wait_for_session("")
      # Check that a checkpoint is still be generated.
      self._wait_for_glob(sv.save_path, 3.0)
      # Check that we cannot write a summary
      with self.assertRaisesRegexp(RuntimeError, "requires a summary writer"):
        sv.summary_computed(sess, sess.run(summ))

  def testNoLogdirButExplicitSummaryWriter(self):
    logdir = self._TestDir("explicit_summary_writer")
    with tf.Graph().as_default():
      const = tf.constant([1.0, 2.0, 3.0])
      summ = tf.scalar_summary(["c1", "c2", "c3"], const)
      sw = tf.train.SummaryWriter(logdir)
      sv = tf.train.Supervisor(logdir="", summary_op=None, summary_writer=sw)
      sess = sv.prepare_or_wait_for_session("")
      sv.summary_computed(sess, sess.run(summ))
      sess.close()
      # Wait to make sure everything is written to file before stopping.
      time.sleep(1)
      sv.stop()

    # Check the summary was written to 'logdir'
    rr = _summary_iterator(logdir)

    # The first event should list the file_version.
    ev = next(rr)
    self.assertEquals("brain.Event:2", ev.file_version)

    # The next one has the graph.
    ev = next(rr)
    ev_graph = tf.GraphDef()
    ev_graph.ParseFromString(ev.graph_def)
    self.assertProtoEquals(sess.graph.as_graph_def(add_shapes=True), ev_graph)

    # The next one should have the values from the summary.
    ev = next(rr)
    self.assertProtoEquals("""
      value { tag: 'c1' simple_value: 1.0 }
      value { tag: 'c2' simple_value: 2.0 }
      value { tag: 'c3' simple_value: 3.0 }
      """, ev.summary)

    # The next one should be a stop message if we closed cleanly.
    ev = next(rr)
    self.assertEquals(tf.SessionLog.STOP, ev.session_log.status)

    # We should be done.
    self.assertRaises(StopIteration, lambda: next(rr))

  def testNoLogdirSucceeds(self):
    with tf.Graph().as_default():
      tf.Variable([1.0, 2.0, 3.0])
      sv = tf.train.Supervisor(logdir="", summary_op=None)
      sess = sv.prepare_or_wait_for_session("")
      sess.close()
      sv.stop()

  def testUseSessionManager(self):
    with tf.Graph().as_default():
      tf.Variable([1.0, 2.0, 3.0])
      sm = tf.train.SessionManager()
      # Pass in session_manager. The additional init_op is ignored.
      sv = tf.train.Supervisor(logdir="", session_manager=sm)
      sv.prepare_or_wait_for_session("")

  def testInitOp(self):
    logdir = self._TestDir("default_init_op")
    with tf.Graph().as_default():
      v = tf.Variable([1.0, 2.0, 3.0])
      sv = tf.train.Supervisor(logdir=logdir)
      sess = sv.prepare_or_wait_for_session("")
      self.assertAllClose([1.0, 2.0, 3.0], sess.run(v))
      sv.stop()

  def testInitFn(self):
    logdir = self._TestDir("default_init_op")
    with tf.Graph().as_default():
      v = tf.Variable([1.0, 2.0, 3.0])
      def _init_fn(sess):
        sess.run(v.initializer)
      sv = tf.train.Supervisor(logdir=logdir, init_op=None, init_fn=_init_fn)
      sess = sv.prepare_or_wait_for_session("")
      self.assertAllClose([1.0, 2.0, 3.0], sess.run(v))
      sv.stop()

  def testInitOpWithFeedDict(self):
    logdir = self._TestDir("feed_dict_init_op")
    with tf.Graph().as_default():
      p = tf.placeholder(tf.float32, shape=(3,))
      v = tf.Variable(p, name="v")
      sv = tf.train.Supervisor(logdir=logdir,
                               init_op=tf.initialize_all_variables(),
                               init_feed_dict={p: [1.0, 2.0, 3.0]})
      sess = sv.prepare_or_wait_for_session("")
      self.assertAllClose([1.0, 2.0, 3.0], sess.run(v))
      sv.stop()

  def testLocalInitOp(self):
    logdir = self._TestDir("default_local_init_op")
    with tf.Graph().as_default():
      # A local variable.
      v = tf.Variable([1.0, 2.0, 3.0],
                      trainable=False,
                      collections=[tf.GraphKeys.LOCAL_VARIABLES])

      # An entity which is initialized through a TABLE_INITIALIZER.
      w = tf.Variable([4, 5, 6], trainable=False, collections=[])
      tf.add_to_collection(tf.GraphKeys.TABLE_INITIALIZERS, w.initializer)

      # This shouldn't add a variable to the VARIABLES collection responsible
      # for variables that are saved/restored from checkpoints.
      self.assertEquals(len(tf.all_variables()), 0)

      # Suppress normal variable inits to make sure the local one is
      # initialized via local_init_op.
      sv = tf.train.Supervisor(logdir=logdir, init_op=None)
      sess = sv.prepare_or_wait_for_session("")
      self.assertAllClose([1.0, 2.0, 3.0], sess.run(v))
      self.assertAllClose([4, 5, 6], sess.run(w))
      sv.stop()

  def testLocalInitOpForNonChief(self):
    logdir = self._TestDir("default_local_init_op_non_chief")
    with tf.Graph().as_default():
      with tf.device("/job:localhost"):
              # A local variable.
        v = tf.Variable([1.0, 2.0, 3.0],
                        trainable=False,
                        collections=[tf.GraphKeys.LOCAL_VARIABLES])
        # This shouldn't add a variable to the VARIABLES collection responsible
        # for variables that are saved/restored from checkpoints.
        self.assertEquals(len(tf.all_variables()), 0)

      # Suppress normal variable inits to make sure the local one is
      # initialized via local_init_op.
      sv = tf.train.Supervisor(logdir=logdir, init_op=None, is_chief=False)
      sess = sv.prepare_or_wait_for_session("")
      self.assertAllClose([1.0, 2.0, 3.0], sess.run(v))
      sv.stop()

  def testInitOpFails(self):
    server = tf.train.Server.create_local_server()
    logdir = self._TestDir("default_init_op_fails")
    with tf.Graph().as_default():
      v = tf.Variable([1.0, 2.0, 3.0], name="v")
      tf.Variable([4.0, 5.0, 6.0], name="w")
      # w will not be initialized.
      sv = tf.train.Supervisor(logdir=logdir, init_op=v.initializer)
      with self.assertRaisesRegexp(RuntimeError, "uninitialized value w"):
        sv.prepare_or_wait_for_session(server.target)

  def testInitOpFailsForTransientVariable(self):
    server = tf.train.Server.create_local_server()
    logdir = self._TestDir("default_init_op_fails_for_local_variable")
    with tf.Graph().as_default():
      v = tf.Variable([1.0, 2.0, 3.0], name="v",
                      collections=[tf.GraphKeys.LOCAL_VARIABLES])
      tf.Variable([1.0, 2.0, 3.0], name="w",
                  collections=[tf.GraphKeys.LOCAL_VARIABLES])
      # w will not be initialized.
      sv = tf.train.Supervisor(logdir=logdir, local_init_op=v.initializer)
      with self.assertRaisesRegexp(RuntimeError, "uninitialized value w"):
        sv.prepare_or_wait_for_session(server.target)

  def testSetupFail(self):
    logdir = self._TestDir("setup_fail")
    with tf.Graph().as_default():
      tf.Variable([1.0, 2.0, 3.0], name="v")
      with self.assertRaisesRegexp(ValueError, "must have their device set"):
        tf.train.Supervisor(logdir=logdir, is_chief=False)
    with tf.Graph().as_default(), tf.device("/job:ps"):
      tf.Variable([1.0, 2.0, 3.0], name="v")
      tf.train.Supervisor(logdir=logdir, is_chief=False)

  def testDefaultGlobalStep(self):
    logdir = self._TestDir("default_global_step")
    with tf.Graph().as_default():
      tf.Variable(287, name="global_step")
      sv = tf.train.Supervisor(logdir=logdir)
      sess = sv.prepare_or_wait_for_session("")
      self.assertEquals(287, sess.run(sv.global_step))
      sv.stop()

  def testRestoreFromMetaGraph(self):
    logdir = self._TestDir("restore_from_meta_graph")
    with tf.Graph().as_default():
      tf.Variable(1, name="v0")
      sv = tf.train.Supervisor(logdir=logdir)
      sess = sv.prepare_or_wait_for_session("")
      filename = sv.saver.save(sess, sv.save_path)
      sv.stop()
    # Create a new Graph and Supervisor and recover.
    with tf.Graph().as_default():
      new_saver = tf.train.import_meta_graph(".".join([filename, "meta"]))
      self.assertIsNotNone(new_saver)
      sv2 = tf.train.Supervisor(logdir=logdir, saver=new_saver)
      sess = sv2.prepare_or_wait_for_session("")
      self.assertEquals(1, sess.run("v0:0"))
      sv2.saver.save(sess, sv2.save_path)
      sv2.stop()

  def _wait_for_glob(self, pattern, timeout_secs):
    """Wait for a checkpoint file to appear.

    Args:
      pattern: A string.
      timeout_secs: How long to wait for in seconds.
    """
    end_time = time.time() + timeout_secs
    while time.time() < end_time:
      if len(tf.gfile.Glob(pattern)) >= 1:
        return
      time.sleep(0.05)
    self.assertFalse(True, "Glob never matched any file: %s" % pattern)

  # This test is based on the fact that the standard services start
  # right away and get to run once before sv.stop() returns.
  # We still sleep a bit to make the test robust.
  def testStandardServicesWithoutGlobalStep(self):
    logdir = self._TestDir("standard_services_without_global_step")
    # Create a checkpoint.
    with tf.Graph().as_default():
      v = tf.Variable([1.0], name="foo")
      tf.scalar_summary(["v"], v)
      sv = tf.train.Supervisor(logdir=logdir)
      sess = sv.prepare_or_wait_for_session("")
      save_path = sv.save_path
      self._wait_for_glob(save_path, 3.0)
      self._wait_for_glob(os.path.join(logdir, "*events*"), 3.0)
      # Wait to make sure everything is written to file before stopping.
      time.sleep(1)
      sv.stop()
    # There should be an event file with a version number.
    rr = _summary_iterator(logdir)
    ev = next(rr)
    self.assertEquals("brain.Event:2", ev.file_version)
    ev = next(rr)
    ev_graph = tf.GraphDef()
    ev_graph.ParseFromString(ev.graph_def)
    self.assertProtoEquals(sess.graph.as_graph_def(add_shapes=True), ev_graph)
    ev = next(rr)
    self.assertProtoEquals("value { tag: 'v' simple_value: 1.0 }", ev.summary)
    ev = next(rr)
    self.assertEquals(tf.SessionLog.STOP, ev.session_log.status)

    self.assertRaises(StopIteration, lambda: next(rr))
    # There should be a checkpoint file with the variable "foo"
    with tf.Graph().as_default(), self.test_session() as sess:
      v = tf.Variable([10.10], name="foo")
      sav = tf.train.Saver([v])
      sav.restore(sess, save_path)
      self.assertEqual(1.0, v.eval()[0])

  # Same as testStandardServicesNoGlobalStep but with a global step.
  # We should get a summary about the step time.
  def testStandardServicesWithGlobalStep(self):
    logdir = self._TestDir("standard_services_with_global_step")
    # Create a checkpoint.
    with tf.Graph().as_default():
      v = tf.Variable([123], name="global_step")
      sv = tf.train.Supervisor(logdir=logdir)
      sess = sv.prepare_or_wait_for_session("")
      # This is where the checkpoint will appear, with step number 123.
      save_path = "%s-123" % sv.save_path
      self._wait_for_glob(save_path, 3.0)
      self._wait_for_glob(os.path.join(logdir, "*events*"), 3.0)
      # Wait to make sure everything is written to file before stopping.
      time.sleep(1)
      sv.stop()
    # There should be an event file with a version number.
    rr = _summary_iterator(logdir)
    ev = next(rr)
    self.assertEquals("brain.Event:2", ev.file_version)
    ev = next(rr)
    ev_graph = tf.GraphDef()
    ev_graph.ParseFromString(ev.graph_def)
    self.assertProtoEquals(sess.graph.as_graph_def(add_shapes=True), ev_graph)
    ev = next(rr)
    # It is actually undeterministic whether SessionLog.START gets written
    # before the summary or the checkpoint, but this works when run 10000 times.
    self.assertEquals(123, ev.step)
    self.assertEquals(tf.SessionLog.START, ev.session_log.status)
    first = next(rr)
    second = next(rr)
    # It is undeterministic whether the value gets written before the checkpoint
    # since they are on separate threads, so we check for both conditions.
    if first.HasField("summary"):
      self.assertProtoEquals("""value { tag: 'global_step/sec'
                                        simple_value: 0.0 }""",
                             first.summary)
      self.assertEquals(123, second.step)
      self.assertEquals(tf.SessionLog.CHECKPOINT, second.session_log.status)
    else:
      self.assertEquals(123, first.step)
      self.assertEquals(tf.SessionLog.CHECKPOINT, first.session_log.status)
      self.assertProtoEquals("""value { tag: 'global_step/sec'
                                        simple_value: 0.0 }""",
                             second.summary)
    ev = next(rr)
    self.assertEquals(tf.SessionLog.STOP, ev.session_log.status)
    self.assertRaises(StopIteration, lambda: next(rr))
    # There should be a checkpoint file with the variable "foo"
    with tf.Graph().as_default(), self.test_session() as sess:
      v = tf.Variable([-12], name="global_step")
      sav = tf.train.Saver([v])
      sav.restore(sess, save_path)
      self.assertEqual(123, v.eval()[0])

  def testNoQueueRunners(self):
    with tf.Graph().as_default(), self.test_session() as sess:
      sv = tf.train.Supervisor(logdir=self._TestDir("no_queue_runners"))
      self.assertEqual(0, len(sv.start_queue_runners(sess)))
      sv.stop()

  def testPrepareSessionAfterStopForChief(self):
    logdir = self._TestDir("prepare_after_stop_chief")
    with tf.Graph().as_default():
      sv = tf.train.Supervisor(logdir=logdir, is_chief=True)

      # Create a first session and then stop.
      sess = sv.prepare_or_wait_for_session("")
      sv.stop()
      sess.close()
      self.assertTrue(sv.should_stop())

      # Now create a second session and test that we don't stay stopped, until
      # we ask to stop again.
      sess2 = sv.prepare_or_wait_for_session("")
      self.assertFalse(sv.should_stop())
      sv.stop()
      sess2.close()
      self.assertTrue(sv.should_stop())

  def testPrepareSessionAfterStopForNonChief(self):
    logdir = self._TestDir("prepare_after_stop_nonchief")
    with tf.Graph().as_default():
      sv = tf.train.Supervisor(logdir=logdir, is_chief=False)

      # Create a first session and then stop.
      sess = sv.prepare_or_wait_for_session("")
      sv.stop()
      sess.close()
      self.assertTrue(sv.should_stop())

      # Now create a second session and test that we don't stay stopped, until
      # we ask to stop again.
      sess2 = sv.prepare_or_wait_for_session("")
      self.assertFalse(sv.should_stop())
      sv.stop()
      sess2.close()
      self.assertTrue(sv.should_stop())

if __name__ == "__main__":
  tf.test.main()<|MERGE_RESOLUTION|>--- conflicted
+++ resolved
@@ -191,11 +191,7 @@
       sv.stop()
 
   def testChiefCanWriteEvents(self):
-<<<<<<< HEAD
-    logdir = self._TestDir("basics")
-=======
     logdir = self._TestDir("can_write")
->>>>>>> 8bd07761
     with tf.Graph().as_default():
       summ = tf.scalar_summary(["c1", "c2", "c3"], tf.constant([1.0, 2.0, 3.0]))
       sv = tf.train.Supervisor(is_chief=True, logdir=logdir, summary_op=None)
