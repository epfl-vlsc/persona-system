--- conflicted
+++ resolved
@@ -50,11 +50,6 @@
   Sergey Ioffe, Christian Szegedy
 
   Arguments:
-<<<<<<< HEAD
-    axis: Integer, the axis that should be normalized (typically the features
-      axis). For instance, after a `Conv2D` layer with
-      `data_format="channels_first"`, set `axis=1` in `BatchNormalization`.
-=======
     axis: An `int` or list of `int`, the axis or axes that should be
         normalized, typically the features axis/axes. For instance, after a
         `Conv2D` layer with `data_format="channels_first"`, set `axis=1`. If a
@@ -63,7 +58,6 @@
         using multi-axis batch norm, the `beta`, `gamma`, `moving_mean`, and
         `moving_variance` variables are the same rank as the input Tensor, with
         dimension size 1 in all reduced (non-axis) dimensions).
->>>>>>> 37aa430d
     momentum: Momentum for the moving average.
     epsilon: Small float added to variance to avoid dividing by zero.
     center: If True, add offset of `beta` to normalized tensor. If False, `beta`
@@ -102,8 +96,6 @@
       If `None`, use the system recommended implementation.
     trainable: Boolean, if `True` also add variables to the graph collection
       `GraphKeys.TRAINABLE_VARIABLES` (see tf.Variable).
-<<<<<<< HEAD
-=======
     virtual_batch_size: An `int`. By default, `virtual_batch_size` is `None`,
       which means batch normalization is performed across the whole batch. When
       `virtual_batch_size` is not `None`, instead perform "Ghost Batch
@@ -122,7 +114,6 @@
       but shared across all examples), and finally apply gamma and/or beta. If
       `None`, no adjustment is applied. Cannot be specified if
       virtual_batch_size is specified.
->>>>>>> 37aa430d
     name: A string, the name of the layer.
   """
 
@@ -145,11 +136,8 @@
                renorm_momentum=0.99,
                fused=None,
                trainable=True,
-<<<<<<< HEAD
-=======
                virtual_batch_size=None,
                adjustment=None,
->>>>>>> 37aa430d
                name=None,
                **kwargs):
     super(BatchNormalization, self).__init__(
@@ -178,10 +166,7 @@
 
     self.fused = fused
     self._bessels_correction_test_only = True
-<<<<<<< HEAD
-=======
-
->>>>>>> 37aa430d
+
     if renorm:
       renorm_clipping = renorm_clipping or {}
       keys = ['rmax', 'rmin', 'dmax']
@@ -255,14 +240,6 @@
         raise ValueError('Unsupported axis, fused batch norm only supports '
                          'axis == [1] or axis == [3]')
 
-<<<<<<< HEAD
-    param_dim = input_shape[axis]
-    if not param_dim.value:
-      raise ValueError('Input has undefined `axis` dimension. Input shape: ',
-                       input_shape)
-    self.input_spec = base.InputSpec(ndim=ndim,
-                                     axes={self.axis: param_dim.value})
-=======
     # Raise parameters of fp16 batch norm to fp32
     if self.dtype == dtypes.float16 or self.dtype == dtypes.bfloat16:
       param_dtype = dtypes.float32
@@ -288,7 +265,6 @@
         param_shape.insert(1, 1)
         for idx, x in enumerate(self.axis):
           self.axis[idx] = x + 1      # Account for added dimension
->>>>>>> 37aa430d
 
     if self.scale:
       self.gamma = self.add_variable(
@@ -515,10 +491,6 @@
     return (r, d, new_mean, new_variance)
 
   def call(self, inputs, training=False):
-<<<<<<< HEAD
-    if self.fused:
-      return self._fused_batch_norm(inputs, training=training)
-=======
     if self.virtual_batch_size is not None:
       # Virtual batches (aka ghost batches) can be simulated by reshaping the
       # Tensor and reusing the existing batch norm implementation
@@ -539,7 +511,6 @@
         # virtual batching
         return undo_virtual_batching(outputs)
       return outputs
->>>>>>> 37aa430d
 
     # Compute the axes along which to reduce the mean / variance
     input_shape = inputs.get_shape()
@@ -640,20 +611,6 @@
     else:
       mean, variance = self.moving_mean, self.moving_variance
 
-<<<<<<< HEAD
-    def _broadcast(v):
-      if needs_broadcasting and v is not None:
-        # In this case we must explicitly broadcast all parameters.
-        return array_ops.reshape(v, broadcast_shape)
-      return v
-
-    return nn.batch_normalization(inputs,
-                                  _broadcast(mean),
-                                  _broadcast(variance),
-                                  _broadcast(offset),
-                                  _broadcast(scale),
-                                  self.epsilon)
-=======
     outputs = nn.batch_normalization(inputs,
                                      _broadcast(mean),
                                      _broadcast(variance),
@@ -667,7 +624,6 @@
       return undo_virtual_batching(outputs)
 
     return outputs
->>>>>>> 37aa430d
 
 
 def batch_normalization(inputs,
@@ -691,13 +647,9 @@
                         renorm=False,
                         renorm_clipping=None,
                         renorm_momentum=0.99,
-<<<<<<< HEAD
-                        fused=None):
-=======
                         fused=None,
                         virtual_batch_size=None,
                         adjustment=None):
->>>>>>> 37aa430d
   """Functional interface for the batch normalization layer.
 
   Reference: http://arxiv.org/abs/1502.03167
@@ -719,7 +671,7 @@
 
   Arguments:
     inputs: Tensor input.
-    axis: Integer, the axis that should be normalized (typically the features
+    axis: An `int`, the axis that should be normalized (typically the features
       axis). For instance, after a `Convolution2D` layer with
       `data_format="channels_first"`, set `axis=1` in `BatchNormalization`.
     momentum: Momentum for the moving average.
@@ -769,8 +721,6 @@
       to get the means and variances for inference.
     fused: if `True`, use a faster, fused implementation if possible.
       If `None`, use the system recommended implementation.
-<<<<<<< HEAD
-=======
     virtual_batch_size: An `int`. By default, `virtual_batch_size` is `None`,
       which means batch normalization is performed across the whole batch. When
       `virtual_batch_size` is not `None`, instead perform "Ghost Batch
@@ -789,7 +739,6 @@
       but shared across all examples), and finally apply gamma and/or beta. If
       `None`, no adjustment is applied. Cannot be specified if
       virtual_batch_size is specified.
->>>>>>> 37aa430d
 
   Returns:
     Output tensor.
@@ -816,11 +765,8 @@
       renorm_momentum=renorm_momentum,
       fused=fused,
       trainable=trainable,
-<<<<<<< HEAD
-=======
       virtual_batch_size=virtual_batch_size,
       adjustment=adjustment,
->>>>>>> 37aa430d
       name=name,
       dtype=inputs.dtype.base_dtype,
       _reuse=reuse,
