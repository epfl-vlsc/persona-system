# Copyright 2015 Google Inc. All Rights Reserved.
#
# Licensed under the Apache License, Version 2.0 (the "License");
# you may not use this file except in compliance with the License.
# You may obtain a copy of the License at
#
#     http://www.apache.org/licenses/LICENSE-2.0
#
# Unless required by applicable law or agreed to in writing, software
# distributed under the License is distributed on an "AS IS" BASIS,
# WITHOUT WARRANTIES OR CONDITIONS OF ANY KIND, either express or implied.
# See the License for the specific language governing permissions and
# limitations under the License.
# ==============================================================================

"""Tests for tf.py."""
from __future__ import absolute_import
from __future__ import division
from __future__ import print_function

import operator

import numpy as np
import tensorflow as tf

from tensorflow.python.ops import control_flow_ops
from tensorflow.python.ops import random_ops


class VariablesTestCase(tf.test.TestCase):

  def testInitialization(self):
    with self.test_session():
      var0 = tf.Variable(0.0)
      self.assertEqual("Variable:0", var0.name)
      self.assertEqual([], var0.get_shape())
      self.assertEqual([], var0.get_shape())

      var1 = tf.Variable(1.1)
      self.assertEqual("Variable_1:0", var1.name)
      self.assertEqual([], var1.get_shape())
      self.assertEqual([], var1.get_shape())

      with self.assertRaisesOpError("Attempting to use uninitialized value"):
        var0.eval()

      with self.assertRaisesOpError("Attempting to use uninitialized value"):
        var1.eval()

      tf.initialize_all_variables().run()

      self.assertAllClose(0.0, var0.eval())
      self.assertAllClose(1.1, var1.eval())

  def testInitializationOrder(self):
    with self.test_session():
      rnd = tf.Variable(random_ops.random_uniform([3, 6]), name="rnd")
      self.assertEqual("rnd:0", rnd.name)
      self.assertEqual([3, 6], rnd.get_shape())
      self.assertEqual([3, 6], rnd.get_shape())

      dep = tf.Variable(rnd.initialized_value(), name="dep")
      self.assertEqual("dep:0", dep.name)
      self.assertEqual([3, 6], dep.get_shape())
      self.assertEqual([3, 6], dep.get_shape())

      # Currently have to set the shape manually for Add.
      added_val = rnd.initialized_value() + dep.initialized_value() + 2.0
      added_val.set_shape(rnd.get_shape())

      depdep = tf.Variable(added_val, name="depdep")
      self.assertEqual("depdep:0", depdep.name)
      self.assertEqual([3, 6], depdep.get_shape())
      self.assertEqual([3, 6], depdep.get_shape())

      tf.initialize_all_variables().run()

      self.assertAllClose(rnd.eval(), dep.eval())
      self.assertAllClose(rnd.eval() + dep.eval() + 2.0,
                          depdep.eval())

  def testIterable(self):
    with self.assertRaisesRegexp(TypeError, "not iterable"):
      for _ in tf.Variable(0.0):
        pass
    with self.assertRaisesRegexp(TypeError, "not iterable"):
      for _ in tf.Variable([0.0, 1.0]):
        pass

  def testAssignments(self):
    with self.test_session():
      var = tf.Variable(0.0)
      plus_one = var.assign_add(1.0)
      minus_one = var.assign_sub(2.0)
      four = var.assign(4.0)
      tf.initialize_all_variables().run()
      self.assertAllClose(0.0, var.eval())

      self.assertAllClose(1.0, plus_one.eval())
      self.assertAllClose(1.0, var.eval())

      self.assertAllClose(-1.0, minus_one.eval())
      self.assertAllClose(-1.0, var.eval())

      self.assertAllClose(4.0, four.eval())
      self.assertAllClose(4.0, var.eval())

  def _countUpToTest(self, dtype):
    with self.test_session():
      zero = tf.constant(0, dtype=dtype)
      var = tf.Variable(zero)
      count_up_to = var.count_up_to(3)

      tf.initialize_all_variables().run()
      self.assertEqual(0, var.eval())

      self.assertEqual(0, count_up_to.eval())
      self.assertEqual(1, var.eval())

      self.assertEqual(1, count_up_to.eval())
      self.assertEqual(2, var.eval())

      self.assertEqual(2, count_up_to.eval())
      self.assertEqual(3, var.eval())

      with self.assertRaisesOpError("Reached limit of 3"):
        count_up_to.eval()
      self.assertEqual(3, var.eval())

      with self.assertRaisesOpError("Reached limit of 3"):
        count_up_to.eval()
      self.assertEqual(3, var.eval())

  def testCountUpToInt32(self):
    self._countUpToTest(tf.int32)

  def testCountUpToInt64(self):
    self._countUpToTest(tf.int64)

  def testControlDepsNone(self):
    with self.test_session():
      c = tf.constant(1.0)
      with tf.control_dependencies([c]):
        # d get the control dep.
        d = tf.constant(2.0)
        # variables do not.
        var_x = tf.Variable(2.0)
        # initialized_value do not either.
        inited_x = var_x.initialized_value()
      self.assertEqual([c.op], d.op.control_inputs)
      self.assertEqual([], var_x.initializer.control_inputs)
      self.assertEqual([], var_x.value().op.control_inputs)
      self.assertEqual([], var_x.ref().op.control_inputs)
      self.assertEqual([var_x.initializer], inited_x.op.control_inputs)

  def testControlFlow(self):
    with self.test_session() as sess:
      v0 = tf.Variable(0, name="v0")
      var_dict = {}
      # Call get_variable in each of the cond clauses.
      def var_in_then_clause():
        v1 = tf.Variable(1, name="v1")
        var_dict["v1"] = v1
        return v1 + v0
      def var_in_else_clause():
        v2 = tf.Variable(2, name="v2")
        var_dict["v2"] = v2
        return v2 + v0
      add = control_flow_ops.cond(tf.less(v0, 10),
                                  var_in_then_clause,
                                  var_in_else_clause)
      v1 = var_dict["v1"]
      v2 = var_dict["v2"]
      # We should be able to initialize and run v1 and v2 without initializing
      # v0, even if the variable was created with a control dep on v0.
      sess.run(v1.initializer)
      self.assertEqual([1], sess.run(v1))
      sess.run(v2.initializer)
      self.assertEqual([2], sess.run(v2))
      # v0 should still be uninitialized.
      with self.assertRaisesRegexp(tf.OpError, "uninitialized"):
        sess.run(v0)
      # We should not be able to run 'add' yet.
      with self.assertRaisesRegexp(tf.OpError, "uninitialized"):
        sess.run(add)
      # If we initialize v0 we should be able to run 'add'.
      sess.run(v0.initializer)
      sess.run(add)

  def testUseVariableAsTensor(self):
    with self.test_session():
      var_x = tf.Variable(2.0)
      var_y = tf.Variable(3.0)
      tf.initialize_all_variables().run()
      self.assertAllClose(2.0, var_x.eval())
      self.assertAllClose(3.0, var_y.eval())
      self.assertAllClose(5.0, tf.add(var_x, var_y).eval())

  def testCachingDevice(self):
    with self.test_session():
      var = tf.Variable(2.0)
      self.assertEqual(var.device, var.value().device)
      self.assertEqual(var.device, var.initialized_value().device)

      var_cached = tf.Variable(2.0, caching_device="/job:foo")
      self.assertFalse(var_cached.device.startswith("/job:foo"))
      self.assertTrue(var_cached.value().device.startswith("/job:foo"))
      self.assertTrue(
          var_cached.initialized_value().device.startswith("/job:foo"))

  def testCollections(self):
    with self.test_session():
      var_x = tf.Variable(2.0)
      var_y = tf.Variable(2.0, trainable=False)
      var_z = tf.Variable(2.0, trainable=True)
      var_t = tf.Variable(
          2.0, trainable=True,
          collections=[tf.GraphKeys.TRAINABLE_VARIABLES,
                       tf.GraphKeys.VARIABLES])
      self.assertEqual([var_x, var_y, var_z, var_t], tf.all_variables())
      self.assertEqual([var_x, var_z, var_t], tf.trainable_variables())

  def testOperators(self):
    with self.test_session():
      var_f = tf.Variable([2.0])
      add = var_f + 0.0
      radd = 1.0 + var_f
      sub = var_f - 1.0
      rsub = 1.0 - var_f
      mul = var_f * 10.0
      rmul = 10.0 * var_f
      div = var_f / 10.0
      rdiv = 10.0 / var_f
      lt = var_f < 3.0
      rlt = 3.0 < var_f
      le = var_f <= 2.0
      rle = 2.0 <= var_f
      gt = var_f > 3.0
      rgt = 3.0 > var_f
      ge = var_f >= 2.0
      rge = 2.0 >= var_f
      neg = -var_f
      abs_v = abs(var_f)

      var_i = tf.Variable([20])
      mod = var_i % 7
      rmod = 103 % var_i

      var_b = tf.Variable([True, False])
      and_v = operator.and_(var_b, [True, True])
      or_v = operator.or_(var_b, [False, True])
      xor_v = operator.xor(var_b, [False, False])
      invert_v = ~var_b

      rnd = np.random.rand(4, 4).astype("f")
      var_t = tf.Variable(rnd)
      slice_v = var_t[2, 0:0]

      tf.initialize_all_variables().run()
      self.assertAllClose([2.0], add.eval())
      self.assertAllClose([3.0], radd.eval())
      self.assertAllClose([1.0], sub.eval())
      self.assertAllClose([-1.0], rsub.eval())
      self.assertAllClose([20.0], mul.eval())
      self.assertAllClose([20.0], rmul.eval())
      self.assertAllClose([0.2], div.eval())
      self.assertAllClose([5.0], rdiv.eval())
      self.assertAllClose([-2.0], neg.eval())
      self.assertAllClose([2.0], abs_v.eval())
      self.assertAllClose([True], lt.eval())
      self.assertAllClose([False], rlt.eval())
      self.assertAllClose([True], le.eval())
      self.assertAllClose([True], rle.eval())
      self.assertAllClose([False], gt.eval())
      self.assertAllClose([True], rgt.eval())
      self.assertAllClose([True], ge.eval())
      self.assertAllClose([True], rge.eval())

      self.assertAllClose([6], mod.eval())
      self.assertAllClose([3], rmod.eval())

      self.assertAllClose([True, False], and_v.eval())
      self.assertAllClose([True, True], or_v.eval())
      self.assertAllClose([True, False], xor_v.eval())
      self.assertAllClose([False, True], invert_v.eval())

      self.assertAllClose(rnd[2, 0:0], slice_v.eval())

  def testSession(self):
    with self.test_session() as sess:
      var = tf.Variable([1, 12])
      tf.initialize_all_variables().run()
      self.assertAllClose([1, 12], sess.run(var))

  def testDevicePlacement(self):
    with self.test_session() as sess:
      with tf.device("/cpu:0"):
        var = tf.Variable([1, 12])
      init_value = var.initialized_value()
      init_op = tf.initialize_all_variables()
      self.assertEqual(var.op.device, init_value.device)
      self.assertEqual(var.op.device, init_op.device)
      sess.run(init_op)

<<<<<<< HEAD
=======
  def testColocation(self):
    with tf.device("/job:ps"):
      var = tf.Variable(0, name="v")
    with tf.device("/job:worker/task:7"):
      assign_op = var.assign(1)
    self.assertDeviceEqual("/job:ps", assign_op.device)
    self.assertEqual([b"loc:@v"], assign_op.op.colocation_groups())

>>>>>>> 8bd07761
  def testInitializerFunction(self):
    value = [[-42], [133.7]]
    shape = [2, 1]
    with self.test_session():
      initializer = lambda: tf.constant(value)
      with self.assertRaises(ValueError):
        # Checks that dtype must be specified.
        tf.Variable(initializer)

      v1 = tf.Variable(initializer, dtype=tf.float32)
      self.assertEqual(shape, v1.get_shape())
      self.assertAllClose(value, v1.initial_value.eval())
      with self.assertRaises(tf.errors.FailedPreconditionError):
        v1.eval()

      v2 = tf.Variable(tf.neg(v1.initialized_value()), dtype=tf.float32)
      self.assertEqual(v1.get_shape(), v2.get_shape())
      self.assertAllClose(np.negative(value), v2.initial_value.eval())

      # Once v2.initial_value.eval() has been called, v1 has effectively been
      # initialized.
      self.assertAllClose(value, v1.eval())

      with self.assertRaises(tf.errors.FailedPreconditionError):
        v2.eval()
      tf.initialize_all_variables().run()
      self.assertAllClose(np.negative(value), v2.eval())

  def testInitializerFunctionDevicePlacement(self):
    with self.test_session():
      initializer = lambda: tf.constant(42.0)
      with tf.device("/cpu:100"):
        v1 = tf.Variable(initializer, dtype=tf.float32, name="v1")
      expected_device = "/device:CPU:100"
      expected_group_v1 = [b"loc:@v1"]
      self.assertEqual(expected_device, v1.op.device)
      self.assertEqual(expected_group_v1, v1.op.colocation_groups())
      for i in v1.initializer.inputs:
        self.assertEqual(expected_device, i.op.device)
        self.assertEqual(expected_group_v1, i.op.colocation_groups())

      v2 = tf.Variable(initializer, dtype=tf.float32, name="v2")
      expected_group_v2 = [b"loc:@v2"]
      self.assertEqual(expected_group_v2, v2.op.colocation_groups())
      for i in v2.initializer.inputs:
        self.assertEqual(expected_group_v2, i.op.colocation_groups())


class IsInitializedTest(tf.test.TestCase):

  def testNoVars(self):
    with tf.Graph().as_default():
      self.assertEqual(None, tf.assert_variables_initialized())

  def testVariables(self):
    with tf.Graph().as_default(), self.test_session() as sess:
      v = tf.Variable([1, 2])
      w = tf.Variable([3, 4])
      _ = v, w
      inited = tf.assert_variables_initialized()
      with self.assertRaisesOpError("Attempting to use uninitialized value"):
        sess.run(inited)
      tf.initialize_all_variables().run()
      sess.run(inited)

  def testVariableList(self):
    with tf.Graph().as_default(), self.test_session() as sess:
      v = tf.Variable([1, 2])
      w = tf.Variable([3, 4])
      inited = tf.assert_variables_initialized([v])
      with self.assertRaisesOpError("Attempting to use uninitialized value"):
        inited.op.run()
      sess.run(w.initializer)
      with self.assertRaisesOpError("Attempting to use uninitialized value"):
        inited.op.run()
      v.initializer.run()
      inited.op.run()


if __name__ == "__main__":
  tf.test.main()<|MERGE_RESOLUTION|>--- conflicted
+++ resolved
@@ -302,8 +302,6 @@
       self.assertEqual(var.op.device, init_op.device)
       sess.run(init_op)
 
-<<<<<<< HEAD
-=======
   def testColocation(self):
     with tf.device("/job:ps"):
       var = tf.Variable(0, name="v")
@@ -312,7 +310,6 @@
     self.assertDeviceEqual("/job:ps", assign_op.device)
     self.assertEqual([b"loc:@v"], assign_op.op.colocation_groups())
 
->>>>>>> 8bd07761
   def testInitializerFunction(self):
     value = [[-42], [133.7]]
     shape = [2, 1]
