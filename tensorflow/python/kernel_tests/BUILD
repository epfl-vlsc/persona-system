# Tests of TensorFlow kernels written using the Python API.

package(
    default_visibility = ["//tensorflow:internal"],
)

licenses(["notice"])  # Apache 2.0

load("//tensorflow:tensorflow.bzl", "tf_py_test")
load("//tensorflow:tensorflow.bzl", "cuda_py_test")
load("//tensorflow:tensorflow.bzl", "sycl_py_test")

# CPU only tests should use tf_py_test, GPU tests use cuda_py_test
# Please avoid the py_tests and cuda_py_tests (plural) while we
# fix the shared/overbroad dependencies.

tf_py_test(
    name = "as_string_op_test",
    size = "small",
    srcs = ["as_string_op_test.py"],
    additional_deps = [
        "//third_party/py/numpy",
        "//tensorflow/python:array_ops",
        "//tensorflow/python:client_testlib",
        "//tensorflow/python:framework_for_generated_wrappers",
        "//tensorflow/python:string_ops",
    ],
    tags = ["no_windows"],
)

tf_py_test(
    name = "attention_ops_test",
    size = "small",
    srcs = ["attention_ops_test.py"],
    additional_deps = [
        "//third_party/py/numpy",
        "//tensorflow/python:array_ops",
        "//tensorflow/python:client_testlib",
        "//tensorflow/python:framework_for_generated_wrappers",
        "//tensorflow/python:image_ops",
    ],
)

tf_py_test(
    name = "barrier_ops_test",
    size = "medium",  # NOTE(ebrevdo): This test is NOT small.
    srcs = ["barrier_ops_test.py"],
    additional_deps = [
        "//third_party/py/numpy",
        "//tensorflow/python:client_testlib",
        "//tensorflow/python:data_flow_ops",
        "//tensorflow/python:errors",
        "//tensorflow/python:framework_for_generated_wrappers",
    ],
    shard_count = 20,
)

tf_py_test(
    name = "base64_ops_test",
    size = "small",
    srcs = ["base64_ops_test.py"],
    additional_deps = [
        "//third_party/py/numpy",
        "//tensorflow/python:array_ops",
        "//tensorflow/python:client_testlib",
        "//tensorflow/python:errors",
        "//tensorflow/python:framework_for_generated_wrappers",
        "//tensorflow/python:framework_test_lib",
        "//tensorflow/python:string_ops",
    ],
    tags = ["nomac"],  # b/35468214
)

tf_py_test(
    name = "bcast_ops_test",
    size = "small",
    srcs = ["bcast_ops_test.py"],
    additional_deps = [
        "//tensorflow/python:array_ops_gen",
        "//tensorflow/python:client_testlib",
    ],
)

cuda_py_test(
    name = "benchmark_test",
    size = "small",
    srcs = ["benchmark_test.py"],
    additional_deps = [
        "//tensorflow/python:client",
        "//tensorflow/python:client_testlib",
        "//tensorflow/python:framework_for_generated_wrappers",
        "//tensorflow/python:platform",
        "//tensorflow/python:platform_benchmark",
    ],
    tags = ["no_windows"],
)

tf_py_test(
    name = "bincount_op_test",
    size = "small",
    srcs = ["bincount_op_test.py"],
    additional_deps = [
        "//tensorflow/python:client_testlib",
        "//tensorflow/python:math_ops",
        "//tensorflow/python:framework_for_generated_wrappers",
    ],
)

tf_py_test(
    name = "candidate_sampler_ops_test",
    size = "small",
    srcs = ["candidate_sampler_ops_test.py"],
    additional_deps = [
        "//third_party/py/numpy",
        "//tensorflow/python:array_ops",
        "//tensorflow/python:candidate_sampling_ops",
        "//tensorflow/python:client_testlib",
        "//tensorflow/python:framework_for_generated_wrappers",
        "//tensorflow/python:math_ops",
    ],
)

tf_py_test(
    name = "checkpoint_ops_test",
    size = "medium",
    srcs = ["checkpoint_ops_test.py"],
    additional_deps = [
        "//third_party/py/numpy",
        "//tensorflow/python:array_ops",
        "//tensorflow/python:checkpoint_ops_gen",
        "//tensorflow/python:client_testlib",
        "//tensorflow/python:constant_op",
        "//tensorflow/python:dtypes",
        "//tensorflow/python:errors",
        "//tensorflow/python:framework_ops",
        "//tensorflow/python:math_ops",
        "//tensorflow/python:partitioned_variables",
        "//tensorflow/python:platform",
        "//tensorflow/python:training",
        "//tensorflow/python:variable_scope",
        "//tensorflow/python:variables",
    ],
)

cuda_py_test(
    name = "cholesky_op_test",
    size = "medium",
    srcs = ["cholesky_op_test.py"],
    additional_deps = [
        "//third_party/py/numpy",
        "//tensorflow/python:array_ops",
        "//tensorflow/python:client_testlib",
        "//tensorflow/python:framework_for_generated_wrappers",
        "//tensorflow/python:linalg_ops",
        "//tensorflow/python:math_ops",
        "//tensorflow/python:platform",
        "//tensorflow/python/ops/linalg",
    ],
    shard_count = 5,
    tags = ["no_windows_gpu"],
)

tf_py_test(
    name = "clip_ops_test",
    size = "small",
    srcs = ["clip_ops_test.py"],
    additional_deps = [
        "//tensorflow/python:client_testlib",
        "//tensorflow/python:clip_ops",
        "//tensorflow/python:framework_for_generated_wrappers",
    ],
    tags = ["no_windows"],
)

tf_py_test(
    name = "conditional_accumulator_test",
    size = "small",
    srcs = ["conditional_accumulator_test.py"],
    additional_deps = [
        "//third_party/py/numpy",
        "//tensorflow/python:array_ops",
        "//tensorflow/python:client_testlib",
        "//tensorflow/python:data_flow_ops",
        "//tensorflow/python:errors",
        "//tensorflow/python:framework_for_generated_wrappers",
        "//tensorflow/python:math_ops",
        "//tensorflow/python:state_ops",
        "//tensorflow/python:variables",
    ],
)

tf_py_test(
    name = "ctc_decoder_ops_test",
    size = "small",
    srcs = ["ctc_decoder_ops_test.py"],
    additional_deps = [
        "//third_party/py/numpy",
        "//tensorflow/python:array_ops",
        "//tensorflow/python:client_testlib",
        "//tensorflow/python:ctc_ops",
        "//tensorflow/python:framework_for_generated_wrappers",
    ],
)

tf_py_test(
    name = "ctc_loss_op_test",
    size = "small",
    srcs = ["ctc_loss_op_test.py"],
    additional_deps = [
        "//third_party/py/numpy",
        "//tensorflow/python:client_testlib",
        "//tensorflow/python:ctc_ops",
        "//tensorflow/python:framework",
        "//tensorflow/python:framework_for_generated_wrappers",
        "//tensorflow/python:gradients",
    ],
)

tf_py_test(
    name = "decode_csv_op_test",
    size = "small",
    srcs = ["decode_csv_op_test.py"],
    additional_deps = [
        "//third_party/py/numpy",
        "//tensorflow/python:client_testlib",
        "//tensorflow/python:parsing_ops",
    ],
)

tf_py_test(
    name = "decode_png_op_test",
    size = "small",
    srcs = ["decode_png_op_test.py"],
    additional_deps = [
        "//tensorflow/python:array_ops",
        "//tensorflow/python:client_testlib",
        "//tensorflow/python:framework_for_generated_wrappers",
        "//tensorflow/python:image_ops",
        "//tensorflow/python:nn_grad",
    ],
)

tf_py_test(
    name = "decode_bmp_op_test",
    size = "small",
    srcs = ["decode_bmp_op_test.py"],
    additional_deps = [
        "//tensorflow/python:array_ops",
        "//tensorflow/python:client_testlib",
        "//tensorflow/python:framework_for_generated_wrappers",
        "//tensorflow/python:image_ops",
        "//tensorflow/python:nn_grad",
    ],
)

tf_py_test(
    name = "decode_jpeg_op_test",
    srcs = ["decode_jpeg_op_test.py"],
    additional_deps = [
        "//tensorflow/python:client_testlib",
        "//tensorflow/python:framework_for_generated_wrappers",
        "//tensorflow/python:image_ops",
        "//tensorflow/python:platform",
    ],
    data = ["//tensorflow/core:image_testdata"],
)

tf_py_test(
    name = "decode_image_op_test",
    size = "small",
    srcs = ["decode_image_op_test.py"],
    additional_deps = [
        "//third_party/py/numpy",
        "//tensorflow/python:client_testlib",
        "//tensorflow/python:errors",
        "//tensorflow/python:image_ops",
        "//tensorflow/python:io_ops",
        "//tensorflow/python:nn_grad",
    ],
    data = ["//tensorflow/core:image_testdata"],
    tags = ["no_windows"],
)

tf_py_test(
    name = "decode_raw_op_test",
    size = "small",
    srcs = ["decode_raw_op_test.py"],
    additional_deps = [
        "//third_party/py/numpy",
        "//tensorflow/python:array_ops",
        "//tensorflow/python:client_testlib",
        "//tensorflow/python:framework_for_generated_wrappers",
        "//tensorflow/python:parsing_ops",
    ],
)

cuda_py_test(
    name = "determinant_op_test",
    size = "small",
    srcs = ["determinant_op_test.py"],
    additional_deps = [
        "//third_party/py/numpy",
        "//tensorflow/python:client_testlib",
        "//tensorflow/python:framework_for_generated_wrappers",
        "//tensorflow/python:linalg_ops",
    ],
)

tf_py_test(
    name = "draw_bounding_box_op_test",
    size = "small",
    srcs = ["draw_bounding_box_op_test.py"],
    additional_deps = [
        "//third_party/py/numpy",
        "//tensorflow/python:array_ops",
        "//tensorflow/python:client_testlib",
        "//tensorflow/python:framework_for_generated_wrappers",
        "//tensorflow/python:image_ops",
        "//tensorflow/python:math_ops",
    ],
)

tf_py_test(
    name = "edit_distance_op_test",
    size = "small",
    srcs = ["edit_distance_op_test.py"],
    additional_deps = [
        "//third_party/py/numpy",
        "//tensorflow/python:array_ops",
        "//tensorflow/python:client_testlib",
        "//tensorflow/python:framework",
        "//tensorflow/python:framework_for_generated_wrappers",
    ],
)

tf_py_test(
    name = "fifo_queue_test",
    size = "small",
    srcs = ["fifo_queue_test.py"],
    additional_deps = [
        "//third_party/py/numpy",
        "//tensorflow/core:protos_all_py",
        "//tensorflow/python:array_ops",
        "//tensorflow/python:client",
        "//tensorflow/python:client_testlib",
        "//tensorflow/python:data_flow_ops",
        "//tensorflow/python:errors",
        "//tensorflow/python:framework_for_generated_wrappers",
        "//tensorflow/python:util",
    ],
)

tf_py_test(
    name = "fractional_avg_pool_op_test",
    size = "small",
    srcs = ["fractional_avg_pool_op_test.py"],
    additional_deps = [
        "//third_party/py/numpy",
        "//tensorflow/python:client_testlib",
        "//tensorflow/python:framework_for_generated_wrappers",
        "//tensorflow/python:nn_grad",
        "//tensorflow/python:nn_ops",
        "//tensorflow/python:nn_ops_gen",
    ],
)

tf_py_test(
    name = "fractional_max_pool_op_test",
    size = "small",
    srcs = ["fractional_max_pool_op_test.py"],
    additional_deps = [
        "//third_party/py/numpy",
        "//tensorflow/python:client_testlib",
        "//tensorflow/python:framework_for_generated_wrappers",
        "//tensorflow/python:nn_grad",
        "//tensorflow/python:nn_ops",
        "//tensorflow/python:nn_ops_gen",
    ],
)

tf_py_test(
    name = "identity_op_py_test",
    size = "small",
    srcs = ["identity_op_py_test.py"],
    additional_deps = [
        "//third_party/py/numpy",
        "//tensorflow/python:array_ops",
        "//tensorflow/python:array_ops_gen",
        "//tensorflow/python:client_testlib",
        "//tensorflow/python:framework_for_generated_wrappers",
        "//tensorflow/python:variables",
    ],
)

tf_py_test(
    name = "identity_n_op_py_test",
    size = "small",
    srcs = ["identity_n_op_py_test.py"],
    additional_deps = [
        "//third_party/py/numpy",
        "//tensorflow/python:array_ops",
        "//tensorflow/python:array_ops_gen",
        "//tensorflow/python:client_testlib",
        "//tensorflow/python:framework_for_generated_wrappers",
        "//tensorflow/python:variables",
    ],
)

tf_py_test(
    name = "in_topk_op_test",
    size = "small",
    srcs = ["in_topk_op_test.py"],
    additional_deps = [
        "//third_party/py/numpy",
        "//tensorflow/python:client_testlib",
        "//tensorflow/python:errors",
        "//tensorflow/python:nn_ops",
    ],
)

tf_py_test(
    name = "record_input_test",
    size = "medium",
    srcs = ["record_input_test.py"],
    additional_deps = [
        "//tensorflow/python:client_testlib",
        "//tensorflow/python:data_flow_ops",
        "//tensorflow/python:io_ops",
        "//tensorflow/python:util",
    ],
)

tf_py_test(
    name = "io_ops_test",
    size = "small",
    srcs = ["io_ops_test.py"],
    additional_deps = [
        "//tensorflow/python:client_testlib",
        "//tensorflow/python:io_ops",
        "//tensorflow/python:util",
    ],
)

tf_py_test(
    name = "listdiff_op_test",
    size = "small",
    srcs = ["listdiff_op_test.py"],
    additional_deps = [
        "//third_party/py/numpy",
        "//tensorflow/python:array_ops",
        "//tensorflow/python:client_testlib",
        "//tensorflow/python:framework_for_generated_wrappers",
        "//tensorflow/python:util",
    ],
)

tf_py_test(
    name = "logging_ops_test",
    size = "small",
    srcs = ["logging_ops_test.py"],
    additional_deps = [
        "//tensorflow/python:client_testlib",
        "//tensorflow/python:control_flow_ops",
        "//tensorflow/python:framework_for_generated_wrappers",
        "//tensorflow/python:framework_test_lib",
        "//tensorflow/python:gradients",
        "//tensorflow/python:logging_ops",
        "//tensorflow/python:math_ops",
    ],
)

tf_py_test(
    name = "lookup_ops_test",
    size = "small",
    srcs = ["lookup_ops_test.py"],
    additional_deps = [
        "//tensorflow/python:client",
        "//tensorflow/python:client_testlib",
        "//tensorflow/python:errors",
        "//tensorflow/python:framework_for_generated_wrappers",
        "//tensorflow/python:framework_test_lib",
        "//tensorflow/python:lookup_ops",
        "//tensorflow/python:sparse_tensor",
        "//tensorflow/python:training",
    ],
    grpc_enabled = True,
)

tf_py_test(
    name = "losses_test",
    size = "medium",
    srcs = ["losses_test.py"],
    additional_deps = [
        "//third_party/py/numpy",
        "//tensorflow/python/ops/losses",
        "//tensorflow/python:array_ops",
        "//tensorflow/python:client_testlib",
        "//tensorflow/python:errors",
        "//tensorflow/python:framework",
        "//tensorflow/python:framework_for_generated_wrappers",
        "//tensorflow/python:init_ops",
        "//tensorflow/python:math_ops",
        "//tensorflow/python:training",
        "//tensorflow/python:variable_scope",
        "//tensorflow/python:variables",
    ],
)

tf_py_test(
    name = "matrix_exponential_op_test",
    size = "small",
    srcs = ["matrix_exponential_op_test.py"],
    additional_deps = [
        "//third_party/py/numpy",
        "//tensorflow/python:client_testlib",
        "//tensorflow/python:framework_for_generated_wrappers",
        "//tensorflow/python:linalg_ops",
    ],
)

cuda_py_test(
    name = "matrix_inverse_op_test",
    size = "small",
    srcs = ["matrix_inverse_op_test.py"],
    additional_deps = [
        "//third_party/py/numpy",
        "//tensorflow/python:client_testlib",
        "//tensorflow/python:framework_for_generated_wrappers",
        "//tensorflow/python:linalg_ops",
        "//tensorflow/python:math_ops",
    ],
)

cuda_py_test(
    name = "matrix_solve_ls_op_test",
    size = "medium",
    srcs = ["matrix_solve_ls_op_test.py"],
    additional_deps = [
        "//third_party/py/numpy",
        "//tensorflow/python:array_ops",
        "//tensorflow/python:client_testlib",
        "//tensorflow/python:framework_for_generated_wrappers",
        "//tensorflow/python:linalg_ops",
        "//tensorflow/python:math_ops",
    ],
)

cuda_py_test(
    name = "matrix_solve_op_test",
    size = "small",
    srcs = ["matrix_solve_op_test.py"],
    additional_deps = [
        "//third_party/py/numpy",
        "//tensorflow/python:array_ops",
        "//tensorflow/python:client_testlib",
        "//tensorflow/python:framework_for_generated_wrappers",
        "//tensorflow/python:linalg_ops",
    ],
)

cuda_py_test(
    name = "matrix_triangular_solve_op_test",
    size = "small",
    srcs = ["matrix_triangular_solve_op_test.py"],
    additional_deps = [
        "//third_party/py/numpy",
        "//tensorflow/python:client_testlib",
        "//tensorflow/python:linalg_ops",
    ],
)

cuda_py_test(
    name = "parameterized_truncated_normal_op_test",
    size = "small",
    srcs = ["parameterized_truncated_normal_op_test.py"],
    additional_deps = [
        "//third_party/py/numpy",
        "//tensorflow/core:protos_all_py",
        "//tensorflow/python:client",
        "//tensorflow/python:client_testlib",
        "//tensorflow/python:control_flow_ops",
        "//tensorflow/python:framework",
        "//tensorflow/python:framework_for_generated_wrappers",
        "//tensorflow/python:platform",
        "//tensorflow/python:random_ops",
    ],
)

tf_py_test(
    name = "parsing_ops_test",
    size = "small",
    srcs = ["parsing_ops_test.py"],
    additional_deps = [
        "//third_party/py/numpy",
        "//tensorflow/core:protos_all_py",
        "//tensorflow/python:array_ops",
        "//tensorflow/python:client_testlib",
        "//tensorflow/python:errors",
        "//tensorflow/python:framework",
        "//tensorflow/python:framework_for_generated_wrappers",
        "//tensorflow/python:parsing_ops",
        "//tensorflow/python:platform",
    ],
)

tf_py_test(
    name = "partitioned_variables_test",
    size = "small",
    srcs = ["partitioned_variables_test.py"],
    additional_deps = [
        "//third_party/py/numpy",
        "//tensorflow/python:array_ops",
        "//tensorflow/python:client_testlib",
        "//tensorflow/python:framework_for_generated_wrappers",
        "//tensorflow/python:init_ops",
        "//tensorflow/python:partitioned_variables",
        "//tensorflow/python:random_ops",
        "//tensorflow/python:variable_scope",
        "//tensorflow/python:variables",
    ],
)

tf_py_test(
    name = "priority_queue_test",
    size = "small",
    srcs = ["priority_queue_test.py"],
    additional_deps = [
        "//third_party/py/numpy",
        "//tensorflow/python:array_ops",
        "//tensorflow/python:client_testlib",
        "//tensorflow/python:data_flow_ops",
        "//tensorflow/python:errors",
        "//tensorflow/python:framework_for_generated_wrappers",
        "//tensorflow/python:nn_grad",
    ],
)

cuda_py_test(
    name = "resource_variable_ops_test",
    size = "small",
    srcs = ["resource_variable_ops_test.py"],
    additional_deps = [
        "//tensorflow/python:array_ops",
        "//tensorflow/python:constant_op",
        "//tensorflow/python:client_testlib",
        "//tensorflow/python:errors",
        "//tensorflow/python:framework_for_generated_wrappers",
        "//tensorflow/python:framework_test_lib",
        "//tensorflow/python:resource_variable_ops",
        "//tensorflow/python:variables",
    ],
)

tf_py_test(
    name = "save_restore_ops_test",
    size = "small",
    srcs = ["save_restore_ops_test.py"],
    additional_deps = [
        "//tensorflow/core:protos_all_py",
        "//tensorflow/python:client",
        "//tensorflow/python:client_testlib",
        "//tensorflow/python:io_ops",
        "//tensorflow/python:io_ops_gen",
    ],
)

cuda_py_test(
    name = "scatter_nd_ops_test",
    size = "medium",
    srcs = ["scatter_nd_ops_test.py"],
    additional_deps = [
        "//third_party/py/numpy",
        "//tensorflow/python:array_ops",
        "//tensorflow/python:client",
        "//tensorflow/python:client_testlib",
        "//tensorflow/python:framework_for_generated_wrappers",
        "//tensorflow/python:gradients",
        "//tensorflow/python:state_ops",
        "//tensorflow/python:variables",
        "//tensorflow/python:resource_variable_ops",
    ],
    tags = ["noasan"],  # http://b/32635055
)

tf_py_test(
    name = "segment_reduction_ops_test",
    size = "medium",
    srcs = ["segment_reduction_ops_test.py"],
    additional_deps = [
        "//third_party/py/numpy",
        "//tensorflow/python:client",
        "//tensorflow/python:client_testlib",
        "//tensorflow/python:framework_for_generated_wrappers",
        "//tensorflow/python:math_ops",
        "//tensorflow/python:variables",
        "//tensorflow/python:nn_grad",
    ],
)

tf_py_test(
    name = "sparse_add_op_test",
    size = "small",
    srcs = ["sparse_add_op_test.py"],
    additional_deps = [
        "//third_party/py/numpy",
        "//tensorflow/python:client",
        "//tensorflow/python:client_testlib",
        "//tensorflow/python:framework",
        "//tensorflow/python:framework_for_generated_wrappers",
        "//tensorflow/python:math_ops",
        "//tensorflow/python:sparse_grad",
        "//tensorflow/python:sparse_ops",
    ],
)

tf_py_test(
    name = "sparse_concat_op_test",
    size = "small",
    srcs = ["sparse_concat_op_test.py"],
    additional_deps = [
        "//third_party/py/numpy",
        "//tensorflow/python:array_ops",
        "//tensorflow/python:client_testlib",
        "//tensorflow/python:framework",
        "//tensorflow/python:framework_for_generated_wrappers",
        "//tensorflow/python:sparse_ops",
    ],
)

tf_py_test(
    name = "sparse_conditional_accumulator_test",
    size = "small",
    srcs = ["sparse_conditional_accumulator_test.py"],
    additional_deps = [
        "//third_party/py/numpy",
        "//tensorflow/python:array_ops",
        "//tensorflow/python:client_testlib",
        "//tensorflow/python:data_flow_ops",
        "//tensorflow/python:errors",
        "//tensorflow/python:framework_for_generated_wrappers",
    ],
)

tf_py_test(
    name = "sparse_reorder_op_test",
    size = "small",
    srcs = ["sparse_reorder_op_test.py"],
    additional_deps = [
        "//third_party/py/numpy",
        "//tensorflow/python:array_ops",
        "//tensorflow/python:client_testlib",
        "//tensorflow/python:framework",
        "//tensorflow/python:framework_for_generated_wrappers",
        "//tensorflow/python:sparse_grad",
        "//tensorflow/python:sparse_ops",
    ],
)

tf_py_test(
    name = "sparse_reshape_op_test",
    size = "small",
    srcs = ["sparse_reshape_op_test.py"],
    additional_deps = [
        "//third_party/py/numpy",
        "//tensorflow/python:array_ops",
        "//tensorflow/python:client_testlib",
        "//tensorflow/python:framework",
        "//tensorflow/python:framework_for_generated_wrappers",
        "//tensorflow/python:sparse_ops",
    ],
)

tf_py_test(
    name = "sparse_split_op_test",
    size = "small",
    srcs = ["sparse_split_op_test.py"],
    additional_deps = [
        "//third_party/py/numpy",
        "//tensorflow/python:client_testlib",
        "//tensorflow/python:framework",
        "//tensorflow/python:sparse_ops",
    ],
)

tf_py_test(
    name = "sparse_slice_op_test",
    size = "small",
    srcs = ["sparse_slice_op_test.py"],
    additional_deps = [
        "//third_party/py/numpy",
        "//tensorflow/python:client_testlib",
        "//tensorflow/python:framework",
        "//tensorflow/python:sparse_ops",
    ],
)

tf_py_test(
    name = "sparse_to_dense_op_py_test",
    size = "small",
    srcs = ["sparse_to_dense_op_py_test.py"],
    additional_deps = [
        "//third_party/py/numpy",
        "//tensorflow/python:array_ops",
        "//tensorflow/python:client_testlib",
        "//tensorflow/python:framework_for_generated_wrappers",
        "//tensorflow/python:sparse_ops",
    ],
)

tf_py_test(
    name = "sparsemask_op_test",
    size = "small",
    srcs = ["sparsemask_op_test.py"],
    additional_deps = [
        "//third_party/py/numpy",
        "//tensorflow/python:array_ops",
        "//tensorflow/python:client_testlib",
        "//tensorflow/python:framework_for_generated_wrappers",
    ],
)

tf_py_test(
    name = "string_join_op_test",
    size = "small",
    srcs = ["string_join_op_test.py"],
    additional_deps = [
        "//tensorflow/python:client_testlib",
        "//tensorflow/python:string_ops",
    ],
)

tf_py_test(
    name = "string_split_op_test",
    size = "small",
    srcs = ["string_split_op_test.py"],
    additional_deps = [
        "//third_party/py/numpy",
        "//tensorflow/python:array_ops",
        "//tensorflow/python:client_testlib",
        "//tensorflow/python:errors",
        "//tensorflow/python:framework_for_generated_wrappers",
        "//tensorflow/python:string_ops",
    ],
)

tf_py_test(
    name = "substr_op_test",
    size = "small",
    srcs = ["substr_op_test.py"],
    additional_deps = [
        "//third_party/py/numpy",
        "//tensorflow/python:client_testlib",
        "//tensorflow/python:errors",
        "//tensorflow/python:string_ops",
    ],
)

tf_py_test(
    name = "summary_ops_test",
    size = "small",
    srcs = ["summary_ops_test.py"],
    additional_deps = [
        "//tensorflow/core:protos_all_py",
        "//tensorflow/python:client_testlib",
        "//tensorflow/python:framework_for_generated_wrappers",
        "//tensorflow/python:logging_ops",
        "//tensorflow/python:summary",
    ],
)

tf_py_test(
    name = "summary_tensor_op_test",
    size = "small",
    srcs = ["summary_tensor_op_test.py"],
    additional_deps = [
        "//third_party/py/numpy",
        "@six_archive//:six",
        "//tensorflow/core:protos_all_py",
        "//tensorflow/python:array_ops",
        "//tensorflow/python:client_testlib",
        "//tensorflow/python:framework",
        "//tensorflow/python:framework_for_generated_wrappers",
        "//tensorflow/python:summary_ops",
    ],
)

tf_py_test(
    name = "template_test",
    size = "small",
    srcs = ["template_test.py"],
    additional_deps = [
        "//tensorflow/python:client",
        "//tensorflow/python:client_testlib",
        "//tensorflow/python:framework",
        "//tensorflow/python:init_ops",
        "//tensorflow/python:math_ops",
        "//tensorflow/python:nn_grad",
        "//tensorflow/python:template",
        "//tensorflow/python:training",
        "//tensorflow/python:variable_scope",
        "//tensorflow/python:variables",
    ],
)

cuda_py_test(
    name = "topk_op_test",
    size = "small",
    srcs = ["topk_op_test.py"],
    additional_deps = [
        "//third_party/py/numpy",
        "//tensorflow/python:array_ops",
        "//tensorflow/python:client_testlib",
        "//tensorflow/python:framework_for_generated_wrappers",
        "//tensorflow/python:gradients",
        "//tensorflow/python:nn_grad",
        "//tensorflow/python:nn_ops",
    ],
)

cuda_py_test(
    name = "nth_element_op_test",
    size = "small",
    srcs = ["nth_element_op_test.py"],
    additional_deps = [
        "//third_party/py/numpy",
        "//tensorflow/python:array_ops",
        "//tensorflow/python:client_testlib",
        "//tensorflow/python:framework_for_generated_wrappers",
        "//tensorflow/python:gradients",
        "//tensorflow/python:nn_grad",
        "//tensorflow/python:nn_ops",
    ],
)

tf_py_test(
    name = "unique_op_test",
    size = "small",
    srcs = ["unique_op_test.py"],
    additional_deps = [
        "//third_party/py/numpy",
        "//tensorflow/python:array_ops",
        "//tensorflow/python:client_testlib",
    ],
)

tf_py_test(
    name = "variable_scope_test",
    size = "small",
    srcs = ["variable_scope_test.py"],
    additional_deps = [
        "//third_party/py/numpy",
        "//tensorflow/python:client_testlib",
        "//tensorflow/python:control_flow_ops",
        "//tensorflow/python:errors",
        "//tensorflow/python:framework_for_generated_wrappers",
        "//tensorflow/python:framework_test_lib",
        "//tensorflow/python:init_ops",
        "//tensorflow/python:math_ops",
        "//tensorflow/python:variable_scope",
        "//tensorflow/python:resource_variable_ops",
        "//tensorflow/python:state_ops",
        "//tensorflow/python:variables",
        "//tensorflow/python/eager:context",
    ],
    tags = ["no_windows"],
)

tf_py_test(
    name = "variables_test",
    size = "small",
    srcs = ["variables_test.py"],
    additional_deps = [
        "//third_party/py/numpy",
        "//tensorflow/python:array_ops",
        "//tensorflow/python:client_testlib",
        "//tensorflow/python:control_flow_ops",
        "//tensorflow/python:errors",
        "//tensorflow/python:framework_for_generated_wrappers",
        "//tensorflow/python:math_ops",
        "//tensorflow/python:random_ops",
        "//tensorflow/python:state_ops_gen",
        "//tensorflow/python:training",
        "//tensorflow/python:util",
        "//tensorflow/python:variables",
    ],
)

cuda_py_test(
    name = "where_op_test",
    size = "medium",
    srcs = ["where_op_test.py"],
    additional_deps = [
        "//third_party/py/numpy",
        "//tensorflow/python:array_ops",
        "//tensorflow/python:client_testlib",
        "//tensorflow/python:framework_for_generated_wrappers",
    ],
)

cuda_py_test(
    name = "cast_op_test",
    size = "small",
    srcs = ["cast_op_test.py"],
    additional_deps = [
        "//third_party/py/numpy",
        "//tensorflow/python:array_ops",
        "//tensorflow/python:client_testlib",
        "//tensorflow/python:framework",
        "//tensorflow/python:framework_for_generated_wrappers",
        "//tensorflow/python:math_ops",
        "//tensorflow/python:variables",
    ],
    tags = [
        "no_windows",
        "noasan",
    ],
)

cuda_py_test(
    name = "dense_update_ops_no_tsan_test",
    size = "small",
    srcs = ["dense_update_ops_no_tsan_test.py"],
    additional_deps = [
        "//third_party/py/numpy",
        "//tensorflow/python:array_ops",
        "//tensorflow/python:client_testlib",
        "//tensorflow/python:math_ops",
        "//tensorflow/python:state_ops",
        "//tensorflow/python:variables",
    ],
    tags = ["notsan"],
)

cuda_py_test(
    name = "diag_op_test",
    size = "medium",
    srcs = ["diag_op_test.py"],
    additional_deps = [
        "//third_party/py/numpy",
        "//tensorflow/python:array_ops",
        "//tensorflow/python:client_testlib",
        "//tensorflow/python:framework_for_generated_wrappers",
        "//tensorflow/python:gradients",
        "//tensorflow/python:platform",
    ],
    shard_count = 2,
    tags = ["no_windows_gpu"],
)

tf_py_test(
    name = "reader_ops_test",
    size = "small",
    srcs = ["reader_ops_test.py"],
    additional_deps = [
        "@six_archive//:six",
        "//tensorflow/core:protos_all_py",
        "//tensorflow/python:client_testlib",
        "//tensorflow/python:data_flow_ops",
        "//tensorflow/python:errors",
        "//tensorflow/python:framework_for_generated_wrappers",
        "//tensorflow/python:io_ops",
        "//tensorflow/python:lib",
        "//tensorflow/python:util",
        "//tensorflow/python:variables",
    ],
    data = ["//tensorflow/core:lmdb_testdata"],
    tags = ["no_windows"],
)

cuda_py_test(
    name = "aggregate_ops_test",
    size = "small",
    srcs = ["aggregate_ops_test.py"],
    additional_deps = [
        "//third_party/py/numpy",
        "//tensorflow/python:array_ops",
        "//tensorflow/python:client_testlib",
        "//tensorflow/python:framework_for_generated_wrappers",
        "//tensorflow/python:math_ops",
    ],
)

cuda_py_test(
    name = "argmax_op_test",
    size = "small",
    srcs = ["argmax_op_test.py"],
    additional_deps = [
        "//third_party/py/numpy",
        "//tensorflow/python:client_testlib",
        "//tensorflow/python:math_ops",
    ],
)

cuda_py_test(
    name = "array_ops_test",
    size = "medium",
    srcs = ["array_ops_test.py"],
    additional_deps = [
        "//third_party/py/numpy",
        "//tensorflow/python:array_ops",
        "//tensorflow/python:client",
        "//tensorflow/python:client_testlib",
        "//tensorflow/python:errors",
        "//tensorflow/python:framework",
        "//tensorflow/python:framework_for_generated_wrappers",
        "//tensorflow/python:framework_test_lib",
        "//tensorflow/python:gradients",
        "//tensorflow/python:math_ops",
        "//tensorflow/python:state_ops",
        "//tensorflow/python:test_ops",
        "//tensorflow/python:variables",
        "//tensorflow/python/eager:context",
    ],
    shard_count = 10,
)

cuda_py_test(
    name = "batch_matmul_op_test",
    size = "small",
    srcs = ["batch_matmul_op_test.py"],
    additional_deps = [
        "//third_party/py/numpy",
        "//tensorflow/python:array_ops",
        "//tensorflow/python:client_testlib",
        "//tensorflow/python:framework_for_generated_wrappers",
        "//tensorflow/python:math_ops",
    ],
    shard_count = 20,
)

cuda_py_test(
    name = "batchtospace_op_test",
    size = "small",
    srcs = ["batchtospace_op_test.py"],
    additional_deps = [
        "//third_party/py/numpy",
        "//tensorflow/python:array_ops",
        "//tensorflow/python:array_ops_gen",
        "//tensorflow/python:client_testlib",
        "//tensorflow/python:framework_for_generated_wrappers",
    ],
)

cuda_py_test(
    name = "betainc_op_test",
    size = "small",
    srcs = ["betainc_op_test.py"],
    additional_deps = [
        "//third_party/py/numpy",
        "//tensorflow/python:array_ops",
        "//tensorflow/python:client_testlib",
        "//tensorflow/python:framework_for_generated_wrappers",
        "//tensorflow/python:math_ops",
        "//tensorflow/python:platform",
    ],
)

cuda_py_test(
    name = "bias_op_test",
    size = "small",
    srcs = ["bias_op_test.py"],
    additional_deps = [
        "//third_party/py/numpy",
        "//tensorflow/python:array_ops",
        "//tensorflow/python:client_testlib",
        "//tensorflow/python:framework_for_generated_wrappers",
        "//tensorflow/python:gradients",
        "//tensorflow/python:nn_grad",
        "//tensorflow/python:nn_ops",
    ],
)

cuda_py_test(
    name = "bitcast_op_test",
    size = "small",
    srcs = ["bitcast_op_test.py"],
    additional_deps = [
        "//third_party/py/numpy",
        "//tensorflow/python:array_ops",
        "//tensorflow/python:client_testlib",
        "//tensorflow/python:framework_for_generated_wrappers",
    ],
)

cuda_py_test(
    name = "check_ops_test",
    size = "small",
    srcs = ["check_ops_test.py"],
    additional_deps = [
        "//third_party/py/numpy",
        "//tensorflow/python/eager:context",
        "//tensorflow/python:array_ops",
        "//tensorflow/python:check_ops",
        "//tensorflow/python:client_testlib",
        "//tensorflow/python:framework",
        "//tensorflow/python:framework_for_generated_wrappers",
    ],
)

cuda_py_test(
    name = "constant_op_test",
    size = "small",
    srcs = ["constant_op_test.py"],
    additional_deps = [
        "//third_party/py/numpy",
        "//tensorflow/python:array_ops",
        "//tensorflow/python:client_testlib",
        "//tensorflow/python:errors",
        "//tensorflow/python:framework_for_generated_wrappers",
        "//tensorflow/python:math_ops",
        "//tensorflow/python:util",
    ],
)

cuda_py_test(
    name = "constant_op_eager_test",
    size = "small",
    srcs = ["constant_op_eager_test.py"],
    additional_deps = [
        "//tensorflow/python/eager:core",
        "//tensorflow/python/eager:context",
        "//tensorflow/python/eager:test",
        "//third_party/py/numpy",
        "//tensorflow/python:array_ops",
        "//tensorflow/python:client_testlib",
        "//tensorflow/python:errors",
        "//tensorflow/python:framework_for_generated_wrappers",
        "//tensorflow/python:math_ops",
        "//tensorflow/python:util",
    ],
)

cuda_py_test(
    name = "control_flow_ops_py_test",
    # TOOD(b/70473603): change this back to "small" once the C API is
    # permanently enabled
    size = "medium",
    srcs = ["control_flow_ops_py_test.py"],
    additional_deps = [
        "//third_party/py/numpy",
        "//tensorflow/core:protos_all_py",
        "//tensorflow/python:array_ops",
        "//tensorflow/python:array_ops_gen",
        "//tensorflow/python:client",
        "//tensorflow/python:client_testlib",
        "//tensorflow/python:control_flow_ops",
        "//tensorflow/python:data_flow_ops",
        "//tensorflow/python:data_flow_ops_gen",
        "//tensorflow/python:distributed_framework_test_lib",
        "//tensorflow/python:errors",
        "//tensorflow/python:framework",
        "//tensorflow/python:framework_for_generated_wrappers",
        "//tensorflow/python:functional_ops",
        "//tensorflow/python:gradients",
        "//tensorflow/python:logging_ops",
        "//tensorflow/python:logging_ops_gen",
        "//tensorflow/python:math_ops",
        "//tensorflow/python:nn_grad",
        "//tensorflow/python:resource_variable_ops",
        "//tensorflow/python:script_ops",
        "//tensorflow/python:state_ops",
        "//tensorflow/python:state_ops_gen",
        "//tensorflow/python:tensor_array_grad",
        "//tensorflow/python:training",
        "//tensorflow/python:util",
        "//tensorflow/python:variable_scope",
        "//tensorflow/python:variables",
    ],
)

tf_py_test(
    name = "control_flow_util_test",
    size = "small",
    srcs = ["control_flow_util_test.py"],
    additional_deps = [
        "//tensorflow/python:client_testlib",
        "//tensorflow/python:control_flow_ops",
        "//tensorflow/python:control_flow_ops_gen",
        "//tensorflow/python:control_flow_util",
        "//tensorflow/python:test_ops",
    ],
)

cuda_py_test(
    name = "conv1d_test",
    size = "small",
    srcs = ["conv1d_test.py"],
    additional_deps = [
        "//tensorflow/python:array_ops",
        "//tensorflow/python:client_testlib",
        "//tensorflow/python:framework_for_generated_wrappers",
        "//tensorflow/python:nn_ops",
    ],
)

cuda_py_test(
    name = "conv2d_transpose_test",
    size = "small",
    srcs = ["conv2d_transpose_test.py"],
    additional_deps = [
        "//third_party/py/numpy",
        "//tensorflow/python:client",
        "//tensorflow/python:client_testlib",
        "//tensorflow/python:framework_for_generated_wrappers",
        "//tensorflow/python:nn_grad",
        "//tensorflow/python:nn_ops",
    ],
)

cuda_py_test(
    name = "conv3d_backprop_filter_v2_grad_test",
    size = "small",
    srcs = ["conv3d_backprop_filter_v2_grad_test.py"],
    additional_deps = [
        "//third_party/py/numpy",
        "//tensorflow/python:array_ops",
        "//tensorflow/python:client_testlib",
        "//tensorflow/python:framework_for_generated_wrappers",
        "//tensorflow/python:nn_grad",
        "//tensorflow/python:nn_ops",
    ],
)

cuda_py_test(
    name = "cross_grad_test",
    size = "small",
    srcs = ["cross_grad_test.py"],
    additional_deps = [
        "//tensorflow/python:array_ops",
        "//tensorflow/python:client_testlib",
        "//tensorflow/python:math_ops",
    ],
)

cuda_py_test(
    name = "denormal_test",
    size = "small",
    srcs = ["denormal_test.py"],
    additional_deps = [
        "//third_party/py/numpy",
        "//tensorflow/python:array_ops",
        "//tensorflow/python:client_testlib",
        "//tensorflow/python:framework_for_generated_wrappers",
        "//tensorflow/python:platform",
    ],
)

cuda_py_test(
    name = "dense_update_ops_test",
    size = "small",
    srcs = ["dense_update_ops_test.py"],
    additional_deps = [
        "//third_party/py/numpy",
        "//tensorflow/python:array_ops",
        "//tensorflow/python:client_testlib",
        "//tensorflow/python:framework_for_generated_wrappers",
        "//tensorflow/python:math_ops",
        "//tensorflow/python:state_ops",
        "//tensorflow/python:variables",
    ],
)

cuda_py_test(
    name = "depthtospace_op_test",
    size = "medium",
    srcs = ["depthtospace_op_test.py"],
    additional_deps = [
        "//third_party/py/numpy",
        "//tensorflow/python:array_ops",
        "//tensorflow/python:client_testlib",
        "//tensorflow/python:framework_for_generated_wrappers",
        "//tensorflow/python:math_ops",
    ],
)

cuda_py_test(
    name = "division_past_test",
    size = "medium",
    srcs = ["division_past_test.py"],
    additional_deps = [
        "//third_party/py/numpy",
        "//tensorflow/python:client_testlib",
        "//tensorflow/python:framework_for_generated_wrappers",
    ],
    tags = ["manual"],
)

cuda_py_test(
    name = "dynamic_partition_op_test",
    size = "medium",
    srcs = ["dynamic_partition_op_test.py"],
    additional_deps = [
        "//third_party/py/numpy",
        "//tensorflow/python:array_ops",
        "//tensorflow/python:client_testlib",
        "//tensorflow/python:data_flow_grad",
        "//tensorflow/python:data_flow_ops",
        "//tensorflow/python:framework_for_generated_wrappers",
        "//tensorflow/python:gradients",
    ],
)

cuda_py_test(
    name = "dynamic_stitch_op_test",
    size = "small",
    srcs = ["dynamic_stitch_op_test.py"],
    additional_deps = [
        "//third_party/py/numpy",
        "//tensorflow/python:client_testlib",
        "//tensorflow/python:data_flow_grad",
        "//tensorflow/python:data_flow_ops",
        "//tensorflow/python:framework_for_generated_wrappers",
        "//tensorflow/python:gradients",
    ],
)

cuda_py_test(
    name = "extract_image_patches_op_test",
    size = "small",
    srcs = ["extract_image_patches_op_test.py"],
    additional_deps = [
        "//third_party/py/numpy",
        "//tensorflow/python:array_ops",
        "//tensorflow/python:client_testlib",
        "//tensorflow/python:framework_for_generated_wrappers",
    ],
)

cuda_py_test(
    name = "functional_ops_test",
    size = "small",
    srcs = ["functional_ops_test.py"],
    additional_deps = [
        "//third_party/py/numpy",
        "//tensorflow/python:array_ops",
        "//tensorflow/python:client_testlib",
        "//tensorflow/python:framework",
        "//tensorflow/python:framework_for_generated_wrappers",
        "//tensorflow/python:functional_ops",
        "//tensorflow/python:gradients",
        "//tensorflow/python:init_ops",
        "//tensorflow/python:math_ops",
        "//tensorflow/python:tensor_array_grad",
        "//tensorflow/python:variable_scope",
        "//tensorflow/python:variables",
    ],
    grpc_enabled = True,
    tags = ["no_windows"],
)

cuda_py_test(
    name = "gather_nd_op_test",
    size = "small",
    srcs = ["gather_nd_op_test.py"],
    additional_deps = [
        "//third_party/py/numpy",
        "//tensorflow/python:array_ops",
        "//tensorflow/python:client",
        "//tensorflow/python:client_testlib",
        "//tensorflow/python:framework_for_generated_wrappers",
        "//tensorflow/python:gradients",
        "//tensorflow/python:variables",
    ],
)

cuda_py_test(
    name = "gather_op_test",
    size = "medium",
    srcs = ["gather_op_test.py"],
    additional_deps = [
        "//third_party/py/numpy",
        "//tensorflow/python:array_ops",
        "//tensorflow/python:client_testlib",
        "//tensorflow/python:framework_for_generated_wrappers",
        "//tensorflow/python:gradients",
    ],
)

cuda_py_test(
    name = "gradient_correctness_test",
    size = "small",
    srcs = ["gradient_correctness_test.py"],
    additional_deps = [
        "//third_party/py/numpy",
        "//tensorflow/python:client_testlib",
        "//tensorflow/python:framework_for_generated_wrappers",
        "//tensorflow/python:gradients",
        "//tensorflow/python:math_ops",
    ],
)

cuda_py_test(
    name = "init_ops_test",
    size = "small",
    srcs = ["init_ops_test.py"],
    additional_deps = [
        "//third_party/py/numpy",
        "//tensorflow/python:array_ops",
        "//tensorflow/python:client_testlib",
        "//tensorflow/python:framework",
        "//tensorflow/python:framework_for_generated_wrappers",
        "//tensorflow/python:init_ops",
        "//tensorflow/python:math_ops",
        "//tensorflow/python:nn_ops",
        "//tensorflow/python:partitioned_variables",
        "//tensorflow/python:variable_scope",
        "//tensorflow/python:variables",
    ],
)

cuda_py_test(
    name = "linalg_ops_test",
    size = "small",
    srcs = ["linalg_ops_test.py"],
    additional_deps = [
        "//third_party/py/numpy",
        "//tensorflow/python:array_ops",
        "//tensorflow/python:client_testlib",
        "//tensorflow/python:framework_for_generated_wrappers",
        "//tensorflow/python:linalg_ops",
        "//tensorflow/python:math_ops",
        "//tensorflow/python/ops/linalg",
    ],
    tags = ["no_windows_gpu"],
)

cuda_py_test(
    name = "lrn_op_test",
    size = "small",
    srcs = ["lrn_op_test.py"],
    additional_deps = [
        "//third_party/py/numpy",
        "//tensorflow/python:array_ops",
        "//tensorflow/python:client_testlib",
        "//tensorflow/python:framework_for_generated_wrappers",
        "//tensorflow/python:gradients",
        "//tensorflow/python:nn",
        "//tensorflow/python:nn_grad",
    ],
)

cuda_py_test(
    name = "matmul_op_test",
    size = "small",
    srcs = ["matmul_op_test.py"],
    additional_deps = [
        "//third_party/py/numpy",
        "//tensorflow/python:array_ops",
        "//tensorflow/python:client_testlib",
        "//tensorflow/python:framework_for_generated_wrappers",
        "//tensorflow/python:framework_test_lib",
        "//tensorflow/python:math_ops",
        "//tensorflow/python:random_ops",
        "//tensorflow/python:variables",
    ],
    shard_count = 20,
)

cuda_py_test(
    name = "morphological_ops_test",
    size = "small",
    srcs = ["morphological_ops_test.py"],
    additional_deps = [
        "//third_party/py/numpy",
        "//tensorflow/python:client_testlib",
        "//tensorflow/python:framework_for_generated_wrappers",
        "//tensorflow/python:nn_grad",
        "//tensorflow/python:nn_ops",
    ],
)

cuda_py_test(
    name = "numerics_test",
    size = "small",
    srcs = ["numerics_test.py"],
    additional_deps = [
        "//third_party/py/numpy",
        "//tensorflow/python:array_ops",
        "//tensorflow/python:client_testlib",
        "//tensorflow/python:control_flow_ops",
        "//tensorflow/python:framework_for_generated_wrappers",
        "//tensorflow/python:math_ops",
        "//tensorflow/python:numerics",
    ],
)

cuda_py_test(
    name = "one_hot_op_test",
    size = "small",
    srcs = ["one_hot_op_test.py"],
    additional_deps = [
        "//third_party/py/numpy",
        "//tensorflow/python:array_ops",
        "//tensorflow/python:client_testlib",
        "//tensorflow/python:framework_for_generated_wrappers",
    ],
    tags = ["no_windows_gpu"],
)

cuda_py_test(
    name = "stack_op_test",
    size = "small",
    srcs = ["stack_op_test.py"],
    additional_deps = [
        "//third_party/py/numpy",
        "//tensorflow/python:array_ops",
        "//tensorflow/python:client_testlib",
        "//tensorflow/python:errors",
        "//tensorflow/python:framework_for_generated_wrappers",
        "//tensorflow/python:variables",
    ],
)

cuda_py_test(
    name = "pad_op_test",
    size = "small",
    srcs = ["pad_op_test.py"],
    additional_deps = [
        "//third_party/py/numpy",
        "//tensorflow/python:array_ops",
        "//tensorflow/python:client_testlib",
        "//tensorflow/python:framework_for_generated_wrappers",
    ],
)

cuda_py_test(
    name = "padding_fifo_queue_test",
    size = "small",
    srcs = ["padding_fifo_queue_test.py"],
    additional_deps = [
        "//third_party/py/numpy",
        "//tensorflow/python:array_ops",
        "//tensorflow/python:client_testlib",
        "//tensorflow/python:data_flow_ops",
        "//tensorflow/python:errors",
        "//tensorflow/python:framework_for_generated_wrappers",
    ],
)

cuda_py_test(
    name = "py_func_test",
    size = "small",
    srcs = ["py_func_test.py"],
    additional_deps = [
        "//third_party/py/numpy",
        "//tensorflow/python:array_ops",
        "//tensorflow/python:client",
        "//tensorflow/python:client_testlib",
        "//tensorflow/python:errors",
        "//tensorflow/python:framework_for_generated_wrappers",
        "//tensorflow/python:script_ops",
        "//tensorflow/python/eager:context",
        "//tensorflow/python/eager:function",
    ],
    tags = ["no_windows"],
)

cuda_py_test(
    name = "reduce_join_op_test",
    size = "small",
    srcs = ["reduce_join_op_test.py"],
    additional_deps = [
        "//third_party/py/numpy",
        "//tensorflow/python:array_ops",
        "//tensorflow/python:client_testlib",
        "//tensorflow/python:framework_for_generated_wrappers",
        "//tensorflow/python:string_ops",
    ],
)

cuda_py_test(
    name = "reduction_ops_test",
    size = "medium",
    srcs = ["reduction_ops_test.py"],
    additional_deps = [
        "//third_party/py/numpy",
        "//tensorflow/python:array_ops",
        "//tensorflow/python:client_testlib",
        "//tensorflow/python:framework_for_generated_wrappers",
        "//tensorflow/python:math_ops",
    ],
    shard_count = 4,
    tags = ["no_windows_gpu"],
)

cuda_py_test(
    name = "reduction_ops_test_big",
    size = "medium",
    srcs = ["reduction_ops_test_big.py"],
    additional_deps = [
        "//third_party/py/numpy",
        "//tensorflow/python:array_ops",
        "//tensorflow/python:client_testlib",
        "//tensorflow/python:framework_for_generated_wrappers",
        "//tensorflow/python:math_ops",
    ],
    tags = [
        "manual",
        "no_gpu",
        "nogpu",
        "noguitar",
        "notap",
    ],
)

cuda_py_test(
    name = "relu_op_test",
    size = "small",
    srcs = ["relu_op_test.py"],
    additional_deps = [
        "//third_party/py/numpy",
        "//tensorflow/python:client_testlib",
        "//tensorflow/python:framework_for_generated_wrappers",
        "//tensorflow/python:gradients",
        "//tensorflow/python:nn_grad",
        "//tensorflow/python:nn_ops",
        "//tensorflow/python:random_ops",
        "//tensorflow/python:training",
        "//tensorflow/python:variables",
    ],
)

cuda_py_test(
    name = "reshape_op_test",
    size = "small",
    srcs = ["reshape_op_test.py"],
    additional_deps = [
        "//third_party/py/numpy",
        "//tensorflow/python:array_ops",
        "//tensorflow/python:client_testlib",
        "//tensorflow/python:framework_for_generated_wrappers",
    ],
)

cuda_py_test(
    name = "reverse_sequence_op_test",
    size = "small",
    srcs = ["reverse_sequence_op_test.py"],
    additional_deps = [
        "//third_party/py/numpy",
        "//tensorflow/python:array_ops",
        "//tensorflow/python:client_testlib",
        "//tensorflow/python:framework_for_generated_wrappers",
    ],
)

cuda_py_test(
    name = "compare_and_bitpack_op_test",
    size = "small",
    srcs = ["compare_and_bitpack_op_test.py"],
    additional_deps = [
        "//third_party/py/numpy",
        "//tensorflow/python:math_ops",
        "//tensorflow/python:client_testlib",
        "//tensorflow/python:framework_for_generated_wrappers",
    ],
)

cuda_py_test(
    name = "scalar_test",
    size = "small",
    srcs = ["scalar_test.py"],
    additional_deps = [
        "//third_party/py/numpy",
        "//tensorflow/python:array_ops",
        "//tensorflow/python:client_testlib",
        "//tensorflow/python:framework_for_generated_wrappers",
        "//tensorflow/python:io_ops_gen",
        "//tensorflow/python:math_ops",
        "//tensorflow/python:nn_grad",
        "//tensorflow/python:platform",
        "//tensorflow/python:random_ops",
        "//tensorflow/python:sparse_ops",
    ],
)

cuda_py_test(
    name = "scan_ops_test",
    size = "medium",
    srcs = ["scan_ops_test.py"],
    additional_deps = [
        "//third_party/py/numpy",
        "//tensorflow/python:client_testlib",
        "//tensorflow/python:errors",
        "//tensorflow/python:framework_for_generated_wrappers",
        "//tensorflow/python:math_ops",
    ],
)

cuda_py_test(
    name = "session_ops_test",
    size = "small",
    srcs = ["session_ops_test.py"],
    additional_deps = [
        "//tensorflow/python:client_testlib",
        "//tensorflow/python:framework_for_generated_wrappers",
        "//tensorflow/python:math_ops",
        "//tensorflow/python:session_ops",
    ],
)

cuda_py_test(
    name = "shape_ops_test",
    size = "medium",
    srcs = ["shape_ops_test.py"],
    additional_deps = [
        "//third_party/py/numpy",
        "//tensorflow/core:protos_all_py",
        "//tensorflow/python:array_ops",
        "//tensorflow/python:client_testlib",
        "//tensorflow/python:errors",
        "//tensorflow/python:framework",
        "//tensorflow/python:framework_for_generated_wrappers",
        "//tensorflow/python:gradients",
    ],
)

cuda_py_test(
    name = "softmax_op_test",
    size = "small",
    srcs = ["softmax_op_test.py"],
    additional_deps = [
        "//third_party/py/numpy",
        "//tensorflow/python:array_ops",
        "//tensorflow/python:client_testlib",
        "//tensorflow/python:errors",
        "//tensorflow/python:framework_for_generated_wrappers",
        "//tensorflow/python:nn_ops",
    ],
)

cuda_py_test(
    name = "softplus_op_test",
    size = "small",
    srcs = ["softplus_op_test.py"],
    additional_deps = [
        "//third_party/py/numpy",
        "//tensorflow/python:client_testlib",
        "//tensorflow/python:framework_for_generated_wrappers",
        "//tensorflow/python:nn_grad",
        "//tensorflow/python:nn_ops",
    ],
)

cuda_py_test(
    name = "softsign_op_test",
    size = "small",
    srcs = ["softsign_op_test.py"],
    additional_deps = [
        "//third_party/py/numpy",
        "//tensorflow/python:client_testlib",
        "//tensorflow/python:framework_for_generated_wrappers",
        "//tensorflow/python:nn_grad",
        "//tensorflow/python:nn_ops",
    ],
)

cuda_py_test(
    name = "spacetobatch_op_test",
    size = "small",
    srcs = ["spacetobatch_op_test.py"],
    additional_deps = [
        "//third_party/py/numpy",
        "//tensorflow/python:array_ops",
        "//tensorflow/python:array_ops_gen",
        "//tensorflow/python:client_testlib",
        "//tensorflow/python:framework",
        "//tensorflow/python:framework_for_generated_wrappers",
        "//tensorflow/python:math_ops",
    ],
)

cuda_py_test(
    name = "spacetodepth_op_test",
    size = "medium",
    srcs = ["spacetodepth_op_test.py"],
    additional_deps = [
        "//third_party/py/numpy",
        "//tensorflow/python:array_ops",
        "//tensorflow/python:client_testlib",
        "//tensorflow/python:framework_for_generated_wrappers",
        "//tensorflow/python:math_ops",
    ],
)

tf_py_test(
    name = "sparse_serialization_ops_test",
    size = "small",
    srcs = ["sparse_serialization_ops_test.py"],
    additional_deps = [
        "//third_party/py/numpy",
        "//tensorflow/python:array_ops",
        "//tensorflow/python:client_testlib",
        "//tensorflow/python:framework",
        "//tensorflow/python:framework_for_generated_wrappers",
        "//tensorflow/python:sparse_ops",
    ],
)

tf_py_test(
    name = "sparse_tensors_map_ops_test",
    size = "small",
    srcs = ["sparse_tensors_map_ops_test.py"],
    additional_deps = [
        "//third_party/py/numpy",
        "//tensorflow/python:array_ops",
        "//tensorflow/python:client",
        "//tensorflow/python:client_testlib",
        "//tensorflow/python:framework",
        "//tensorflow/python:framework_for_generated_wrappers",
        "//tensorflow/python:sparse_ops",
        "//tensorflow/python:variables",
    ],
)

cuda_py_test(
    name = "sparse_tensor_dense_matmul_grad_test",
    size = "small",
    srcs = ["sparse_tensor_dense_matmul_grad_test.py"],
    additional_deps = [
        "//third_party/py/numpy",
        "//tensorflow/python:client_testlib",
        "//tensorflow/python:framework",
        "//tensorflow/python:framework_for_generated_wrappers",
        "//tensorflow/python:sparse_grad",
        "//tensorflow/python:sparse_ops",
    ],
)

cuda_py_test(
    name = "sparse_xent_op_test",
    size = "small",
    srcs = ["sparse_xent_op_test.py"],
    additional_deps = [
        "//third_party/py/numpy",
        "//tensorflow/core:protos_all_py",
        "//tensorflow/python:array_ops",
        "//tensorflow/python:client",
        "//tensorflow/python:client_testlib",
        "//tensorflow/python:errors",
        "//tensorflow/python:framework_for_generated_wrappers",
        "//tensorflow/python:gradients",
        "//tensorflow/python:math_ops",
        "//tensorflow/python:nn_grad",
        "//tensorflow/python:nn_ops",
        "//tensorflow/python:nn_ops_gen",
        "//tensorflow/python:platform",
        "//tensorflow/python:sparse_ops",
        "//tensorflow/python:random_ops",
        "//tensorflow/python:variables",
    ],
)

cuda_py_test(
    name = "split_op_test",
    size = "medium",
    srcs = ["split_op_test.py"],
    additional_deps = [
        "//third_party/py/numpy",
        "//tensorflow/python:array_ops",
        "//tensorflow/python:client_testlib",
        "//tensorflow/python:framework_for_generated_wrappers",
        "//tensorflow/python:gradients",
        "//tensorflow/python:math_ops",
    ],
)

cuda_py_test(
    name = "stack_ops_test",
    size = "small",
    srcs = ["stack_ops_test.py"],
    additional_deps = [
        "//third_party/py/numpy",
        "//tensorflow/python:client_testlib",
        "//tensorflow/python:control_flow_ops",
        "//tensorflow/python:data_flow_ops_gen",
        "//tensorflow/python:errors",
        "//tensorflow/python:framework_for_generated_wrappers",
        "//tensorflow/python:math_ops",
    ],
)

cuda_py_test(
    name = "string_to_hash_bucket_op_test",
    size = "small",
    srcs = ["string_to_hash_bucket_op_test.py"],
    additional_deps = [
        "//tensorflow/python:array_ops",
        "//tensorflow/python:client_testlib",
        "//tensorflow/python:framework_for_generated_wrappers",
        "//tensorflow/python:string_ops",
    ],
)

cuda_py_test(
    name = "string_to_number_op_test",
    size = "small",
    srcs = ["string_to_number_op_test.py"],
    additional_deps = [
        "//tensorflow/python:array_ops",
        "//tensorflow/python:client_testlib",
        "//tensorflow/python:framework_for_generated_wrappers",
        "//tensorflow/python:parsing_ops",
    ],
    tags = ["no_windows"],
)

cuda_py_test(
    name = "summary_audio_op_test",
    size = "small",
    srcs = ["summary_audio_op_test.py"],
    additional_deps = [
        "//third_party/py/numpy",
        "//tensorflow/core:protos_all_py",
        "//tensorflow/python:client_testlib",
        "//tensorflow/python:framework_for_generated_wrappers",
        "//tensorflow/python:summary",
    ],
)

cuda_py_test(
    name = "summary_image_op_test",
    size = "small",
    srcs = ["summary_image_op_test.py"],
    additional_deps = [
        "//third_party/py/numpy",
        "//tensorflow/core:protos_all_py",
        "//tensorflow/python:client_testlib",
        "//tensorflow/python:framework_for_generated_wrappers",
        "//tensorflow/python:image_ops",
        "//tensorflow/python:nn_grad",
        "//tensorflow/python:summary",
    ],
)

cuda_py_test(
    name = "tensor_array_ops_test",
    size = "small",
    srcs = ["tensor_array_ops_test.py"],
    additional_deps = [
        "//third_party/py/numpy",
        "//tensorflow/python:array_ops",
        "//tensorflow/python:client_testlib",
        "//tensorflow/python:control_flow_ops",
        "//tensorflow/python:data_flow_ops_gen",
        "//tensorflow/python:distributed_framework_test_lib",
        "//tensorflow/python:framework_for_generated_wrappers",
        "//tensorflow/python:framework_test_lib",
        "//tensorflow/python:gradients",
        "//tensorflow/python:init_ops",
        "//tensorflow/python:math_ops",
        "//tensorflow/python:nn_grad",
        "//tensorflow/python:training",
        "//tensorflow/python:tensor_array_grad",
        "//tensorflow/python:tensor_array_ops",
        "//tensorflow/python:variables",
        "//tensorflow/python:variable_scope",
        "//tensorflow/python/eager:backprop",
        "//tensorflow/python/eager:context",
    ],
    flaky = 1,  # create_local_cluster sometimes times out.
)

cuda_py_test(
    name = "trace_op_test",
    size = "small",
    srcs = ["trace_op_test.py"],
    additional_deps = [
        "//third_party/py/numpy",
        "//tensorflow/python:client_testlib",
        "//tensorflow/python:math_ops",
    ],
    tags = ["no_windows_gpu"],
)

cuda_py_test(
    name = "transpose_op_test",
    size = "large",
    srcs = ["transpose_op_test.py"],
    additional_deps = [
        "//third_party/py/numpy",
        "//tensorflow/python:array_ops",
        "//tensorflow/python:client_testlib",
        "//tensorflow/python:framework_for_generated_wrappers",
    ],
    shard_count = 2,
    tags = [
        "no_gpu",
        "no_oss",
    ],
)

cuda_py_test(
    name = "unstack_op_test",
    size = "small",
    srcs = ["unstack_op_test.py"],
    additional_deps = [
        "//third_party/py/numpy",
        "//tensorflow/python:array_ops",
        "//tensorflow/python:client_testlib",
        "//tensorflow/python:framework_for_generated_wrappers",
    ],
)

cuda_py_test(
    name = "variable_ops_test",
    size = "small",
    srcs = ["variable_ops_test.py"],
    additional_deps = [
        "//third_party/py/numpy",
        "//tensorflow/python:array_ops",
        "//tensorflow/python:client_testlib",
        "//tensorflow/python:errors",
        "//tensorflow/python:framework_for_generated_wrappers",
        "//tensorflow/python:math_ops",
        "//tensorflow/python:state_ops",
        "//tensorflow/python:state_ops_gen",
        "//tensorflow/python:variables",
    ],
)

cuda_py_test(
    name = "xent_op_test",
    size = "small",
    srcs = ["xent_op_test.py"],
    additional_deps = [
        "//third_party/py/numpy",
        "//tensorflow/python:client_testlib",
        "//tensorflow/python:framework_for_generated_wrappers",
        "//tensorflow/python:gradients",
        "//tensorflow/python:math_ops",
        "//tensorflow/python:nn_grad",
        "//tensorflow/python:nn_ops",
        "//tensorflow/python:nn_ops_gen",
    ],
)

cuda_py_test(
    name = "zero_division_test",
    size = "small",
    srcs = ["zero_division_test.py"],
    additional_deps = [
        "//tensorflow/python:client_testlib",
        "//tensorflow/python:errors",
        "//tensorflow/python:framework_for_generated_wrappers",
    ],
)

cuda_py_test(
    name = "atrous_conv2d_test",
    size = "medium",
    srcs = ["atrous_conv2d_test.py"],
    additional_deps = [
        "//third_party/py/numpy",
        "//tensorflow/python:array_ops",
        "//tensorflow/python:client_testlib",
        "//tensorflow/python:framework_for_generated_wrappers",
        "//tensorflow/python:nn",
        "//tensorflow/python:nn_grad",
        "//tensorflow/python:nn_ops",
    ],
    shard_count = 2,
)

cuda_py_test(
    name = "atrous_convolution_test",
    size = "medium",
    srcs = ["atrous_convolution_test.py"],
    additional_deps = [
        "//third_party/py/numpy",
        "//tensorflow/python:client_testlib",
        "//tensorflow/python:framework_for_generated_wrappers",
        "//tensorflow/python:nn_grad",
        "//tensorflow/python:nn_ops",
    ],
    tags = ["manual"],
)

cuda_py_test(
    name = "pool_test",
    size = "medium",
    srcs = ["pool_test.py"],
    additional_deps = [
        "//third_party/py/numpy",
        "//tensorflow/python:client_testlib",
        "//tensorflow/python:framework_for_generated_wrappers",
        "//tensorflow/python:nn_grad",
        "//tensorflow/python:nn_ops",
    ],
)

cuda_py_test(
    name = "conv2d_backprop_filter_grad_test",
    size = "medium",
    srcs = ["conv2d_backprop_filter_grad_test.py"],
    additional_deps = [
        "//third_party/py/numpy",
        "//tensorflow/python:array_ops",
        "//tensorflow/python:client_testlib",
        "//tensorflow/python:framework_for_generated_wrappers",
        "//tensorflow/python:nn_grad",
        "//tensorflow/python:nn_ops",
    ],
)

cuda_py_test(
    name = "conv3d_transpose_test",
    size = "medium",
    srcs = ["conv3d_transpose_test.py"],
    additional_deps = [
        "//third_party/py/numpy",
        "//tensorflow/python:client_testlib",
        "//tensorflow/python:framework_for_generated_wrappers",
        "//tensorflow/python:nn_grad",
        "//tensorflow/python:nn_ops",
    ],
)

cuda_py_test(
    name = "conv_ops_test",
    size = "large",
    srcs = ["conv_ops_test.py"],
    additional_deps = [
        "//third_party/py/numpy",
        "//tensorflow/contrib/layers:layers_py",
        "//tensorflow/python:array_ops",
        "//tensorflow/python:client",
        "//tensorflow/python:client_testlib",
        "//tensorflow/python:errors",
        "//tensorflow/python:framework_for_generated_wrappers",
        "//tensorflow/python:framework_test_lib",
        "//tensorflow/python:nn",
        "//tensorflow/python:nn_grad",
        "//tensorflow/python:nn_ops",
        "//tensorflow/python:platform",
        "//tensorflow/python:random_ops",
        "//tensorflow/python:variables",
    ],
    shard_count = 4,
    tags = ["no_windows"],
)

cuda_py_test(
    name = "depthwise_conv_op_test",
    size = "medium",  # http://b/30603882
    srcs = ["depthwise_conv_op_test.py"],
    additional_deps = [
        "//third_party/py/numpy",
        "//tensorflow/python:client_testlib",
        "//tensorflow/python:framework_for_generated_wrappers",
        "//tensorflow/python:array_ops",
        "//tensorflow/python:nn",
        "//tensorflow/python:nn_grad",
        "//tensorflow/python:nn_ops",
    ],
)

tf_py_test(
    name = "neon_depthwise_conv_op_test",
    size = "medium",
    srcs = ["neon_depthwise_conv_op_test.py"],
    additional_deps = [
        "//third_party/py/numpy",
        "//tensorflow/python:client_testlib",
        "//tensorflow/python:framework_for_generated_wrappers",
        "//tensorflow/python:array_ops",
        "//tensorflow/python:nn",
        "//tensorflow/python:nn_grad",
        "//tensorflow/python:nn_ops",
    ],
    tags = ["no_windows"],
)

cuda_py_test(
    name = "division_future_test",
    size = "medium",
    srcs = ["division_future_test.py"],
    additional_deps = [
        "//third_party/py/numpy",
        "//tensorflow/python:client_testlib",
        "//tensorflow/python:framework_for_generated_wrappers",
    ],
    tags = ["manual"],
)

cuda_py_test(
    name = "dct_ops_test",
    srcs = ["dct_ops_test.py"],
    additional_deps = [
        "//third_party/py/numpy",
        "//tensorflow/python:client_testlib",
        "//tensorflow/python:framework_for_generated_wrappers",
        "//tensorflow/python:spectral_ops",
        "//tensorflow/python:spectral_ops_test_util",
    ],
)

cuda_py_test(
    name = "fft_ops_test",
    size = "large",
    srcs = ["fft_ops_test.py"],
    additional_deps = [
        "//third_party/py/numpy",
        "//tensorflow/python:client_testlib",
        "//tensorflow/python:framework_for_generated_wrappers",
        "//tensorflow/python:math_ops",
        "//tensorflow/python:spectral_ops",
        "//tensorflow/python:spectral_ops_test_util",
    ],
    shard_count = 3,
)

cuda_py_test(
    name = "pooling_ops_3d_test",
    size = "medium",
    srcs = ["pooling_ops_3d_test.py"],
    additional_deps = [
        "//third_party/py/numpy",
        "//tensorflow/python:client_testlib",
        "//tensorflow/python:framework_for_generated_wrappers",
        "//tensorflow/python:nn_grad",
        "//tensorflow/python:nn_ops",
    ],
)

cuda_py_test(
    name = "pooling_ops_test",
    size = "medium",
    srcs = ["pooling_ops_test.py"],
    additional_deps = [
        "//third_party/py/numpy",
        "//tensorflow/python:array_ops",
        "//tensorflow/python:client_testlib",
        "//tensorflow/python:errors",
        "//tensorflow/python:framework_for_generated_wrappers",
        "//tensorflow/python:framework_test_lib",
        "//tensorflow/python:nn_grad",
        "//tensorflow/python:nn_ops",
        "//tensorflow/python:nn_ops_gen",
    ],
    shard_count = 4,
)

cuda_py_test(
    name = "rnn_test",
    size = "medium",
    srcs = ["rnn_test.py"],
    additional_deps = [
        "//third_party/py/numpy",
        "//tensorflow/contrib/rnn:rnn_py",
        "//tensorflow/core:protos_all_py",
        "//tensorflow/python:array_ops",
        "//tensorflow/python:client",
        "//tensorflow/python:client_testlib",
        "//tensorflow/python:control_flow_ops",
        "//tensorflow/python:data_flow_grad",
        "//tensorflow/python:framework_for_generated_wrappers",
        "//tensorflow/python:framework_test_lib",
        "//tensorflow/python:gradients",
        "//tensorflow/python:init_ops",
        "//tensorflow/python:nn_grad",
        "//tensorflow/python:rnn",
        "//tensorflow/python:rnn_cell",
        "//tensorflow/python:sparse_grad",
        "//tensorflow/python:tensor_array_grad",
        "//tensorflow/python:tensor_array_ops",
        "//tensorflow/python:variables",
        "//tensorflow/python/eager:context",
    ],
    shard_count = 10,
    tags = ["no_windows"],
)

cuda_py_test(
    name = "scatter_ops_test",
    size = "large",  # NOTE: This is not run by default.
    srcs = ["scatter_ops_test.py"],
    additional_deps = [
        "//third_party/py/numpy",
        "//tensorflow/python:client_testlib",
        "//tensorflow/python:framework_for_generated_wrappers",
        "//tensorflow/python:state_ops",
        "//tensorflow/python:variables",
    ],
)

cuda_py_test(
    name = "slice_op_test",
    size = "large",
    srcs = ["slice_op_test.py"],
    additional_deps = [
        "//third_party/py/numpy",
        "//tensorflow/python:array_ops",
        "//tensorflow/python:client_testlib",
        "//tensorflow/python:errors",
        "//tensorflow/python:framework_for_generated_wrappers",
        "//tensorflow/python:gradients",
    ],
)

cuda_py_test(
    name = "sparse_matmul_op_test",
    size = "medium",
    srcs = ["sparse_matmul_op_test.py"],
    additional_deps = [
        "//third_party/py/numpy",
        "//tensorflow/python:client_testlib",
        "//tensorflow/python:framework_for_generated_wrappers",
        "//tensorflow/python:math_ops",
    ],
    tags = ["no_windows"],
)

cuda_py_test(
    name = "sparse_ops_test",
    size = "medium",
    srcs = ["sparse_ops_test.py"],
    additional_deps = [
        "//third_party/py/numpy",
        "//tensorflow/python:array_ops",
        "//tensorflow/python:client_testlib",
        "//tensorflow/python:framework",
        "//tensorflow/python:framework_for_generated_wrappers",
        "//tensorflow/python:framework_test_lib",
        "//tensorflow/python:nn_ops",
        "//tensorflow/python:platform_test",
        "//tensorflow/python:sparse_grad",
        "//tensorflow/python:sparse_ops",
    ],
    shard_count = 5,
)

cuda_py_test(
    name = "sparse_tensor_dense_matmul_op_test",
    size = "medium",
    srcs = ["sparse_tensor_dense_matmul_op_test.py"],
    additional_deps = [
        "//third_party/py/numpy",
        "//tensorflow/core:protos_all_py",
        "//tensorflow/python:array_ops",
        "//tensorflow/python:client",
        "//tensorflow/python:client_testlib",
        "//tensorflow/python:control_flow_ops",
        "//tensorflow/python:framework",
        "//tensorflow/python:framework_for_generated_wrappers",
        "//tensorflow/python:math_ops",
        "//tensorflow/python:platform",
        "//tensorflow/python:sparse_ops",
    ],
)

# TODO(gpapan): Revisit the gradient of extract_image_patches_op to resolve
# http://b/31080670.
cuda_py_test(
    name = "extract_image_patches_grad_test",
    size = "medium",
    srcs = ["extract_image_patches_grad_test.py"],
    additional_deps = [
        "//third_party/py/numpy",
        "//tensorflow/python:array_ops",
        "//tensorflow/python:client_testlib",
        "//tensorflow/python:framework",
        "//tensorflow/python:framework_for_generated_wrappers",
    ],
    tags = ["notap"],  # http://b/31080670
)

cuda_py_test(
    name = "stage_op_test",
    size = "medium",
    srcs = ["stage_op_test.py"],
    additional_deps = [
        "//tensorflow/python:array_ops",
        "//tensorflow/python:client_testlib",
        "//tensorflow/python:framework_for_generated_wrappers",
        "//tensorflow/python:math_ops",
        "//tensorflow/python:util",
        "//tensorflow/python:data_flow_ops",
    ],
)

cuda_py_test(
    name = "map_stage_op_test",
    size = "medium",
    srcs = ["map_stage_op_test.py"],
    additional_deps = [
        "//tensorflow/python:array_ops",
        "//tensorflow/python:client_testlib",
        "//tensorflow/python:framework_for_generated_wrappers",
        "//tensorflow/python:math_ops",
        "//tensorflow/python:util",
        "//tensorflow/python:data_flow_ops",
    ],
)

cuda_py_test(
    name = "concat_op_test",
    size = "medium",
    srcs = ["concat_op_test.py"],
    additional_deps = [
        "//third_party/py/numpy",
        "//tensorflow/python:array_ops",
        "//tensorflow/python:array_ops_gen",
        "//tensorflow/python:client_testlib",
        "//tensorflow/python:errors",
        "//tensorflow/python:framework_for_generated_wrappers",
        "//tensorflow/python:gradients",
        "//tensorflow/python:math_ops",
        "//tensorflow/python:variables",
    ],
)

cuda_py_test(
    name = "large_concat_op_test",
    size = "medium",
    srcs = ["large_concat_op_test.py"],
    additional_deps = [
        "//tensorflow/python:array_ops",
        "//tensorflow/python:client_testlib",
        "//tensorflow/python:framework_for_generated_wrappers",
    ],
    tags = [
        "nomsan",
        "notsan",
    ],
)

cuda_py_test(
    name = "conv_ops_3d_test",
    size = "medium",
    srcs = ["conv_ops_3d_test.py"],
    additional_deps = [
        "//tensorflow/python:client_testlib",
        "//tensorflow/python:framework_for_generated_wrappers",
        "//tensorflow/python:nn_grad",
        "//tensorflow/python:nn_ops",
    ],
    shard_count = 20,
)

cuda_py_test(
    name = "cwise_ops_test",
    size = "medium",
    srcs = ["cwise_ops_test.py"],
    additional_deps = [
        "//third_party/py/numpy",
        "//tensorflow/python:array_ops",
        "//tensorflow/python:client_testlib",
        "//tensorflow/python:framework",
        "//tensorflow/python:framework_for_generated_wrappers",
        "//tensorflow/python:gradients",
        "//tensorflow/python:math_ops",
        "//tensorflow/python:math_ops_gen",
        "//tensorflow/python:nn_grad",
        "//tensorflow/python:platform",
        "//tensorflow/python:variables",
    ],
    shard_count = 50,
    tags = [
        "manual",
        "notap",  # b/30226163
    ],
)

cuda_py_test(
    name = "embedding_ops_test",
    size = "medium",
    srcs = ["embedding_ops_test.py"],
    additional_deps = [
        "//third_party/py/numpy",
        "//tensorflow/python:array_ops",
        "//tensorflow/python:client_testlib",
        "//tensorflow/python:data_flow_ops",
        "//tensorflow/python:embedding_ops",
        "//tensorflow/python:framework",
        "//tensorflow/python:framework_for_generated_wrappers",
        "//tensorflow/python:linalg_ops",
        "//tensorflow/python:math_ops",
        "//tensorflow/python:partitioned_variables",
        "//tensorflow/python:platform",
        "//tensorflow/python:state_ops",
        "//tensorflow/python:util",
        "//tensorflow/python:variable_scope",
        "//tensorflow/python:variables",
    ],
    shard_count = 20,
)

cuda_py_test(
    name = "linalg_grad_test",
    size = "medium",
    srcs = ["linalg_grad_test.py"],
    additional_deps = [
        "//third_party/py/numpy",
        "//tensorflow/python:array_ops",
        "//tensorflow/python:client_testlib",
        "//tensorflow/python:framework_for_generated_wrappers",
        "//tensorflow/python:gradients",
        "//tensorflow/python:linalg_ops",
        "//tensorflow/python:math_ops",
        "//tensorflow/python/ops/linalg",
    ],
    shard_count = 20,
)

cuda_py_test(
    name = "matrix_band_part_op_test",
    size = "medium",
    srcs = ["matrix_band_part_op_test.py"],
    additional_deps = [
        "//third_party/py/numpy",
        "//tensorflow/python:array_ops",
        "//tensorflow/python:client_testlib",
        "//tensorflow/python:framework_for_generated_wrappers",
    ],
    shard_count = 20,
)

cuda_py_test(
    name = "self_adjoint_eig_op_test",
    size = "medium",
    srcs = ["self_adjoint_eig_op_test.py"],
    additional_deps = [
        "//third_party/py/numpy",
        "//tensorflow/python:array_ops",
        "//tensorflow/python:client_testlib",
        "//tensorflow/python:framework_for_generated_wrappers",
        "//tensorflow/python:linalg_ops",
        "//tensorflow/python:math_ops",
    ],
    shard_count = 20,
)

cuda_py_test(
    name = "qr_op_test",
    size = "medium",
    srcs = ["qr_op_test.py"],
    additional_deps = [
        "//third_party/py/numpy",
        "//tensorflow/python:array_ops",
        "//tensorflow/python:client_testlib",
        "//tensorflow/python:framework_for_generated_wrappers",
        "//tensorflow/python:linalg_ops",
        "//tensorflow/python:math_ops",
    ],
    shard_count = 20,
)

cuda_py_test(
    name = "svd_op_test",
    size = "medium",
    srcs = ["svd_op_test.py"],
    additional_deps = [
        "//third_party/py/numpy",
        "//tensorflow/python:array_ops",
        "//tensorflow/python:client_testlib",
        "//tensorflow/python:framework_for_generated_wrappers",
        "//tensorflow/python:linalg_ops",
        "//tensorflow/python:math_ops",
    ],
    shard_count = 20,
)

cuda_py_test(
    name = "norm_op_test",
    size = "medium",
    srcs = ["norm_op_test.py"],
    additional_deps = [
        "//third_party/py/numpy",
        "//tensorflow/python:array_ops",
        "//tensorflow/python:client_testlib",
        "//tensorflow/python:framework_for_generated_wrappers",
        "//tensorflow/python:linalg_ops",
    ],
    shard_count = 20,
    tags = ["no_windows_gpu"],
)

cuda_py_test(
    name = "tensordot_op_test",
    size = "medium",
    srcs = ["tensordot_op_test.py"],
    additional_deps = [
        "//third_party/py/numpy",
        "//tensorflow/python:array_ops",
        "//tensorflow/python:client_testlib",
        "//tensorflow/python:errors",
        "//tensorflow/python:framework_for_generated_wrappers",
        "//tensorflow/python:math_ops",
    ],
    shard_count = 20,
)

sycl_py_test(
    name = "basic_gpu_test",
    size = "small",
    srcs = ["basic_gpu_test.py"],
    additional_deps = [
        "//third_party/py/numpy",
        "//tensorflow/python:array_ops_gen",
        "//tensorflow/python:client_testlib",
        "//tensorflow/python:framework_for_generated_wrappers",
        "//tensorflow/python:math_ops",
        "//tensorflow/python:math_ops_gen",
    ],
)

tf_py_test(
    name = "sets_test",
    size = "small",
    srcs = ["sets_test.py"],
    additional_deps = [
        "//third_party/py/numpy",
        "//tensorflow/python:errors",
        "//tensorflow/python:framework",
        "//tensorflow/python:framework_for_generated_wrappers",
        "//tensorflow/python:framework_test_lib",
        "//tensorflow/python:math_ops",
        "//tensorflow/python:platform_test",
        "//tensorflow/python:sets",
        "//tensorflow/python:sparse_ops",
    ],
)

tf_py_test(
    name = "weights_broadcast_test",
    size = "small",
    srcs = ["weights_broadcast_test.py"],
    additional_deps = [
        "//third_party/py/numpy",
        "//tensorflow/python:array_ops",
        "//tensorflow/python:client_testlib",
        "//tensorflow/python:errors",
        "//tensorflow/python:framework",
        "//tensorflow/python:framework_for_generated_wrappers",
        "//tensorflow/python:framework_test_lib",
        "//tensorflow/python:platform",
        "//tensorflow/python:weights_broadcast_ops",
    ],
    shard_count = 3,
)

tf_py_test(
    name = "metrics_test",
    size = "medium",
    srcs = ["metrics_test.py"],
    additional_deps = [
        "//third_party/py/numpy",
        "//tensorflow/python:array_ops",
        "//tensorflow/python:client_testlib",
        "//tensorflow/python:data_flow_grad",
        "//tensorflow/python:data_flow_ops",
        "//tensorflow/python:errors",
        "//tensorflow/python:framework",
        "//tensorflow/python:framework_for_generated_wrappers",
        "//tensorflow/python:metrics",
        "//tensorflow/python:nn_grad",
        "//tensorflow/python:random_ops",
        "//tensorflow/python:variables",
    ],
    shard_count = 3,
    tags = ["no_windows_gpu"],
)

tf_py_test(
    name = "confusion_matrix_test",
    size = "small",
    srcs = ["confusion_matrix_test.py"],
    additional_deps = [
        "//third_party/py/numpy",
        "//tensorflow/python:array_ops",
        "//tensorflow/python:client_testlib",
        "//tensorflow/python:confusion_matrix",
        "//tensorflow/python:framework_for_generated_wrappers",
        "//tensorflow/python:math_ops",
        "//tensorflow/python:random_ops",
    ],
)

tf_py_test(
    name = "bucketize_op_test",
    size = "small",
    srcs = ["bucketize_op_test.py"],
    additional_deps = [
        "//third_party/py/numpy",
        "//tensorflow/python:client_testlib",
        "//tensorflow/python:framework_for_generated_wrappers",
        "//tensorflow/python:math_ops",
    ],
)

tf_py_test(
    name = "sparse_cross_op_test",
    size = "small",
    srcs = ["sparse_cross_op_test.py"],
    additional_deps = [
        "//third_party/py/numpy",
        "//tensorflow/python:client_testlib",
        "//tensorflow/python:framework_for_generated_wrappers",
        "//tensorflow/python:sparse_ops",
    ],
)

tf_py_test(
    name = "garbage_collection_test",
    size = "small",
    srcs = ["garbage_collection_test.py"],
    additional_deps = [
        "//tensorflow/python/eager:context",
        "//tensorflow/python:framework_test_lib",
        "//tensorflow/python:resource_variable_ops",
<<<<<<< HEAD
        "//tensorflow/python:session",
        "//tensorflow/python:sparse_tensor",
        "//tensorflow/python/data/ops:dataset_ops",
        "//tensorflow/python/data/util:nest",
    ],
    tags = [
        "manual",
        "nomac",  # b/62040583
    ],
)

tf_py_test(
    name = "dataset_from_generator_op_test",
    size = "small",
    srcs = ["dataset_from_generator_op_test.py"],
    additional_deps = [
        "//third_party/py/numpy",
        "//tensorflow/core:protos_all_py",
        "//tensorflow/python:array_ops",
        "//tensorflow/python:client_testlib",
        "//tensorflow/python:dtypes",
        "//tensorflow/python:errors",
        "//tensorflow/python:framework_ops",
        "//tensorflow/python:math_ops",
        "//tensorflow/python:resource_variable_ops",
        "//tensorflow/python:session",
        "//tensorflow/python:sparse_tensor",
        "//tensorflow/python/data/ops:dataset_ops",
        "//tensorflow/python/data/util:nest",
    ],
)

tf_py_test(
    name = "filter_dataset_op_test",
    size = "small",
    srcs = ["filter_dataset_op_test.py"],
    additional_deps = [
        "//third_party/py/numpy",
        "//tensorflow/python:array_ops",
        "//tensorflow/python:client_testlib",
        "//tensorflow/python:dtypes",
        "//tensorflow/python:errors",
        "//tensorflow/python:functional_ops",
        "//tensorflow/python:math_ops",
        "//tensorflow/python/data/ops:dataset_ops",
    ],
)

tf_py_test(
    name = "flat_map_dataset_op_test",
    size = "small",
    srcs = ["flat_map_dataset_op_test.py"],
    additional_deps = [
        "//third_party/py/numpy",
        "//tensorflow/python:array_ops",
        "//tensorflow/python:client_testlib",
        "//tensorflow/python:dtypes",
        "//tensorflow/python:errors",
        "//tensorflow/python:session",
        "//tensorflow/python:training",
        "//tensorflow/python/data/ops:dataset_ops",
    ],
)

tf_py_test(
    name = "list_files_dataset_op_test",
    size = "small",
    srcs = ["list_files_dataset_op_test.py"],
    additional_deps = [
        "//tensorflow/python:array_ops",
        "//tensorflow/python:client_testlib",
        "//tensorflow/python:dtypes",
        "//tensorflow/python:errors",
        "//tensorflow/python:util",
        "//tensorflow/python/data/ops:dataset_ops",
    ],
)

tf_py_test(
    name = "map_dataset_op_test",
    size = "small",
    srcs = ["map_dataset_op_test.py"],
    additional_deps = [
        "//third_party/py/numpy",
        "//tensorflow/python:array_ops",
        "//tensorflow/python:client_testlib",
        "//tensorflow/python:constant_op",
        "//tensorflow/python:data_flow_ops",
        "//tensorflow/python:dtypes",
        "//tensorflow/python:errors",
        "//tensorflow/python:functional_ops",
        "//tensorflow/python:lookup_ops",
        "//tensorflow/python:math_ops",
        "//tensorflow/python:random_ops",
        "//tensorflow/python:script_ops",
        "//tensorflow/python:string_ops",
        "//tensorflow/python:variable_scope",
        "//tensorflow/python/data/ops:dataset_ops",
    ],
)

tf_py_test(
    name = "range_dataset_op_test",
    size = "small",
    srcs = ["range_dataset_op_test.py"],
    additional_deps = [
        "//tensorflow/python:array_ops",
        "//tensorflow/python:client_testlib",
        "//tensorflow/python:dataset_ops_gen",
        "//tensorflow/python:dtypes",
        "//tensorflow/python:errors",
        "//tensorflow/python:framework_ops",
        "//tensorflow/python:platform",
        "//tensorflow/python:tensor_shape",
        "//tensorflow/python:variables",
        "//tensorflow/python/data/ops:dataset_ops",
        "//tensorflow/python/data/ops:iterator_ops",
    ],
)

tf_py_test(
    name = "reader_dataset_ops_test",
    size = "small",
    srcs = ["reader_dataset_ops_test.py"],
    additional_deps = [
        "//tensorflow/python:array_ops",
        "//tensorflow/python:client_testlib",
        "//tensorflow/python:constant_op",
        "//tensorflow/python:dataset_ops_gen",
=======
>>>>>>> 37aa430d
        "//tensorflow/python:dtypes",
        "//tensorflow/python:tensor_array_ops",
        "//tensorflow/python:client_testlib",
    ],
)

filegroup(
    name = "all_files",
    srcs = glob(
        ["**/*"],
        exclude = [
            "**/METADATA",
            "**/OWNERS",
        ],
    ),
    visibility = ["//tensorflow:__subpackages__"],
)<|MERGE_RESOLUTION|>--- conflicted
+++ resolved
@@ -2809,138 +2809,6 @@
         "//tensorflow/python/eager:context",
         "//tensorflow/python:framework_test_lib",
         "//tensorflow/python:resource_variable_ops",
-<<<<<<< HEAD
-        "//tensorflow/python:session",
-        "//tensorflow/python:sparse_tensor",
-        "//tensorflow/python/data/ops:dataset_ops",
-        "//tensorflow/python/data/util:nest",
-    ],
-    tags = [
-        "manual",
-        "nomac",  # b/62040583
-    ],
-)
-
-tf_py_test(
-    name = "dataset_from_generator_op_test",
-    size = "small",
-    srcs = ["dataset_from_generator_op_test.py"],
-    additional_deps = [
-        "//third_party/py/numpy",
-        "//tensorflow/core:protos_all_py",
-        "//tensorflow/python:array_ops",
-        "//tensorflow/python:client_testlib",
-        "//tensorflow/python:dtypes",
-        "//tensorflow/python:errors",
-        "//tensorflow/python:framework_ops",
-        "//tensorflow/python:math_ops",
-        "//tensorflow/python:resource_variable_ops",
-        "//tensorflow/python:session",
-        "//tensorflow/python:sparse_tensor",
-        "//tensorflow/python/data/ops:dataset_ops",
-        "//tensorflow/python/data/util:nest",
-    ],
-)
-
-tf_py_test(
-    name = "filter_dataset_op_test",
-    size = "small",
-    srcs = ["filter_dataset_op_test.py"],
-    additional_deps = [
-        "//third_party/py/numpy",
-        "//tensorflow/python:array_ops",
-        "//tensorflow/python:client_testlib",
-        "//tensorflow/python:dtypes",
-        "//tensorflow/python:errors",
-        "//tensorflow/python:functional_ops",
-        "//tensorflow/python:math_ops",
-        "//tensorflow/python/data/ops:dataset_ops",
-    ],
-)
-
-tf_py_test(
-    name = "flat_map_dataset_op_test",
-    size = "small",
-    srcs = ["flat_map_dataset_op_test.py"],
-    additional_deps = [
-        "//third_party/py/numpy",
-        "//tensorflow/python:array_ops",
-        "//tensorflow/python:client_testlib",
-        "//tensorflow/python:dtypes",
-        "//tensorflow/python:errors",
-        "//tensorflow/python:session",
-        "//tensorflow/python:training",
-        "//tensorflow/python/data/ops:dataset_ops",
-    ],
-)
-
-tf_py_test(
-    name = "list_files_dataset_op_test",
-    size = "small",
-    srcs = ["list_files_dataset_op_test.py"],
-    additional_deps = [
-        "//tensorflow/python:array_ops",
-        "//tensorflow/python:client_testlib",
-        "//tensorflow/python:dtypes",
-        "//tensorflow/python:errors",
-        "//tensorflow/python:util",
-        "//tensorflow/python/data/ops:dataset_ops",
-    ],
-)
-
-tf_py_test(
-    name = "map_dataset_op_test",
-    size = "small",
-    srcs = ["map_dataset_op_test.py"],
-    additional_deps = [
-        "//third_party/py/numpy",
-        "//tensorflow/python:array_ops",
-        "//tensorflow/python:client_testlib",
-        "//tensorflow/python:constant_op",
-        "//tensorflow/python:data_flow_ops",
-        "//tensorflow/python:dtypes",
-        "//tensorflow/python:errors",
-        "//tensorflow/python:functional_ops",
-        "//tensorflow/python:lookup_ops",
-        "//tensorflow/python:math_ops",
-        "//tensorflow/python:random_ops",
-        "//tensorflow/python:script_ops",
-        "//tensorflow/python:string_ops",
-        "//tensorflow/python:variable_scope",
-        "//tensorflow/python/data/ops:dataset_ops",
-    ],
-)
-
-tf_py_test(
-    name = "range_dataset_op_test",
-    size = "small",
-    srcs = ["range_dataset_op_test.py"],
-    additional_deps = [
-        "//tensorflow/python:array_ops",
-        "//tensorflow/python:client_testlib",
-        "//tensorflow/python:dataset_ops_gen",
-        "//tensorflow/python:dtypes",
-        "//tensorflow/python:errors",
-        "//tensorflow/python:framework_ops",
-        "//tensorflow/python:platform",
-        "//tensorflow/python:tensor_shape",
-        "//tensorflow/python:variables",
-        "//tensorflow/python/data/ops:dataset_ops",
-        "//tensorflow/python/data/ops:iterator_ops",
-    ],
-)
-
-tf_py_test(
-    name = "reader_dataset_ops_test",
-    size = "small",
-    srcs = ["reader_dataset_ops_test.py"],
-    additional_deps = [
-        "//tensorflow/python:array_ops",
-        "//tensorflow/python:client_testlib",
-        "//tensorflow/python:constant_op",
-        "//tensorflow/python:dataset_ops_gen",
-=======
->>>>>>> 37aa430d
         "//tensorflow/python:dtypes",
         "//tensorflow/python:tensor_array_ops",
         "//tensorflow/python:client_testlib",
