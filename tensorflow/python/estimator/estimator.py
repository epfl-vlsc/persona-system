# Copyright 2016 The TensorFlow Authors. All Rights Reserved.
#
# Licensed under the Apache License, Version 2.0 (the "License");
# you may not use this file except in compliance with the License.
# You may obtain a copy of the License at
#
#     http://www.apache.org/licenses/LICENSE-2.0
#
# Unless required by applicable law or agreed to in writing, software
# distributed under the License is distributed on an "AS IS" BASIS,
# WITHOUT WARRANTIES OR CONDITIONS OF ANY KIND, either express or implied.
# See the License for the specific language governing permissions and
# limitations under the License.
# ==============================================================================

"""Base Estimator class."""

from __future__ import absolute_import
from __future__ import division
from __future__ import print_function

import copy
import os
import tempfile

import numpy as np
import six

from google.protobuf import message
from tensorflow.core.framework import summary_pb2
from tensorflow.core.protobuf import config_pb2
from tensorflow.python.client import session as tf_session
from tensorflow.python.data.ops import dataset_ops
from tensorflow.python.eager import context
from tensorflow.python.estimator import model_fn as model_fn_lib
from tensorflow.python.estimator import run_config
from tensorflow.python.estimator import util
from tensorflow.python.estimator.export.export import build_all_signature_defs
from tensorflow.python.estimator.export.export import get_temp_export_dir
from tensorflow.python.estimator.export.export import get_timestamped_export_dir
from tensorflow.python.framework import ops
from tensorflow.python.framework import random_seed
from tensorflow.python.ops import control_flow_ops
from tensorflow.python.ops import metrics as metrics_lib
from tensorflow.python.platform import gfile
from tensorflow.python.platform import tf_logging as logging
from tensorflow.python.saved_model import builder as saved_model_builder
from tensorflow.python.saved_model import tag_constants
from tensorflow.python.summary import summary
from tensorflow.python.summary.writer import writer_cache
from tensorflow.python.training import evaluation
from tensorflow.python.training import monitored_session
from tensorflow.python.training import saver
from tensorflow.python.training import training
from tensorflow.python.training import training_util
from tensorflow.python.util import compat
from tensorflow.python.util import nest


_VALID_MODEL_FN_ARGS = set(
    ['features', 'labels', 'mode', 'params', 'self', 'config'])


class Estimator(object):
  """Estimator class to train and evaluate TensorFlow models.

  The `Estimator` object wraps a model which is specified by a `model_fn`,
  which, given inputs and a number of other parameters, returns the ops
  necessary to perform training, evaluation, or predictions.

  All outputs (checkpoints, event files, etc.) are written to `model_dir`, or a
  subdirectory thereof. If `model_dir` is not set, a temporary directory is
  used.

  The `config` argument can be passed `RunConfig` object containing information
  about the execution environment. It is passed on to the `model_fn`, if the
  `model_fn` has a parameter named "config" (and input functions in the same
  manner). If the `config` parameter is not passed, it is instantiated by the
  `Estimator`. Not passing config means that defaults useful for local execution
  are used. `Estimator` makes config available to the model (for instance, to
  allow specialization based on the number of workers available), and also uses
  some of its fields to control internals, especially regarding checkpointing.

  The `params` argument contains hyperparameters. It is passed to the
  `model_fn`, if the `model_fn` has a parameter named "params", and to the input
  functions in the same manner. `Estimator` only passes params along, it does
  not inspect it. The structure of `params` is therefore entirely up to the
  developer.

  None of `Estimator`'s methods can be overridden in subclasses (its
  constructor enforces this). Subclasses should use `model_fn` to configure
  the base class, and may add methods implementing specialized functionality.

  @compatibility(eager)
  Estimators are not compatible with eager execution.
  @end_compatibility
  """

  def __init__(self, model_fn, model_dir=None, config=None, params=None):
    """Constructs an `Estimator` instance.

    Args:
      model_fn: Model function. Follows the signature:

        * Args:

          * `features`: This is the first item returned from the `input_fn`
                 passed to `train`, `evaluate`, and `predict`. This should be a
                 single `Tensor` or `dict` of same.
          * `labels`: This is the second item returned from the `input_fn`
                 passed to `train`, `evaluate`, and `predict`. This should be a
                 single `Tensor` or `dict` of same (for multi-head models). If
                 mode is `ModeKeys.PREDICT`, `labels=None` will be passed. If
                 the `model_fn`'s signature does not accept `mode`, the
                 `model_fn` must still be able to handle `labels=None`.
          * `mode`: Optional. Specifies if this training, evaluation or
                 prediction. See `ModeKeys`.
          * `params`: Optional `dict` of hyperparameters.  Will receive what
                 is passed to Estimator in `params` parameter. This allows
                 to configure Estimators from hyper parameter tuning.
          * `config`: Optional configuration object. Will receive what is passed
                 to Estimator in `config` parameter, or the default `config`.
                 Allows updating things in your model_fn based on configuration
                 such as `num_ps_replicas`, or `model_dir`.

        * Returns:
          `EstimatorSpec`

      model_dir: Directory to save model parameters, graph and etc. This can
        also be used to load checkpoints from the directory into a estimator to
        continue training a previously saved model. If `None`, the model_dir in
        `config` will be used if set. If both are set, they must be same. If
        both are `None`, a temporary directory will be used.
      config: Configuration object.
      params: `dict` of hyper parameters that will be passed into `model_fn`.
              Keys are names of parameters, values are basic python types.

    Raises:
      RuntimeError: If eager execution is enabled.
      ValueError: parameters of `model_fn` don't match `params`.
      ValueError: if this is called via a subclass and if that class overrides
        a member of `Estimator`.
    """
    if context.in_eager_mode():
      raise RuntimeError(
          'Estimators are not supported when eager execution is enabled.')

    Estimator._assert_members_are_not_overridden(self)

    if config is None:
      self._config = run_config.RunConfig()
      logging.info('Using default config.')
    else:
      if not isinstance(config, run_config.RunConfig):
        raise ValueError(
            'config must be an instance of RunConfig, but provided %s.' %
            config)
      self._config = config

    # Model directory.
    if (model_dir is not None) and (self._config.model_dir is not None):
      if model_dir != self._config.model_dir:
        # TODO(alanyee): remove this suppression after it is no longer needed
        # pylint: disable=g-doc-exception
        raise ValueError(
            "model_dir are set both in constructor and RunConfig, but with "
            "different values. In constructor: '{}', in RunConfig: "
            "'{}' ".format(model_dir, self._config.model_dir))
        # pylint: enable=g-doc-exception

    self._model_dir = model_dir or self._config.model_dir
    if self._model_dir is None:
      self._model_dir = tempfile.mkdtemp()
      logging.warning('Using temporary folder as model directory: %s',
                      self._model_dir)
    if self._config.model_dir is None:
      self._config = self._config.replace(model_dir=self._model_dir)
    logging.info('Using config: %s', str(vars(self._config)))

    if self._config.session_config is None:
      self._session_config = config_pb2.ConfigProto(allow_soft_placement=True)
    else:
      self._session_config = self._config.session_config

    self._device_fn = _get_replica_device_setter(self._config)

    if model_fn is None:
      raise ValueError('model_fn must be provided to Estimator.')
    _verify_model_fn_args(model_fn, params)
    self._model_fn = model_fn
    self._params = copy.deepcopy(params or {})

  @property
  def model_dir(self):
    return self._model_dir

  @property
  def config(self):
    return copy.deepcopy(self._config)

  @property
  def params(self):
    return copy.deepcopy(self._params)

  @property
  def model_fn(self):
    """Returns the model_fn which is bound to self.params.

    Returns:
      The model_fn with following signature:
        `def model_fn(features, labels, mode, config)`
    """

    def public_model_fn(features, labels, mode, config):
      return self._call_model_fn(features, labels, mode, config)

    return public_model_fn

  # TODO(ispir): support a list of names
  def get_variable_value(self, name):
    """Returns value of the variable given by name.

    Args:
      name: string or a list of string, name of the tensor.

    Returns:
      Numpy array - value of the tensor.

    Raises:
      ValueError: If the Estimator has not produced a checkpoint yet.
    """
    _check_checkpoint_available(self.model_dir)
    return training.load_variable(self.model_dir, name)

  def get_variable_names(self):
    """Returns list of all variable names in this model.

    Returns:
      List of names.

    Raises:
      ValueError: If the Estimator has not produced a checkpoint yet.
    """
    _check_checkpoint_available(self.model_dir)
    return [name for name, _ in training.list_variables(self.model_dir)]

  def latest_checkpoint(self):
    """Finds the filename of latest saved checkpoint file in `model_dir`.

    Returns:
      The full path to the latest checkpoint or `None` if no checkpoint was
      found.
    """
    return saver.latest_checkpoint(self.model_dir)

  def train(self,
            input_fn,
            hooks=None,
            steps=None,
            max_steps=None,
            saving_listeners=None):
    """Trains a model given training data input_fn.

    Args:
      input_fn: Input function returning a tuple of:
          features - `Tensor` or dictionary of string feature name to `Tensor`.
          labels - `Tensor` or dictionary of `Tensor` with labels.
      hooks: List of `SessionRunHook` subclass instances. Used for callbacks
        inside the training loop.
      steps: Number of steps for which to train model. If `None`, train forever
        or train until input_fn generates the `OutOfRange` error or
        `StopIteration` exception. 'steps' works incrementally. If you call two
        times train(steps=10) then training occurs in total 20 steps. If
        `OutOfRange` or `StopIteration` occurs in the middle, training stops
        before 20 steps. If you don't want to have incremental behavior please
        set `max_steps` instead. If set, `max_steps` must be `None`.
      max_steps: Number of total steps for which to train model. If `None`,
        train forever or train until input_fn generates the `OutOfRange` error
        or `StopIteration` exception. If set, `steps` must be `None`. If
        `OutOfRange` or `StopIteration` occurs in the middle, training stops
        before `max_steps` steps.
        Two calls to `train(steps=100)` means 200 training
        iterations. On the other hand, two calls to `train(max_steps=100)` means
        that the second call will not do any iteration since first call did
        all 100 steps.
      saving_listeners: list of `CheckpointSaverListener` objects. Used for
        callbacks that run immediately before or after checkpoint savings.

    Returns:
      `self`, for chaining.

    Raises:
      ValueError: If both `steps` and `max_steps` are not `None`.
      ValueError: If either `steps` or `max_steps` is <= 0.
    """
    if (steps is not None) and (max_steps is not None):
      raise ValueError('Can not provide both steps and max_steps.')
    if steps is not None and steps <= 0:
      raise ValueError('Must specify steps > 0, given: {}'.format(steps))
    if max_steps is not None and max_steps <= 0:
      raise ValueError(
          'Must specify max_steps > 0, given: {}'.format(max_steps))

    if max_steps is not None:
      start_step = _load_global_step_from_checkpoint_dir(self._model_dir)
      if max_steps <= start_step:
        logging.info('Skipping training since max_steps has already saved.')
        return self

    hooks = _check_hooks_type(hooks)
    hooks.extend(self._convert_train_steps_to_hooks(steps, max_steps))

    saving_listeners = _check_listeners_type(saving_listeners)
    loss = self._train_model(input_fn, hooks, saving_listeners)
    logging.info('Loss for final step: %s.', loss)
    return self

  def _convert_train_steps_to_hooks(self, steps, max_steps):
    if steps is not None or max_steps is not None:
      return [training.StopAtStepHook(steps, max_steps)]
    else:
      return []

  def evaluate(self, input_fn, steps=None, hooks=None, checkpoint_path=None,
               name=None):
    """Evaluates the model given evaluation data input_fn.

    For each step, calls `input_fn`, which returns one batch of data.
    Evaluates until:
    - `steps` batches are processed, or
    - `input_fn` raises an end-of-input exception (`OutOfRangeError` or
    `StopIteration`).

    Args:
      input_fn: Input function returning a tuple of:
          features - Dictionary of string feature name to `Tensor` or
            `SparseTensor`.
          labels - `Tensor` or dictionary of `Tensor` with labels.
      steps: Number of steps for which to evaluate model. If `None`, evaluates
        until `input_fn` raises an end-of-input exception.
      hooks: List of `SessionRunHook` subclass instances. Used for callbacks
        inside the evaluation call.
      checkpoint_path: Path of a specific checkpoint to evaluate. If `None`, the
        latest checkpoint in `model_dir` is used.
      name: Name of the evaluation if user needs to run multiple evaluations on
        different data sets, such as on training data vs test data. Metrics for
        different evaluations are saved in separate folders, and appear
        separately in tensorboard.

    Returns:
      A dict containing the evaluation metrics specified in `model_fn` keyed by
      name, as well as an entry `global_step` which contains the value of the
      global step for which this evaluation was performed.

    Raises:
      ValueError: If `steps <= 0`.
      ValueError: If no model has been trained, namely `model_dir`, or the
        given `checkpoint_path` is empty.
    """
    hooks = _check_hooks_type(hooks)
    hooks.extend(self._convert_eval_steps_to_hooks(steps))

    return self._evaluate_model(
        input_fn=input_fn,
        hooks=hooks,
        checkpoint_path=checkpoint_path,
        name=name)

  def _convert_eval_steps_to_hooks(self, steps):
    if steps is None:
      return []

    if steps <= 0:
      raise ValueError('Must specify steps > 0, given: {}'.format(steps))
    return [evaluation._StopAfterNEvalsHook(num_evals=steps)]  # pylint: disable=protected-access

  def predict(self,
              input_fn,
              predict_keys=None,
              hooks=None,
              checkpoint_path=None):
    """Yields predictions for given features.

    Args:
      input_fn: Input function returning features which is a dictionary of
        string feature name to `Tensor` or `SparseTensor`. If it returns a
        tuple, first item is extracted as features. Prediction continues until
        `input_fn` raises an end-of-input exception (`OutOfRangeError` or
        `StopIteration`).
      predict_keys: list of `str`, name of the keys to predict. It is used if
        the `EstimatorSpec.predictions` is a `dict`. If `predict_keys` is used
        then rest of the predictions will be filtered from the dictionary. If
        `None`, returns all.
      hooks: List of `SessionRunHook` subclass instances. Used for callbacks
        inside the prediction call.
      checkpoint_path: Path of a specific checkpoint to predict. If `None`, the
        latest checkpoint in `model_dir` is used.

    Yields:
      Evaluated values of `predictions` tensors.

    Raises:
      ValueError: Could not find a trained model in model_dir.
      ValueError: if batch length of predictions are not same.
      ValueError: If there is a conflict between `predict_keys` and
        `predictions`. For example if `predict_keys` is not `None` but
        `EstimatorSpec.predictions` is not a `dict`.
    """
    hooks = _check_hooks_type(hooks)
    # Check that model has been trained.
    if not checkpoint_path:
      checkpoint_path = saver.latest_checkpoint(self._model_dir)
    if not checkpoint_path:
      raise ValueError('Could not find trained model in model_dir: {}.'.format(
          self._model_dir))

    with ops.Graph().as_default() as g:
      random_seed.set_random_seed(self._config.tf_random_seed)
      self._create_and_assert_global_step(g)
      features, input_hooks = self._get_features_from_input_fn(
          input_fn, model_fn_lib.ModeKeys.PREDICT)
      estimator_spec = self._call_model_fn(
          features, None, model_fn_lib.ModeKeys.PREDICT, self.config)
      predictions = self._extract_keys(estimator_spec.predictions, predict_keys)
      with training.MonitoredSession(
          session_creator=training.ChiefSessionCreator(
              checkpoint_filename_with_path=checkpoint_path,
              scaffold=estimator_spec.scaffold,
              config=self._session_config),
          hooks=input_hooks + hooks) as mon_sess:
        while not mon_sess.should_stop():
          preds_evaluated = mon_sess.run(predictions)
          if not isinstance(predictions, dict):
            for pred in preds_evaluated:
              yield pred
          else:
            for i in range(self._extract_batch_length(preds_evaluated)):
              yield {
                  key: value[i]
                  for key, value in six.iteritems(preds_evaluated)
              }

  def _assert_members_are_not_overridden(self):
    """Asserts members of `Estimator` are not overridden."""
    allowed_overrides = set(['_call_input_fn', '_create_global_step',
                             '_convert_train_steps_to_hooks',
                             '_convert_eval_steps_to_hooks'])
    estimator_members = set([m for m in Estimator.__dict__.keys()
                             if not m.startswith('__')])
    subclass_members = set(self.__class__.__dict__.keys())
    common_members = estimator_members & subclass_members - allowed_overrides
    overridden_members = [
        m for m in common_members
        if Estimator.__dict__[m] != self.__class__.__dict__[m]]
    if overridden_members:
      raise ValueError(
          'Subclasses of Estimator cannot override members of Estimator. '
          '{} does override {}'.format(self.__class__, overridden_members))

  def export_savedmodel(
      self, export_dir_base, serving_input_receiver_fn,
      assets_extra=None,
      as_text=False,
      checkpoint_path=None):
    # pylint: disable=line-too-long
    """Exports inference graph as a SavedModel into given dir.

    For a detailed guide, see
    @{$saved_model#using_savedmodel_with_estimators$Using SavedModel with Estimators}.

    This method builds a new graph by first calling the
    serving_input_receiver_fn to obtain feature `Tensor`s, and then calling
    this `Estimator`'s model_fn to generate the model graph based on those
    features. It restores the given checkpoint (or, lacking that, the most
    recent checkpoint) into this graph in a fresh session.  Finally it creates
    a timestamped export directory below the given export_dir_base, and writes
    a `SavedModel` into it containing a single `MetaGraphDef` saved from this
    session.

    The exported `MetaGraphDef` will provide one `SignatureDef` for each
    element of the export_outputs dict returned from the model_fn, named using
    the same keys.  One of these keys is always
    signature_constants.DEFAULT_SERVING_SIGNATURE_DEF_KEY, indicating which
    signature will be served when a serving request does not specify one.
    For each signature, the outputs are provided by the corresponding
    `ExportOutput`s, and the inputs are always the input receivers provided by
    the serving_input_receiver_fn.

    Extra assets may be written into the SavedModel via the extra_assets
    argument.  This should be a dict, where each key gives a destination path
    (including the filename) relative to the assets.extra directory.  The
    corresponding value gives the full path of the source file to be copied.
    For example, the simple case of copying a single file without renaming it
    is specified as `{'my_asset_file.txt': '/path/to/my_asset_file.txt'}`.

    Args:
      export_dir_base: A string containing a directory in which to create
        timestamped subdirectories containing exported SavedModels.
      serving_input_receiver_fn: A function that takes no argument and
        returns a `ServingInputReceiver`.
      assets_extra: A dict specifying how to populate the assets.extra directory
        within the exported SavedModel, or `None` if no extra assets are needed.
      as_text: whether to write the SavedModel proto in text format.
      checkpoint_path: The checkpoint path to export.  If `None` (the default),
        the most recent checkpoint found within the model directory is chosen.

    Returns:
      The string path to the exported directory.

    Raises:
      ValueError: if no serving_input_receiver_fn is provided, no export_outputs
          are provided, or no checkpoint can be found.
    """
    # pylint: enable=line-too-long
    if serving_input_receiver_fn is None:
      raise ValueError('serving_input_receiver_fn must be defined.')

    with ops.Graph().as_default() as g:
      self._create_and_assert_global_step(g)
      random_seed.set_random_seed(self._config.tf_random_seed)
      serving_input_receiver = serving_input_receiver_fn()

      # Call the model_fn and collect the export_outputs.
      estimator_spec = self._call_model_fn(
          features=serving_input_receiver.features,
          labels=None,
          mode=model_fn_lib.ModeKeys.PREDICT,
          config=self.config)

      # Build the SignatureDefs from receivers and all outputs
      signature_def_map = build_all_signature_defs(
          serving_input_receiver.receiver_tensors,
          estimator_spec.export_outputs,
          serving_input_receiver.receiver_tensors_alternatives)

      if not checkpoint_path:
        # Locate the latest checkpoint
        checkpoint_path = saver.latest_checkpoint(self._model_dir)
      if not checkpoint_path:
        raise ValueError("Couldn't find trained model at %s." % self._model_dir)

      export_dir = get_timestamped_export_dir(export_dir_base)
      temp_export_dir = get_temp_export_dir(export_dir)

      # TODO(soergel): Consider whether MonitoredSession makes sense here
      with tf_session.Session(config=self._session_config) as session:

        saver_for_restore = estimator_spec.scaffold.saver or saver.Saver(
            sharded=True)
        saver_for_restore.restore(session, checkpoint_path)

        # TODO(b/36111876): replace legacy_init_op with main_op mechanism
        # pylint: disable=protected-access
        local_init_op = (
            estimator_spec.scaffold.local_init_op or
            monitored_session.Scaffold._default_local_init_op())
        # pylint: enable=protected-access

        # Perform the export
        builder = saved_model_builder.SavedModelBuilder(temp_export_dir)
        builder.add_meta_graph_and_variables(
            session, [tag_constants.SERVING],
            signature_def_map=signature_def_map,
            assets_collection=ops.get_collection(
                ops.GraphKeys.ASSET_FILEPATHS),
            legacy_init_op=local_init_op)
        builder.save(as_text)

      # Add the extra assets
      if assets_extra:
        assets_extra_path = os.path.join(compat.as_bytes(temp_export_dir),
                                         compat.as_bytes('assets.extra'))
        for dest_relative, source in assets_extra.items():
          dest_absolute = os.path.join(compat.as_bytes(assets_extra_path),
                                       compat.as_bytes(dest_relative))
          dest_path = os.path.dirname(dest_absolute)
          gfile.MakeDirs(dest_path)
          gfile.Copy(source, dest_absolute)

      gfile.Rename(temp_export_dir, export_dir)
      return export_dir

  def _get_features_from_input_fn(self, input_fn, mode):
    """Extracts the `features` from return values of `input_fn`."""
    result = self._call_input_fn(input_fn, mode)
    input_hooks = []
    if isinstance(result, dataset_ops.Dataset):
      iterator = result.make_initializable_iterator()
      input_hooks.append(_DatasetInitializerHook(iterator))
      result = iterator.get_next()
    if isinstance(result, (list, tuple)):
      # Unconditionally drop the label (the second element of result).
      result = result[0]

    if not _has_dataset_or_queue_runner(result):
      logging.warning('Input graph does not use tf.data.Dataset or contain a '
                      'QueueRunner. That means predict yields forever. '
                      'This is probably a mistake.')
    return result, input_hooks

  def _get_features_and_labels_from_input_fn(self, input_fn, mode):
    """Extracts the `features` and labels from return values of `input_fn`."""
    result = self._call_input_fn(input_fn, mode)
    input_hooks = []
    if isinstance(result, dataset_ops.Dataset):
      iterator = result.make_initializable_iterator()
      input_hooks.append(_DatasetInitializerHook(iterator))
      result = iterator.get_next()
    if isinstance(result, (list, tuple)):
      if len(result) != 2:
        raise ValueError(
            'input_fn should return (feautures, labels) as a len 2 tuple.')
      return result[0], result[1], input_hooks
    return result, None, input_hooks

  def _extract_batch_length(self, preds_evaluated):
    """Extracts batch length of predictions."""
    batch_length = None
    for key, value in six.iteritems(preds_evaluated):
      batch_length = batch_length or value.shape[0]
      if value.shape[0] != batch_length:
        raise ValueError('Batch length of predictions should be same. %s has '
                         'different batch length then others.' % key)
    return batch_length

  def _extract_keys(self, predictions, predict_keys):
    """Extracts `predict_keys` from `predictions`."""
    if not predict_keys:
      return predictions
    if not isinstance(predictions, dict):
      raise ValueError(
          'predict_keys argument is not valid in case of non-dict predictions.')
    existing_keys = predictions.keys()
    predictions = {
        key: value
        for key, value in six.iteritems(predictions) if key in predict_keys
    }
    if not predictions:
      raise ValueError('Expected to run at least one output from %s, '
                       'provided %s.' % (existing_keys, predict_keys))
    return predictions

  def _create_global_step(self, graph):
    """Creates the global step tensor in graph.

    The global step tensor must be an integer type with name 'global_step' and
    be added to the collection ${tf.GraphKeys.GLOBAL_STEP}.

    Args:
      graph: The graph in which to create the global step tensor.

    Returns:
      The global step `Tensor`.
    """
    return training.create_global_step(graph)

  def _create_and_assert_global_step(self, graph):
    """Creates and asserts properties of the global step.

    Args:
      graph: The graph in which to create the global step tensor.

    Returns:
      The global step `Tensor`.
    """
    step = self._create_global_step(graph)
    assert step == training.get_global_step()
    assert step.dtype.is_integer
    return step

  def _call_input_fn(self, input_fn, mode):
    """Calls the input function.

    Args:
      input_fn: The input function.
      mode: ModeKeys

    Returns:
      Either features or (features, labels) where features and labels are:
        features - `Tensor` or dictionary of string feature name to `Tensor`.
        labels - `Tensor` or dictionary of `Tensor` with labels.

    Raises:
      ValueError: if input_fn takes invalid arguments.
    """
    del mode  # unused
    input_fn_args = util.fn_args(input_fn)
    kwargs = {}
    if 'params' in input_fn_args:
      kwargs['params'] = self.params
    if 'config' in input_fn_args:
      kwargs['config'] = self.config
    with ops.device('/cpu:0'):
      return input_fn(**kwargs)

  def _call_model_fn(self, features, labels, mode, config):
    """Calls model function.

    Args:
      features: features dict.
      labels: labels dict.
      mode: ModeKeys
      config: RunConfig

    Returns:
      An `EstimatorSpec` object.

    Raises:
      ValueError: if model_fn returns invalid objects.
    """
    model_fn_args = util.fn_args(self._model_fn)
    kwargs = {}
    if 'labels' in model_fn_args:
      kwargs['labels'] = labels
    else:
      if labels is not None:
        raise ValueError(
            'model_fn does not take labels, but input_fn returns labels.')
    if 'mode' in model_fn_args:
      kwargs['mode'] = mode
    if 'params' in model_fn_args:
      kwargs['params'] = self.params
    if 'config' in model_fn_args:
      kwargs['config'] = config
    model_fn_results = self._model_fn(features=features, **kwargs)

    if not isinstance(model_fn_results, model_fn_lib.EstimatorSpec):
      raise ValueError('model_fn should return an EstimatorSpec.')

    return model_fn_results

  def _train_model(self, input_fn, hooks, saving_listeners):
    worker_hooks = []
    with ops.Graph().as_default() as g, g.device(self._device_fn):
      random_seed.set_random_seed(self._config.tf_random_seed)
      global_step_tensor = self._create_and_assert_global_step(g)
<<<<<<< HEAD
      global_step_read_tensor = training_util._get_or_create_global_step_read()  # pylint: disable=protected-access
      features, labels = self._get_features_and_labels_from_input_fn(
          input_fn, model_fn_lib.ModeKeys.TRAIN)
      with ops.control_dependencies([global_step_read_tensor]):
        estimator_spec = self._call_model_fn(
            features, labels, model_fn_lib.ModeKeys.TRAIN, self.config)
=======
      training_util._get_or_create_global_step_read()  # pylint: disable=protected-access
      features, labels, input_hooks = (
          self._get_features_and_labels_from_input_fn(
              input_fn, model_fn_lib.ModeKeys.TRAIN))
      worker_hooks.extend(input_hooks)
      estimator_spec = self._call_model_fn(
          features, labels, model_fn_lib.ModeKeys.TRAIN, self.config)
>>>>>>> 37aa430d
      # Check if the user created a loss summary, and add one if they didn't.
      # We assume here that the summary is called 'loss'. If it is not, we will
      # make another one with the name 'loss' to ensure it shows up in the right
      # graph in TensorBoard.
      if not any([x.op.name == 'loss'
                  for x in ops.get_collection(ops.GraphKeys.SUMMARIES)]):
        summary.scalar('loss', estimator_spec.loss)
      ops.add_to_collection(ops.GraphKeys.LOSSES, estimator_spec.loss)
      worker_hooks.extend(hooks)
      worker_hooks.extend([
          training.NanTensorHook(estimator_spec.loss),
          training.LoggingTensorHook(
              {
                  'loss': estimator_spec.loss,
                  'step': global_step_tensor
              },
              every_n_iter=100)
      ])
      worker_hooks.extend(estimator_spec.training_hooks)

      if not (estimator_spec.scaffold.saver or
              ops.get_collection(ops.GraphKeys.SAVERS)):
        ops.add_to_collection(
            ops.GraphKeys.SAVERS,
            training.Saver(
                sharded=True,
                max_to_keep=self._config.keep_checkpoint_max,
                keep_checkpoint_every_n_hours=(
                    self._config.keep_checkpoint_every_n_hours),
                defer_build=True,
                save_relative_paths=True))

      chief_hooks = []
      all_hooks = worker_hooks + list(estimator_spec.training_chief_hooks)
      saver_hooks = [
          h for h in all_hooks if isinstance(h, training.CheckpointSaverHook)]
      if (self._config.save_checkpoints_secs or
          self._config.save_checkpoints_steps):
        if not saver_hooks:
          chief_hooks = [
              training.CheckpointSaverHook(
                  self._model_dir,
                  save_secs=self._config.save_checkpoints_secs,
                  save_steps=self._config.save_checkpoints_steps,
                  scaffold=estimator_spec.scaffold)
          ]
          saver_hooks = [chief_hooks[0]]
      if saving_listeners:
        if not saver_hooks:
          raise ValueError(
              'There should be a CheckpointSaverHook to use saving_listeners. '
              'Please set one of the RunConfig.save_checkpoints_steps or '
              'RunConfig.save_checkpoints_secs.')
        else:
          # It is expected to have one CheckpointSaverHook. If multiple, we pick
          # up the first one to add listener.
          saver_hooks[0]._listeners.extend(saving_listeners)  # pylint: disable=protected-access
      with training.MonitoredTrainingSession(
          master=self._config.master,
          is_chief=self._config.is_chief,
          checkpoint_dir=self._model_dir,
          scaffold=estimator_spec.scaffold,
          hooks=worker_hooks,
          chief_only_hooks=(
              tuple(chief_hooks) + tuple(estimator_spec.training_chief_hooks)),
          save_checkpoint_secs=0,  # Saving is handled by a hook.
          save_summaries_steps=self._config.save_summary_steps,
          config=self._session_config,
          log_step_count_steps=self._config.log_step_count_steps) as mon_sess:
        loss = None
        while not mon_sess.should_stop():
          _, loss = mon_sess.run([estimator_spec.train_op, estimator_spec.loss])
      return loss

  def _evaluate_model(self,
                      input_fn,
                      hooks=None,
                      checkpoint_path=None,
                      name=''):
    """Evaluates the model using the training.evaluation library."""
    # Check that model has been trained (if nothing has been set explicitly).
    if not checkpoint_path:
      latest_path = saver.latest_checkpoint(self._model_dir)
      if not latest_path:
        raise ValueError('Could not find trained model in model_dir: {}.'.
                         format(self._model_dir))
      checkpoint_path = latest_path

    # Setup output directory.
    eval_dir = os.path.join(self._model_dir, 'eval' if not name else
                            'eval_' + name)

    with ops.Graph().as_default() as g:
      random_seed.set_random_seed(self._config.tf_random_seed)
      global_step_tensor = self._create_and_assert_global_step(g)
      features, labels, input_hooks = (
          self._get_features_and_labels_from_input_fn(
              input_fn, model_fn_lib.ModeKeys.EVAL))
      estimator_spec = self._call_model_fn(
          features, labels, model_fn_lib.ModeKeys.EVAL, self.config)

      if model_fn_lib.LOSS_METRIC_KEY in estimator_spec.eval_metric_ops:
        raise ValueError(
            'Metric with name "%s" is not allowed, because Estimator ' % (
                model_fn_lib.LOSS_METRIC_KEY) +
            'already defines a default metric with the same name.')
      estimator_spec.eval_metric_ops[
          model_fn_lib.LOSS_METRIC_KEY] = metrics_lib.mean(estimator_spec.loss)

      update_op, eval_dict = _extract_metric_update_ops(
          estimator_spec.eval_metric_ops)

      if ops.GraphKeys.GLOBAL_STEP in eval_dict:
        raise ValueError(
            'Metric with name `global_step` is not allowed, because Estimator '
            'already defines a default metric with the same name.')
      eval_dict[ops.GraphKeys.GLOBAL_STEP] = global_step_tensor

      all_hooks = list(input_hooks)
      all_hooks.extend(hooks)
      all_hooks.extend(list(estimator_spec.evaluation_hooks or []))

      eval_results = evaluation._evaluate_once(  # pylint: disable=protected-access
          checkpoint_path=checkpoint_path,
          master=self._config.evaluation_master,
          scaffold=estimator_spec.scaffold,
          eval_ops=update_op,
          final_ops=eval_dict,
          hooks=all_hooks,
          config=self._session_config)

      _write_dict_to_summary(
          output_dir=eval_dir,
          dictionary=eval_results,
          current_global_step=eval_results[ops.GraphKeys.GLOBAL_STEP])

    return eval_results


def _check_checkpoint_available(model_dir):
  latest_path = saver.latest_checkpoint(model_dir)
  if not latest_path:
    raise ValueError(
        'Could not find trained model in model_dir: {}.'.format(model_dir))


def _check_hooks_type(hooks):
  """Returns hooks if all are SessionRunHook, raises TypeError otherwise."""
  hooks = list(hooks or [])
  for h in hooks:
    if not isinstance(h, training.SessionRunHook):
      raise TypeError('Hooks must be a SessionRunHook, given: {}'.format(h))
  return hooks


def _check_listeners_type(saving_listeners):
  """Check listeners type."""
  listeners = list(saving_listeners or [])
  for l in listeners:
    if not isinstance(l, training.CheckpointSaverListener):
      raise TypeError(
          'saving_listeners must be a list of CheckpointSaverListener, '
          'given: {}'.format(l))
  return listeners


def _get_replica_device_setter(config):
  """Creates a replica device setter if required as a default device_fn.

  `Estimator` uses ReplicaDeviceSetter as a default device placer. It sets the
  distributed related arguments such as number of ps_replicas based on given
  config.

  Args:
    config: A `RunConfig` instance.

  Returns:
    A replica device setter, or None.
  """
  ps_ops = [
      'Variable', 'VariableV2', 'AutoReloadVariable', 'MutableHashTable',
      'MutableHashTableV2', 'MutableHashTableOfTensors',
      'MutableHashTableOfTensorsV2', 'MutableDenseHashTable',
      'MutableDenseHashTableV2'
  ]

  if config.task_type:
    worker_device = '/job:%s/task:%d' % (config.task_type, config.task_id)
  else:
    worker_device = '/job:worker'

  if config.num_ps_replicas > 0:
    return training.replica_device_setter(
        ps_tasks=config.num_ps_replicas,
        worker_device=worker_device,
        merge_devices=True,
        ps_ops=ps_ops,
        cluster=config.cluster_spec)
  else:
    return None


def _verify_model_fn_args(model_fn, params):
  """Verifies model fn arguments."""
  args = set(util.fn_args(model_fn))
  if 'features' not in args:
    raise ValueError('model_fn (%s) must include features argument.' % model_fn)
  if params is not None and 'params' not in args:
    raise ValueError('model_fn (%s) does not include params argument, '
                     'but params (%s) is passed to Estimator.' % (model_fn,
                                                                  params))
  if params is None and 'params' in args:
    logging.warning('Estimator\'s model_fn (%s) includes params '
                    'argument, but params are not passed to Estimator.',
                    model_fn)
  non_valid_args = list(args - _VALID_MODEL_FN_ARGS)
  if non_valid_args:
    raise ValueError('model_fn (%s) has following not expected args: %s' %
                     (model_fn, non_valid_args))


def _load_global_step_from_checkpoint_dir(checkpoint_dir):
  try:
    checkpoint_reader = training.NewCheckpointReader(
        training.latest_checkpoint(checkpoint_dir))
    return checkpoint_reader.get_tensor(ops.GraphKeys.GLOBAL_STEP)
  except:  # pylint: disable=bare-except
    return 0


def _extract_metric_update_ops(eval_dict):
  """Separate update operations from metric value operations."""
  update_ops = []
  value_ops = {}
  # Sort metrics lexicographically so graph is identical every time.
  for name, metric_ops in sorted(six.iteritems(eval_dict)):
    value_ops[name] = metric_ops[0]
    update_ops.append(metric_ops[1])

  if update_ops:
    update_op = control_flow_ops.group(*update_ops)
  else:
    update_op = None

  return update_op, value_ops


def _dict_to_str(dictionary):
  """Get a `str` representation of a `dict`.

  Args:
    dictionary: The `dict` to be represented as `str`.

  Returns:
    A `str` representing the `dictionary`.
  """
  return ', '.join('%s = %s' % (k, v)
                   for k, v in sorted(six.iteritems(dictionary)))


def _write_dict_to_summary(output_dir,
                           dictionary,
                           current_global_step):
  """Writes a `dict` into summary file in given output directory.

  Args:
    output_dir: `str`, directory to write the summary file in.
    dictionary: the `dict` to be written to summary file.
    current_global_step: `int`, the current global step.
  """
  logging.info('Saving dict for global step %d: %s', current_global_step,
               _dict_to_str(dictionary))
  summary_writer = writer_cache.FileWriterCache.get(output_dir)
  summary_proto = summary_pb2.Summary()
  for key in dictionary:
    if dictionary[key] is None:
      continue
    if key == 'global_step':
      continue
    if (isinstance(dictionary[key], np.float32) or
        isinstance(dictionary[key], float)):
      summary_proto.value.add(tag=key, simple_value=float(dictionary[key]))
    elif (isinstance(dictionary[key], np.int64) or
          isinstance(dictionary[key], np.int32) or
          isinstance(dictionary[key], int)):
      summary_proto.value.add(tag=key, simple_value=int(dictionary[key]))
    elif isinstance(dictionary[key], six.string_types):
      try:
        summ = summary_pb2.Summary.FromString(dictionary[key])
        for i, _ in enumerate(summ.value):
          summ.value[i].tag = key
        summary_proto.value.extend(summ.value)
      except message.DecodeError:
        logging.warn('Skipping summary for %s, cannot parse string to Summary.',
                     key)
        continue
    else:
      logging.warn(
          'Skipping summary for %s, must be a float, np.float32, np.int64, '
          'np.int32 or int or a serialized string of Summary.', key)
  summary_writer.add_summary(summary_proto, current_global_step)
  summary_writer.flush()


def _has_dataset_or_queue_runner(maybe_tensor):
  """Returns True if TF dataset or QueueRunner has been used."""
  # Check TF dataset first. Here, we use a simple algorithm to check the top
  # level Tensors only, which should be sufficient for most users.
  tensors = [x for x in nest.flatten(maybe_tensor) if isinstance(x, ops.Tensor)]
  if any([t.op.type == 'IteratorGetNext' for t in tensors]):
    return True

  # Now, check queue.
  return ops.get_default_graph().get_collection(ops.GraphKeys.QUEUE_RUNNERS)


class _DatasetInitializerHook(training.SessionRunHook):

  def __init__(self, iterator):
    self._iterator = iterator

  def begin(self):
    self._initializer = self._iterator.initializer

  def after_create_session(self, session, coord):
    del coord
    session.run(self._initializer)<|MERGE_RESOLUTION|>--- conflicted
+++ resolved
@@ -734,14 +734,6 @@
     with ops.Graph().as_default() as g, g.device(self._device_fn):
       random_seed.set_random_seed(self._config.tf_random_seed)
       global_step_tensor = self._create_and_assert_global_step(g)
-<<<<<<< HEAD
-      global_step_read_tensor = training_util._get_or_create_global_step_read()  # pylint: disable=protected-access
-      features, labels = self._get_features_and_labels_from_input_fn(
-          input_fn, model_fn_lib.ModeKeys.TRAIN)
-      with ops.control_dependencies([global_step_read_tensor]):
-        estimator_spec = self._call_model_fn(
-            features, labels, model_fn_lib.ModeKeys.TRAIN, self.config)
-=======
       training_util._get_or_create_global_step_read()  # pylint: disable=protected-access
       features, labels, input_hooks = (
           self._get_features_and_labels_from_input_fn(
@@ -749,7 +741,6 @@
       worker_hooks.extend(input_hooks)
       estimator_spec = self._call_model_fn(
           features, labels, model_fn_lib.ModeKeys.TRAIN, self.config)
->>>>>>> 37aa430d
       # Check if the user created a loss summary, and add one if they didn't.
       # We assume here that the summary is called 'loss'. If it is not, we will
       # make another one with the name 'loss' to ensure it shows up in the right
