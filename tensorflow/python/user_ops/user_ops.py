# Copyright 2015 The TensorFlow Authors. All Rights Reserved.
#
# Licensed under the Apache License, Version 2.0 (the "License");
# you may not use this file except in compliance with the License.
# You may obtain a copy of the License at
#
#     http://www.apache.org/licenses/LICENSE-2.0
#
# Unless required by applicable law or agreed to in writing, software
# distributed under the License is distributed on an "AS IS" BASIS,
# WITHOUT WARRANTIES OR CONDITIONS OF ANY KIND, either express or implied.
# See the License for the specific language governing permissions and
# limitations under the License.
# ==============================================================================

"""All user ops."""

from __future__ import absolute_import
from __future__ import division
from __future__ import print_function

from tensorflow.python.ops import gen_user_ops
from tensorflow.python.ops.gen_user_ops import *

from tensorflow.python.framework import ops, tensor_shape, common_shapes
from tensorflow.python.ops import io_ops

import os
from tensorflow.python.user_ops import agd_merge_sort

# default is 2 for the shared resource ref
def _assert_matrix(shape, column_dim=2):
  if shape.ndims != 2:
    raise Exception("Expected a matrix shape from {shp}".format(shp=shape))
  if shape[1] != column_dim:
    raise Exception("Expected {exp} for shape[1], but got {actual}".format(
      exp=column_dim, actual=shape[1]))
  return shape[0]

def _assert_vec(shape, vec_length):
    if shape != tensor_shape.vector(vec_length):
        raise Exception("Expected vec({length}), but got {act}".format(length=vec_length, act=shape))

def _assert_scalar(shape):
    if shape != tensor_shape.scalar():
        raise Exception("expected scalar value from {act}".format(act=shape))

_fq_str = "FASTQReader"
ops.NoGradient(_fq_str)
class FASTQReader(io_ops.ReaderBase):
    def __init__(self, batch_size, name=None):
        rr = gen_user_ops.fastq_reader(batch_size=batch_size,
                name=name)
        super(FASTQReader, self).__init__(rr)
ops.RegisterShape(_fq_str)(common_shapes.scalar_shape)

_ar_str = "AGDReader"
ops.NoGradient(_ar_str)
def AGDReader(file_handle, pool_handle, reserve=8192, name=None, verify=False):
  if reserve < 1:
    raise Exception ("AGD reader 'reserve' param must be strictly positive. Got {}".format(reserve))
  return gen_user_ops.agd_reader(buffer_pool=pool_handle, file_handle=file_handle, verify=verify, name=name, reserve=reserve)

@ops.RegisterShape(_ar_str)
def _AGDReaderShape(op):
  handle_shape = op.inputs[0].get_shape()
  _assert_vec(handle_shape, 2)
  input_shape = op.inputs[1].get_shape()
  _assert_matrix(input_shape)
  vec_shape = tensor_shape.vector(input_shape[0])
  a = [vec_shape] * 2
  return [input_shape] + a

_fm_str = "FileMMap"
ops.NoGradient(_fm_str)
def FileMMap(filename, handle, local_prefix="", name=None):
  if len(local_prefix) > 0 and not local_prefix.endswith("/"):
    local_prefix += "/"
  return gen_user_ops.file_m_map(filename=filename, pool_handle=handle, local_prefix=local_prefix, name=name)

@ops.RegisterShape(_fm_str)
def _FileMMapShape(op):
  filename_input = op.inputs[1].get_shape()
  pool_handle = op.inputs[0].get_shape()
  _assert_vec(pool_handle, 2)
  _assert_scalar(filename_input)
  return [tensor_shape.matrix(rows=1,cols=2), tensor_shape.vector(1)]

_sm_str = "StagedFileMap"
ops.NoGradient(_sm_str)
def StagedFileMap(filename, upstream_files, upstream_names, handle, local_prefix="", name=None):
  if len(local_prefix) > 0 and not local_prefix.endswith("/"):
    local_prefix += "/"
  return gen_user_ops.staged_file_map(filename=filename, pool_handle=handle,
                                      upstream_refs=upstream_files, local_prefix=local_prefix,
                                      upstream_names=upstream_names, name=name)

@ops.RegisterShape(_sm_str)
def _StagedFileMapShape(op):
  filename = op.inputs[0].get_shape()
  files = op.inputs[1].get_shape()
  names = op.inputs[2].get_shape()
  pool_handle = op.inputs[3].get_shape()
  _assert_vec(pool_handle, 2)
  _assert_scalar(filename)
  num_files = _assert_matrix(files)
  _assert_vec(names, num_files)
  files_shape = files.dims
  names_shape = names.dims
  files_shape[0] += 1
  names_shape[0] += 1
  return [files_shape, names_shape]

_sr_str = "S3Reader"
ops.NoGradient(_sr_str)
def S3Reader(access_key, secret_key, host, bucket, lookup_key, pool, name=None):
  return gen_user_ops.s3_reader(access_key=access_key, secret_key=secret_key, host=host,
                                bucket=bucket, key=lookup_key, pool_handle=pool, name=name)

@ops.RegisterShape(_sr_str)
def _S3ReaderShape(op):
  handle_shape = op.inputs[0].get_shape()
  _assert_vec(handle_shape, 2)

  key_shape = op.inputs[1].get_shape()
  _assert_scalar(key_shape)
  return [tensor_shape.vector(2), tensor_shape.vector(1)]

_cr_str = "CephReader"
ops.NoGradient(_cr_str)
def CephReader(cluster_name, user_name, pool_name, ceph_conf_path, read_size, buffer_handle, queue_key, name=None):
  return gen_user_ops.ceph_reader(cluster_name=cluster_name, user_name=user_name,
                                  pool_name=pool_name, ceph_conf_path=ceph_conf_path, read_size=read_size,
                                  buffer_handle=buffer_handle, queue_key=queue_key, name=name)

@ops.RegisterShape(_cr_str)
def _CephReaderShape(op):
  handle_shape = op.inputs[0].get_shape()
  _assert_vec(handle_shape, 2)

  key_shape = op.inputs[1].get_shape()
  _assert_scalar(key_shape)
  return [tensor_shape.vector(2), tensor_shape.vector(1)]

_cw_str = "CephWriter"
ops.NoGradient(_cw_str)
def CephWriter(cluster_name, user_name, pool_name, ceph_conf_path, compress,
        record_id, record_type, column_handle, file_name, first_ordinal,
        num_records, name=None):
  return gen_user_ops.ceph_writer(cluster_name=cluster_name, user_name=user_name,
                                  pool_name=pool_name, ceph_conf_path=ceph_conf_path, compress=compress,
                                  record_id=record_id, record_type=record_type,
                                  column_handle=column_handle, file_name=file_name,
                                  first_ordinal=first_ordinal, num_records=num_records, name=name)

@ops.RegisterShape(_cw_str)
def _CephWriterShape(op):
  handle_shape = op.inputs[0].get_shape()
  _assert_vec(handle_shape, 2)
  for i in range(1,4):
    scalar_shape = op.inputs[i].get_shape()
    _assert_scalar(scalar_shape)
  return [tensor_shape.scalar()]

_read_sink_str = "ReadSink"
ops.NoGradient(_read_sink_str)
def ReadSink(data, name=None):
  return gen_user_ops.read_sink(data=data, name=name)

@ops.RegisterShape(_read_sink_str)
def _ReadSinkShape(op):
  data = op.inputs[0].get_shape()
  _assert_vec(data, 2)
  return []

_buf_sink_str = "BufferSink"
ops.NoGradient(_buf_sink_str)
def BufferSink(data, name=None):
  return gen_user_ops.buffer_sink(data=data, name=name)

@ops.RegisterShape(_buf_sink_str)
def _BufferSinkShape(op):
  data = op.inputs[0].get_shape()
  _assert_vec(data, 2)
  return []

_buf_list_sink_str = "BufferListSink"
ops.NoGradient(_buf_list_sink_str)
def BufferListSink(data, name=None):
  return gen_user_ops.buffer_list_sink(data=data, name=name)

@ops.RegisterShape(_buf_list_sink_str)
def _BufferListSinkShape(op):
  data = op.inputs[0].get_shape()
  _assert_vec(data, 2)
  return [tensor_shape.scalar()]

_at_string = "AGDTester"
ops.NoGradient(_at_string)
def AGDTester(genome_handle, agd_records, num_records,  sam_filename, name=None):
  if not (os.path.exists(sam_filename) and os.path.isfile(sam_filename)):
    raise EnvironmentError("AGDTester SAM file '{}' is not valid".format(sam_filename))
  return gen_user_ops.agd_tester(num_records=num_records, agd_records=agd_records,
                                   genome_handle=genome_handle, sam_filename=sam_filename, name=name)

@ops.RegisterShape(_at_string)
def _AGDTesterShape(op):
  for i in range(2):
    op_shape = op.inputs[i].get_shape()
    _assert_vec(op_shape, 2)
  _assert_scalar(op.inputs[2].get_shape())
#  return [tensor_shape.vector(2), tensor_shape.scalar()]
  return [op.inputs[1].get_shape(), op.inputs[2].get_shape()]

_sw_str = "SAMWriter"
ops.NoGradient("SAMWriter")
class SAMWriter(io_ops.WriterBase):
    def __init__(self, name=None, out_file=None):
        if out_file is None:
            out_file = name + '_out.txt'
        ww = gen_user_ops.sam_writer(name=name, out_file=out_file)
        super(SAMWriter, self).__init__(ww)
ops.RegisterShape("SAMWriter")(common_shapes.scalar_shape)

_saw_str = "SAMAsyncWriter"
ops.NoGradient("SAMAsyncWriter")
class SAMAsyncWriter(io_ops.WriterBase):
    def __init__(self, name=None, out_file=None, num_buffers=16, buffer_size=1048576):
        if out_file is None:
            out_file = name + '_out.txt'
        ww = gen_user_ops.sam_async_writer(name=name, out_file=out_file,
            num_buffers=num_buffers, buffer_size=buffer_size)
        super(SAMAsyncWriter, self).__init__(ww)
ops.RegisterShape("SAMAsyncWriter")(common_shapes.scalar_shape)

_gi_str = "GenomeIndex"
ops.NoGradient(_gi_str)
def GenomeIndex(index_path, name=None):
    return gen_user_ops.genome_index(genome_location=index_path, name=name);

@ops.RegisterShape(_gi_str)
def _GenomeIndexShape(op):
    return [tensor_shape.vector(2)]

_ao_str = "AlignerOptions"
ops.NoGradient(_ao_str)
def AlignerOptions(cmdLine, name=None):
    return gen_user_ops.aligner_options(cmd_line=cmdLine, name=name);

@ops.RegisterShape(_ao_str)
def _AlignerOptionsShape(op):
    return [tensor_shape.vector(2)]

_pao_str = "PairedAlignerOptions"
ops.NoGradient(_pao_str)
def PairedAlignerOptions(cmdLine, name=None):
    return gen_user_ops.paired_aligner_options(cmd_line=cmdLine, name=name);

@ops.RegisterShape(_pao_str)
def _PairedAlignerOptionsShape(op):
    return [tensor_shape.vector(2)]

_saap_string = "SnapAlignAGDParallel"
ops.NoGradient(_saap_string)
def SnapAlignAGDParallel(genome, options, buffer_list_pool, read, num_threads, subchunk_size, work_queue_size=3, sam_format=False, name=None):
  if num_threads < 1:
    raise EnvironmentError("number of threads must be greater than 0. Got {}".format(num_threads))
  if work_queue_size < 1:
    raise EnvironmentError("work queue size must be strictly positive. Got {}".format(work_queue_size))
  if subchunk_size < 1:
    raise EnvironmentError("must have a positive size for subchunks. Got {}".format(subchunk_size))
  return gen_user_ops.snap_align_agd_parallel(genome_handle=genome, options_handle=options, num_threads=num_threads,
                                              buffer_list_pool=buffer_list_pool, read=read,
                                              subchunk_size=subchunk_size, work_queue_size=work_queue_size, sam_format=sam_format, name=name)

@ops.RegisterShape(_saap_string)
def _SnapAlignAGDParallelShape(op):
  for shape in (x.get_shape() for x in op.inputs):
    _assert_vec(shape, 2)
  return [tensor_shape.vector(2)]

_agd_p_a_string = "AGDPairedAligner"
ops.NoGradient(_agd_p_a_string)
def AGDPairedAligner(genome, options, buffer_list_pool, read, num_threads, subchunk_size, work_queue_size=3, sam_format=False, name=None):
  if num_threads < 1:
    raise EnvironmentError("number of threads must be greater than 0. Got {}".format(num_threads))
  if work_queue_size < 1:
    raise EnvironmentError("work queue size must be strictly positive. Got {}".format(work_queue_size))
  if subchunk_size < 1:
    raise EnvironmentError("must have a positive size for subchunks. Got {}".format(subchunk_size))
  return gen_user_ops.agd_paired_aligner(genome_handle=genome, options_handle=options, num_threads=num_threads,
                                              buffer_list_pool=buffer_list_pool, read=read,
                                              subchunk_size=subchunk_size, work_queue_size=work_queue_size, sam_format=sam_format, name=name)

@ops.RegisterShape(_agd_p_a_string)
def _AGDPairedAlignerShape(op):
  for shape in (x.get_shape() for x in op.inputs):
    _assert_vec(shape, 2)
  return [tensor_shape.vector(2)]

_na_string = "NullAligner"
ops.NoGradient(_na_string)
def NullAligner(buffer_list_pool, read, subchunk_size, extra_wait=0.0, name=None):
  return gen_user_ops.null_aligner(buffer_list_pool=buffer_list_pool, read=read, subchunk_size=subchunk_size,
          wait_time_secs=extra_wait, name=name)

@ops.RegisterShape(_na_string)
def _NullAligner(op):
    buffer_list_pool = op.inputs[0].get_shape()
    read = op.inputs[1].get_shape()
    _assert_vec(buffer_list_pool, 2)
    _assert_vec(read, 2)
    return [tensor_shape.vector(2)]

_arp_str = "AGDReadPool"
ops.NoGradient(_arp_str)
def AGDReadPool(size=0, bound=False, name=None):
    return gen_user_ops.agd_read_pool(size=size, bound=bound, name=name)

@ops.RegisterShape(_arp_str)
def _AGDReadPoolShape(op):
    return [tensor_shape.vector(2)]

_mmp_str = "MMapPool"
ops.NoGradient(_mmp_str)
def MMapPool(size=0, bound=False, name=None):
    return gen_user_ops.m_map_pool(size=size, bound=bound, name=name)

@ops.RegisterShape(_mmp_str)
def _MMapPoolShape(op):
    return [tensor_shape.vector(2)]

_bp_str = "BufferPool"
ops.NoGradient(_bp_str)
def BufferPool(size, bound=True, name=None):
    return gen_user_ops.buffer_pool(size=size, bound=bound, name=name)

@ops.RegisterShape(_bp_str)
def _BufferPoolShape(op):
    return [tensor_shape.vector(2)]

_blp_str = "BufferListPool"
ops.NoGradient(_blp_str)
def BufferListPool(size, bound=True, name=None):
    return gen_user_ops.buffer_list_pool(size=size, bound=bound, name=name)

@ops.RegisterShape(_blp_str)
def _BufferListPoolShape(op):
    return [tensor_shape.vector(2)]

_cw_str = "ColumnWriter"
ops.NoGradient(_cw_str)
allowed_type_values = set(["base", "qual", "meta", "results"])
def ColumnWriter(column_handle, file_path, first_ordinal, num_records, record_id, record_type, compress=False, output_dir="", name=None):
    if record_type not in allowed_type_values:
        raise Exception("record_type ({given}) for ColumnWriter must be one of the following values: {expected}".format(
          given=record_type, expected=allowed_type_values))
    if output_dir != "" and output_dir[-1] != "/":
      output_dir += "/"
    return gen_user_ops.column_writer(
      column_handle=column_handle,
      file_path=file_path,
      record_type=record_type,
      first_ordinal=first_ordinal,
      num_records=num_records,
      compress=compress,
      record_id=record_id,
      output_dir=output_dir,
      name=name
    )

@ops.RegisterShape(_cw_str)
def _ColumnWriterShape(op):
  column_handle_shape = op.inputs[0].get_shape()
  _assert_vec(column_handle_shape, 2)
  for i in range(1,4):
    _assert_scalar(op.inputs[i].get_shape())
  return []

_pcw_str = "ParallelColumnWriter"
ops.NoGradient(_pcw_str)
allowed_type_values = set(["base", "qual", "meta", "results"])
def ParallelColumnWriter(column_handle, file_path, first_ordinal, num_records, record_id, record_type, compress=False, output_dir="", name=None):
    if record_type not in allowed_type_values:
        raise Exception("record_type ({given}) for ColumnWriter must be one of the following values: {expected}".format(
          given=record_type, expected=allowed_type_values))
    if output_dir != "" and output_dir[-1] != "/":
      output_dir += "/"
    return gen_user_ops.parallel_column_writer(
      column_handle=column_handle,
      file_path=file_path,
      record_type=record_type,
      first_ordinal=first_ordinal,
      num_records=num_records,
      compress=compress,
      record_id=record_id,
      output_dir=output_dir,
      name=name
    )

@ops.RegisterShape(_pcw_str)
def _ParallelColumnWriterShape(op):
  column_handle_shape = op.inputs[0].get_shape()
  _assert_vec(column_handle_shape, 2)
  for i in range(1,4):
    _assert_scalar(op.inputs[i].get_shape())
  return [op.inputs[3].get_shape()]

_psw_str = "ParallelSamWriter"
ops.NoGradient(_psw_str)
def ParallelSamWriter(agd_results, genome_handle, options_handle, read, num_records, sam_file_path, name=None):
      return gen_user_ops.parallel_sam_writer(
      agd_results = agd_results,
      genome_handle = genome_handle,
      options_handle = options_handle,
      read = read,
      num_records=num_records,
      sam_file_path=sam_file_path,
      name=name
    )

@ops.RegisterShape(_psw_str)
def _ParallelSamWriterShape(op):
  for i in range(0, 3):
    vec_shape = op.inputs[i].get_shape()
    _assert_vec(vec_shape, 2)
  num_records_shape = op.inputs[4].get_shape()
  _assert_scalar(num_records_shape)
  return [op.inputs[4].get_shape()]

_aa_str = "AGDAssembler"
ops.NoGradient(_aa_str)
def AGDAssembler(agd_read_pool, base_handle, qual_handle, meta_handle, num_records, name=None):
  return gen_user_ops.agd_assembler(
    agd_read_pool=agd_read_pool,
    base_handle=base_handle,
    qual_handle=qual_handle,
    meta_handle=meta_handle,
    num_records=num_records,
    name=name
  )

@ops.RegisterShape(_aa_str)
def _AGDAssemblerShape(op):
  # getting the input op
  _assert_vec(op.inputs[0].get_shape(), 2)
  for i in range(1,4):
    op_shape = op.inputs[i].get_shape()
    _assert_vec(op_shape, 2)
  _assert_scalar(op.inputs[4].get_shape())
  return [tensor_shape.vector(2)]

_nmaa_str = "NoMetaAGDAssembler"
ops.NoGradient(_nmaa_str)
def NoMetaAGDAssembler(agd_read_pool, base_handle, qual_handle, num_records, name=None):
  return gen_user_ops.no_meta_agd_assembler(
    agd_read_pool=agd_read_pool,
    base_handle=base_handle,
    qual_handle=qual_handle,
    num_records=num_records,
    name=name
  )

@ops.RegisterShape(_nmaa_str)
def _NoMetaAGDAssemblerShape(op):
  # getting the input op
  _assert_vec(op.inputs[0].get_shape(), 2)
  for i in range(1,3):
    op_shape = op.inputs[i].get_shape()
    _assert_vec(op_shape, 2)
  _assert_scalar(op.inputs[3].get_shape())
  return [tensor_shape.vector(2)]

_aap_str = "AGDAssemblerPool"
ops.NoGradient(_aap_str)
def AGDAssemblerPool(size=0, bound=False, name=None):
    return gen_user_ops.agd_assembler_pool(size=size, bound=bound, name=name)

@ops.RegisterShape(_aap_str)
def _AGDAssemblerPoolShape(op):
    return [tensor_shape.vector(2)]

_fc_str = "FASTQCreator"
ops.NoGradient(_fc_str)
def FASTQCreator(data_handle, pool_handle, name=None):
    return gen_user_ops.fastq_creator(data_handle=data_handle,
                                      pool_handle=pool_handle,
                                      name=name)

@ops.RegisterShape(_fc_str)
def _FASTQCreatorOPShape(op):
    for i in range(2):
        a = op.inputs[i].get_shape()
        _assert_vec(a, 2)
    return [tensor_shape.vector(2)]

_fcp_str = _fc_str + "Pool"
ops.NoGradient(_fcp_str)
def FASTQCreatorPool(size=0, bound=False, name=None):
    return gen_user_ops.fastq_creator_pool(size=size, bound=bound, name=name)

@ops.RegisterShape(_fcp_str)
def _FASTQCreatorPoolOpShape(op):
    return [tensor_shape.vector(2)]

_zmq_str = "ZeroMqSource"
ops.NoGradient(_zmq_str)
def ZeroMqSource(server_address, server_port, name=None):
  return gen_user_ops.zero_mq_source(url="tcp://{addr}:{port}".format(addr=server_address, port=server_port), name=name)

@ops.RegisterShape(_zmq_str)
def _ZeroMqPipeSourceShape(op):
  return [tensor_shape.scalar()]

_zmq_sink_str = "ZeroMqSink"
ops.NoGradient(_zmq_sink_str)
def ZeroMqSink(tensor_input, server_address, server_port, name=None):
  return gen_user_ops.zero_mq_sink(input=tensor_input, url="tcp://{addr}:{port}".format(addr=server_address, port=server_port), name=name)

@ops.RegisterShape(_zmq_sink_str)
def _ZeroMqPipeSinkShape(op):
  _assert_scalar(op.inputs[0].get_shape())
  return []

_agd_output_str = "AGDOutput"
ops.NoGradient(_agd_output_str)
def AGDOutput(path, chunk_names, chunk_size, start, finish):
    return gen_user_ops.agd_output(path=path,
                                   chunk_names=chunk_names,
                                   chunk_size=chunk_size,
                                   start=start,
                                   finish=finish)

@ops.RegisterShape(_agd_output_str)
def _AGDOutputShape(op):
    return []


### MergeSort Ops ###

_ms_wr_col_str = "AGDWriteColumns"
def AGDWriteColumns(compress, record_id, record_type, output_dir, column_handle,
        file_path, first_ordinal, num_records, name=None):
  return gen_user_ops.agd_write_columns(compress=compress,
                                        record_id=record_id,
                                        record_type=record_type,
                                        output_dir=output_dir,
                                        column_handle=column_handle,
                                        file_path=file_path,
                                        first_ordinal=first_ordinal,
                                        num_records=num_records,
                                        name=name)

@ops.RegisterShape(_ms_wr_col_str)
def _AGDWriteColumnsShape(op):
  handle = op.inputs[0].get_shape()
  path = op.inputs[1].get_shape()
  ordinal = op.inputs[2].get_shape()
  num_recs = op.inputs[3].get_shape()

  _assert_vec(handle, 2)
  _assert_scalar(path)
  _assert_scalar(ordinal)
  _assert_scalar(num_recs)

  return [tensor_shape.scalar()]

_ms_sort_str = "AGDSort"
ops.NoGradient(_ms_sort_str)
<<<<<<< HEAD
def AGDSort(buffer_pool, bufferlist_pool, results_handles, bases_handles, qualities_handles, 
        metadata_handles, num_records, name=None):
    return gen_user_ops.agd_sort(buffer_pool=buffer_pool, 
                                 bufferlist_pool=bufferlist_pool,
=======
def AGDSort(buffer_list_pool, results_handles, bases_handles, qualities_handles,
        metadata_handles, num_records, name=None):
    return gen_user_ops.agd_sort(buffer_list_pool=buffer_list_pool,
>>>>>>> a1528bed
                                 results_handles=results_handles,
                                 bases_handles=bases_handles,
                                 qualities_handles=qualities_handles,
                                 metadata_handles=metadata_handles,
                                 num_records=num_records,
                                 name=name)

@ops.RegisterShape(_ms_sort_str)
def _AGDSortShape(op):
  b_pool = op.inputs[0].get_shape()
<<<<<<< HEAD
  bl_pool = op.inputs[1].get_shape()
  r_handles = op.inputs[2].get_shape()
  b_handles = op.inputs[3].get_shape()
  q_handles = op.inputs[4].get_shape()
  m_handles = op.inputs[5].get_shape()
  num_recs = op.inputs[6].get_shape()
  
=======
  r_handles = op.inputs[1].get_shape()
  b_handles = op.inputs[2].get_shape()
  q_handles = op.inputs[3].get_shape()
  m_handles = op.inputs[4].get_shape()
  num_recs = op.inputs[5].get_shape()

>>>>>>> a1528bed
  _assert_vec(b_pool, 2)
  _assert_vec(bl_pool, 2)
  _assert_matrix(r_handles)
  _assert_matrix(b_handles)
  _assert_matrix(q_handles)
  _assert_matrix(m_handles)

  if r_handles[0] != b_handles[0] != q_handles[0] != m_handles[0]:
    raise Exception("AGDSort: dim 0 of chunk handles do not match. i.e. you have mismatched numbers of b,q,m,r handles")
  if num_recs.ndims != 1:
    raise Exception("AGDSort: num_recs shape should be a vector, but got {}".format(num_recs))

  return [tensor_shape.vector(2), tensor_shape.scalar()]


_ms_merge_str = "AGDMerge"
ops.NoGradient(_ms_merge_str)
def AGDMerge(chunk_size, buffer_list_pool, num_records, chunk_group_handles, output_buffer_queue_handle, name=None):
  # chunk_size > 1 enforced by op registration
  return gen_user_ops.agd_merge(chunk_size=chunk_size,
                                buffer_list_pool=buffer_list_pool,
                                num_records=num_records,
                                chunk_group_handles=chunk_group_handles,
                                output_buffer_queue_handle=output_buffer_queue_handle, name=name)

@ops.RegisterShape(_ms_merge_str)
def _AGDMergeShape(op):
  bl_pool = op.inputs[0].get_shape()
  buffer_queue = op.inputs[1].get_shape()
  num_recs = op.inputs[2].get_shape()
  chunk_handle = op.inputs[3].get_shape()

  _assert_vec(bl_pool, 2)
  _assert_vec(buffer_queue, 2)

  if num_recs.ndims != 1:
    raise Exception("AGDMerge: num_recs shape should be a vector, but got {}".format(num_recs))
  if chunk_handle.ndims != 3:
    raise Exception("AGDMerge: chunk_handle must be a 3-Tensor, but got {}".format(chunk_handle))

  num_super_chunks = num_recs[0]
  if chunk_handle[0] != num_super_chunks:
    raise Exception("AGDMerge: number of super chunks must be the same (in the first dimension) for number of records and chunk handles.\nNum recs: {a}\nHandles: {b}".format(a=num_recs, b=chunk_handle))

  if chunk_handle[1] < 1:
    raise Exception("AGDMerge: number of columns (in chunk handle[1) must be >0, but got {}".format(chunk_handle[1]))
  if chunk_handle[2] != 2:
    raise Exception("AGDMerge: 3rd dimension of chunk handle must be exactly 2, but got {}".format(chunk_handle[2]))

  return []<|MERGE_RESOLUTION|>--- conflicted
+++ resolved
@@ -567,16 +567,9 @@
 
 _ms_sort_str = "AGDSort"
 ops.NoGradient(_ms_sort_str)
-<<<<<<< HEAD
-def AGDSort(buffer_pool, bufferlist_pool, results_handles, bases_handles, qualities_handles, 
-        metadata_handles, num_records, name=None):
-    return gen_user_ops.agd_sort(buffer_pool=buffer_pool, 
-                                 bufferlist_pool=bufferlist_pool,
-=======
 def AGDSort(buffer_list_pool, results_handles, bases_handles, qualities_handles,
         metadata_handles, num_records, name=None):
     return gen_user_ops.agd_sort(buffer_list_pool=buffer_list_pool,
->>>>>>> a1528bed
                                  results_handles=results_handles,
                                  bases_handles=bases_handles,
                                  qualities_handles=qualities_handles,
@@ -587,24 +580,13 @@
 @ops.RegisterShape(_ms_sort_str)
 def _AGDSortShape(op):
   b_pool = op.inputs[0].get_shape()
-<<<<<<< HEAD
-  bl_pool = op.inputs[1].get_shape()
-  r_handles = op.inputs[2].get_shape()
-  b_handles = op.inputs[3].get_shape()
-  q_handles = op.inputs[4].get_shape()
-  m_handles = op.inputs[5].get_shape()
-  num_recs = op.inputs[6].get_shape()
-  
-=======
   r_handles = op.inputs[1].get_shape()
   b_handles = op.inputs[2].get_shape()
   q_handles = op.inputs[3].get_shape()
   m_handles = op.inputs[4].get_shape()
   num_recs = op.inputs[5].get_shape()
 
->>>>>>> a1528bed
   _assert_vec(b_pool, 2)
-  _assert_vec(bl_pool, 2)
   _assert_matrix(r_handles)
   _assert_matrix(b_handles)
   _assert_matrix(q_handles)
