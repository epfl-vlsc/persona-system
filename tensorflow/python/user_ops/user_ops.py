# Copyright 2015 The TensorFlow Authors. All Rights Reserved.
#
# Licensed under the Apache License, Version 2.0 (the "License");
# you may not use this file except in compliance with the License.
# You may obtain a copy of the License at
#
#     http://www.apache.org/licenses/LICENSE-2.0
#
# Unless required by applicable law or agreed to in writing, software
# distributed under the License is distributed on an "AS IS" BASIS,
# WITHOUT WARRANTIES OR CONDITIONS OF ANY KIND, either express or implied.
# See the License for the specific language governing permissions and
# limitations under the License.
# ==============================================================================

"""All user ops."""

from __future__ import absolute_import
from __future__ import division
from __future__ import print_function

from tensorflow.python.ops import gen_user_ops
from tensorflow.python.ops.gen_user_ops import *

from tensorflow.python.framework import ops, tensor_shape
from tensorflow.python.ops import common_shapes
from tensorflow.python.ops import io_ops

import os

# default is 2 for the shared resource ref
def _assert_matrix(shape, column_dim=2):
  if shape.ndims != 2:
    raise Exception("Expected a matrix shape from {shp}".format(shp=shape))
  if shape[1] != column_dim:
    raise Exception("Expected {exp} for shape[1], but got {actual}".format(
      exp=column_dim, actual=shape[1]))
  return shape[0]

def _assert_vec(shape, vec_length):
    if shape != tensor_shape.vector(vec_length):
        raise Exception("Expected vec({length}), but got {act}".format(length=vec_length, act=shape))

def _assert_scalar(shape):
    if shape != tensor_shape.scalar():
        raise Exception("expected scalar value from {act}".format(act=shape))

class FASTQReader(io_ops.ReaderBase):

    def __init__(self, batch_size, name=None):
        rr = gen_user_ops.fastq_reader(batch_size=batch_size,
                name=name)
        super(FASTQReader, self).__init__(rr)

ops.NoGradient("FASTQReader")
ops.RegisterShape("FASTQReader")(common_shapes.scalar_shape)

def FASTQDecoder(value, name=None):

    return gen_user_ops.decode_fastq(value, name=name)

ops.NoGradient("FASTQDecoder")

def DenseReader(file_handle, pool_handle, reserve=8192, name=None, verify=False):
  if reserve < 1:
    raise Exception ("Dense reader 'reserve' param must be strictly positive. Got {}".format(reserve))
  return gen_user_ops.dense_reader(buffer_pool=pool_handle, file_handle=file_handle, verify=verify, name=name, reserve=reserve)

_dread_str = "DenseReader"
ops.NoGradient(_dread_str)
@ops.RegisterShape(_dread_str)
def _DenseReaderShape(op):
  handle_shape = op.inputs[0].get_shape()
  _assert_vec(handle_shape, 2)
  input_shape = op.inputs[1].get_shape()
  _assert_matrix(input_shape)
  vec_shape = tensor_shape.vector(input_shape[0])
  a = [vec_shape] * 2
  return [input_shape] + a

def FileMMap(filename, handle, name=None):
  return gen_user_ops.file_m_map(filename=filename, pool_handle=handle, name=name)

_fm_str = "FileMMap"
@ops.RegisterShape(_fm_str)
def _FileMMapShape(op):
  filename_input = op.inputs[1].get_shape()
  pool_handle = op.inputs[0].get_shape()
  _assert_vec(pool_handle, 2)
  _assert_scalar(filename_input)
  return [tensor_shape.matrix(rows=1,cols=2), tensor_shape.vector(1)]
ops.NoGradient(_fm_str)

def S3Reader(access_key, secret_key, host, bucket, lookup_key, pool, name=None):
  return gen_user_ops.s3_reader(access_key=access_key, secret_key=secret_key, host=host,
                                bucket=bucket, key=lookup_key, pool_handle=pool, name=name)

_sr_str = "S3Reader"
@ops.RegisterShape(_sr_str)
def _S3ReaderShape(op):
  handle_shape = op.inputs[0].get_shape()
  _assert_vec(handle_shape, 2)

  key_shape = op.inputs[1].get_shape()
  _assert_scalar(key_shape)
  return [tensor_shape.vector(2), tensor_shape.vector(1)]
ops.NoGradient(_sr_str)

def CephReader(cluster_name, user_name, pool_name, ceph_conf_path, read_size, buffer_handle, queue_key, name=None):
  return gen_user_ops.ceph_reader(cluster_name=cluster_name, user_name=user_name,
                                  pool_name=pool_name, ceph_conf_path=ceph_conf_path, read_size=read_size,
                                  buffer_handle=buffer_handle, queue_key=queue_key, name=name)

_cr_str = "CephReader"
@ops.RegisterShape(_cr_str)
def _CephReaderShape(op):
  handle_shape = op.inputs[0].get_shape()
  _assert_vec(handle_shape, 2)

  key_shape = op.inputs[1].get_shape()
  _assert_scalar(key_shape)
  return [tensor_shape.vector(2), tensor_shape.vector(1)]
ops.NoGradient(_cr_str)

def CephWriter(cluster_name, user_name, pool_name, ceph_conf_path, compress,
        record_id, record_type, column_handle, file_name, first_ordinal,
        num_records, name=None):
  return gen_user_ops.ceph_writer(cluster_name=cluster_name, user_name=user_name,
                                  pool_name=pool_name, ceph_conf_path=ceph_conf_path, compress=compress,
                                  record_id=record_id, record_type=record_type,
                                  column_handle=column_handle, file_name=file_name,
                                  first_ordinal=first_ordinal, num_records=num_records, name=name)

_cw_str = "CephWriter"
@ops.RegisterShape(_cw_str)
def _CephWriterShape(op):
  handle_shape = op.inputs[0].get_shape()
  _assert_vec(handle_shape, 2)

  key_shape = op.inputs[1].get_shape()
  _assert_scalar(key_shape)
  return []
ops.NoGradient(_cw_str)

_read_sink_str = "ReadSink"
def ReadSink(data, name=None):
  return gen_user_ops.read_sink(data=data, name=name)
ops.NoGradient(_read_sink_str)

@ops.RegisterShape(_read_sink_str)
def _ReadSinkShape(op):
  data = op.inputs[0].get_shape()
  _assert_vec(data, 2)
  return []

_buf_sink_str = "BufferSink"
def BufferSink(data, name=None):
  return gen_user_ops.buffer_sink(data=data, name=name)
ops.NoGradient(_buf_sink_str)

@ops.RegisterShape(_buf_sink_str)
def _BufferSinkShape(op):
  data = op.inputs[0].get_shape()
  _assert_vec(data, 2)
  return []

_buf_list_sink_str = "BufferListSink"
def BufferListSink(data, name=None):
  return gen_user_ops.buffer_list_sink(data=data, name=name)
ops.NoGradient(_buf_list_sink_str)

@ops.RegisterShape(_buf_list_sink_str)
def _BufferListSinkShape(op):
  data = op.inputs[0].get_shape()
  _assert_vec(data, 2)
  return []

_dt_string = "DenseTester"
def DenseTester(num_records, dense_records, genome_handle, sam_filename, name=None):
  import ipdb; ipdb.set_trace()
  if not (os.path.exists(sam_filename) and os.path.isfile(sam_filename)):
    raise EnvironmentError("DenseTester SAM file '{}' is not valid".format(sam_filename))
  return gen_user_ops.dense_tester(num_records=num_records, dense_records=dense_records,
                                   genome_handle=genome_handle, sam_filename=sam_filename, name=name)
ops.NoGradient(_dt_string)

@ops.RegisterShape(_dt_string)
def _DenseTesterShape(op):
  for i in range(2):
    op_shape = op.inputs[i].get_shape()
    _assert_vec(op_shape, 2)
  _assert_scalar(op.inputs[2].get_shape())
<<<<<<< HEAD
  return [tensor_shape.vector(2), tensor_shape.scalar()]
=======
  return [op.inputs[1].get_shape(), op.inputs[2].get_shape()]
>>>>>>> 9f1fc77b

_sm_str = "StagedFileMap"
def StagedFileMap(filename, upstream_files, upstream_names, handle, name=None):
  return gen_user_ops.staged_file_map(filename=filename, pool_handle=handle,
                                      upstream_refs=upstream_files,
                                      upstream_names=upstream_names, name=name)
ops.NoGradient(_sm_str)

@ops.RegisterShape(_sm_str)
def _StagedFileMapShape(op):
  filename = op.inputs[0].get_shape()
  files = op.inputs[1].get_shape()
  names = op.inputs[2].get_shape()
  pool_handle = op.inputs[3].get_shape()
  _assert_vec(pool_handle, 2)
  _assert_scalar(filename)
  num_files = _assert_matrix(files)
  _assert_vec(names, num_files)
  files_shape = files.dims
  names_shape = names.dims
  files_shape[0] += 1
  names_shape[0] += 1
  return [files_shape, names_shape]

class SAMWriter(io_ops.WriterBase):

    def __init__(self, name=None, out_file=None):
        if out_file is None:
            out_file = name + '_out.txt'
        ww = gen_user_ops.sam_writer(name=name, out_file=out_file)
        super(SAMWriter, self).__init__(ww)

ops.NoGradient("SAMWriter")
ops.RegisterShape("SAMWriter")(common_shapes.scalar_shape)

class SAMAsyncWriter(io_ops.WriterBase):

    def __init__(self, name=None, out_file=None, num_buffers=16, buffer_size=1048576):
        if out_file is None:
            out_file = name + '_out.txt'
        ww = gen_user_ops.sam_async_writer(name=name, out_file=out_file,
            num_buffers=num_buffers, buffer_size=buffer_size)
        super(SAMAsyncWriter, self).__init__(ww)

ops.NoGradient("SAMAsyncWriter")
ops.RegisterShape("SAMAsyncWriter")(common_shapes.scalar_shape)

def GenomeIndex(filePath, name=None):

    return gen_user_ops.genome_index(genome_location=filePath, name=name);

@ops.RegisterShape("GenomeIndex")
def _SnapAlignDense(op):
    return [tensor_shape.vector(2)]

ops.NoGradient("GenomeIndex")

def AlignerOptions(cmdLine, name=None):

    return gen_user_ops.aligner_options(cmd_line=cmdLine, name=name);

ops.NoGradient("AlignerOptions")

def SnapAlign(genome, options, read, name=None):

    return gen_user_ops.snap_align(genome_handle=genome, options_handle=options, read=read, name=name)

ops.NoGradient("SnapAlign")

_sad_string = "SnapAlignDense"
def SnapAlignDense(genome, options, buffer_pool, read, name=None):

    return gen_user_ops.snap_align_dense(genome_handle=genome, options_handle=options,
            buffer_pool=buffer_pool, read=read, name=name)

ops.NoGradient(_sad_string)
@ops.RegisterShape(_sad_string)
def _SnapAlignDense(op):
    return [tensor_shape.vector(2)]

_sadp_string = "SnapAlignDenseParallel"
def SnapAlignDenseParallel(genome, options, buffer_list_pool, read, chunk_size, subchunk_size, threads, name=None):

    return gen_user_ops.snap_align_dense_parallel(genome_handle=genome, options_handle=options,
            buffer_list_pool=buffer_list_pool, read=read, chunk_size=chunk_size,
            subchunk_size=subchunk_size, threads=threads, name=name)

ops.NoGradient(_sadp_string)
@ops.RegisterShape(_sadp_string)
def _SnapAlignDenseParallel(op):
    return [tensor_shape.vector(2)]


_drp_str = "DenseReadPool"
def DenseReadPool(size=0, bound=False, name=None):
    return gen_user_ops.dense_read_pool(size=size, bound=bound, name=name)

ops.NoGradient(_drp_str)
@ops.RegisterShape(_drp_str)
def _DenseReadPoolShape(op):
    return [tensor_shape.vector(2)]

_mmp_str = "MMapPool"
def MMapPool(size=0, bound=False, name=None):
    return gen_user_ops.m_map_pool(size=size, bound=bound, name=name)

ops.NoGradient(_mmp_str)
@ops.RegisterShape(_mmp_str)
def _MMapPoolShape(op):
    return [tensor_shape.vector(2)]

_bp_str = "BufferPool"
def BufferPool(size, bound=True, name=None):
    return gen_user_ops.buffer_pool(size=size, bound=bound, name=name)

ops.NoGradient(_bp_str)
@ops.RegisterShape(_bp_str)
def _BufferPoolShape(op):
    return [tensor_shape.vector(2)]

_blp_str = "BufferListPool"
def BufferListPool(size, bound=True, name=None):
    return gen_user_ops.buffer_list_pool(size=size, bound=bound, name=name)

ops.NoGradient(_blp_str)
@ops.RegisterShape(_blp_str)
def _BufferListPoolShape(op):
    return [tensor_shape.vector(2)]

_cw_str = "ColumnWriter"
allowed_type_values = set(["base", "qual", "meta", "results"])
def ColumnWriter(column_handle, file_path, first_ordinal, num_records, record_id, record_type, compress=False, output_dir="", name=None):
    if record_type not in allowed_type_values:
        raise Exception("record_type ({given}) for ColumnWriter must be one of the following values: {expected}".format(
          given=record_type, expected=allowed_type_values))
    if output_dir != "" and output_dir[-1] != "/":
      output_dir += "/"
    return gen_user_ops.column_writer(
      column_handle=column_handle,
      file_path=file_path,
      record_type=record_type,
      first_ordinal=first_ordinal,
      num_records=num_records,
      compress=compress,
      record_id=record_id,
      output_dir=output_dir,
      name=name
    )

ops.NoGradient(_cw_str)
@ops.RegisterShape(_cw_str)
def _ColumnWriterShape(op):
  column_handle_shape = op.inputs[0].get_shape()
  _assert_vec(column_handle_shape, 2)
  for i in range(1,4):
    _assert_scalar(op.inputs[i].get_shape())
  return []

_pcw_str = "ParallelColumnWriter"
allowed_type_values = set(["base", "qual", "meta", "results"])
def ParallelColumnWriter(column_handle, file_path, first_ordinal, num_records, record_id, record_type, compress=False, output_dir="", name=None):
    if record_type not in allowed_type_values:
        raise Exception("record_type ({given}) for ColumnWriter must be one of the following values: {expected}".format(
          given=record_type, expected=allowed_type_values))
    if output_dir != "" and output_dir[-1] != "/":
      output_dir += "/"
    return gen_user_ops.parallel_column_writer(
      column_handle=column_handle,
      file_path=file_path,
      record_type=record_type,
      first_ordinal=first_ordinal,
      num_records=num_records,
      compress=compress,
      record_id=record_id,
      output_dir=output_dir,
      name=name
    )

ops.NoGradient(_pcw_str)
@ops.RegisterShape(_pcw_str)
def _ParallelColumnWriterShape(op):
  column_handle_shape = op.inputs[0].get_shape()
  _assert_vec(column_handle_shape, 2)
  for i in range(1,4):
    _assert_scalar(op.inputs[i].get_shape())
  return []

_da_str = "DenseAssembler"
def DenseAssembler(dense_read_pool, base_handle, qual_handle, meta_handle, num_records, name=None):
  return gen_user_ops.dense_assembler(
    dense_read_pool=dense_read_pool,
    base_handle=base_handle,
    qual_handle=qual_handle,
    meta_handle=meta_handle,
    num_records=num_records,
    name=name
  )

ops.NoGradient(_da_str)
@ops.RegisterShape(_da_str)
def _DenseAssemblerShape(op):
  # getting the input op
  _assert_vec(op.inputs[0].get_shape(), 2)
  for i in range(1,4):
    op_shape = op.inputs[i].get_shape()
    _assert_vec(op_shape, 2)
  _assert_scalar(op.inputs[4].get_shape())
  return [tensor_shape.vector(2)]

_nmda_str = "NoMetaDenseAssembler"
def NoMetaDenseAssembler(dense_read_pool, base_handle, qual_handle, num_records, name=None):
  return gen_user_ops.no_meta_dense_assembler(
    dense_read_pool=dense_read_pool,
    base_handle=base_handle,
    qual_handle=qual_handle,
    num_records=num_records,
    name=name
  )

ops.NoGradient(_nmda_str)
@ops.RegisterShape(_nmda_str)
def _NoMetaDenseAssemblerShape(op):
  # getting the input op
  _assert_vec(op.inputs[0].get_shape(), 2)
  for i in range(1,3):
    op_shape = op.inputs[i].get_shape()
    _assert_vec(op_shape, 2)
  _assert_scalar(op.inputs[3].get_shape())
  return [tensor_shape.vector(2)]

_dap_str = "DenseAssemblerPool"
def DenseAssemblerPool(size=0, bound=False, name=None):
    return gen_user_ops.dense_assembler_pool(size=size, bound=bound, name=name)

ops.NoGradient(_dap_str)
@ops.RegisterShape(_dap_str)
def _DenseAssemblerPoolShape(op):
    return [tensor_shape.vector(2)]

_fc_str = "FASTQCreator"
def FASTQCreator(data_handle, pool_handle, name=None):
    return gen_user_ops.fastq_creator(data_handle=data_handle,
                                      pool_handle=pool_handle,
                                      name=name)

ops.NoGradient(_fc_str)
@ops.RegisterShape(_fc_str)
def _FASTQCreatorOPShape(op):
    for i in range(2):
        a = op.inputs[i].get_shape()
        _assert_vec(a, 2)
    return [tensor_shape.vector(2)]

_fcp_str = _fc_str + "Pool"
def FASTQCreatorPool(size=0, bound=False, name=None):
    return gen_user_ops.fastq_creator_pool(size=size, bound=bound, name=name)

ops.NoGradient(_fcp_str)
@ops.RegisterShape(_fcp_str)
def _FASTQCreatorPoolOpShape(op):
    return [tensor_shape.vector(2)]

_gz_str = "GZIPDecomp"

def GZIPDecompressor(buffer_pool, data_handle, name=None):
  return gen_user_ops.gzip_decomp(buffer_pool=buffer_pool,
                                  data_handle=data_handle,
                                  name=name)

ops.NoGradient(_gz_str)
@ops.RegisterShape(_gz_str)
def _GZIPDecompShape(op):
  pool_shape = op.inputs[0].get_shape()
  data_shape = op.inputs[1].get_shape()
  _assert_vec(pool_shape, 2)
  _assert_vec(data_shape, 2)
  return [data_shape]<|MERGE_RESOLUTION|>--- conflicted
+++ resolved
@@ -190,11 +190,8 @@
     op_shape = op.inputs[i].get_shape()
     _assert_vec(op_shape, 2)
   _assert_scalar(op.inputs[2].get_shape())
-<<<<<<< HEAD
-  return [tensor_shape.vector(2), tensor_shape.scalar()]
-=======
+#  return [tensor_shape.vector(2), tensor_shape.scalar()]
   return [op.inputs[1].get_shape(), op.inputs[2].get_shape()]
->>>>>>> 9f1fc77b
 
 _sm_str = "StagedFileMap"
 def StagedFileMap(filename, upstream_files, upstream_names, handle, name=None):
