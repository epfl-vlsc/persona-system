--- conflicted
+++ resolved
@@ -27,7 +27,6 @@
 from tensorflow.python.framework import ops, tensor_shape, common_shapes
 from tensorflow.python.ops import io_ops
 
-<<<<<<< HEAD
 import os
 from tensorflow.python.user_ops import agd_merge_sort
 
@@ -771,8 +770,7 @@
   _assert_vec(bl_pool, 2)
 
   return [tensor_shape.vector(2), tensor_shape.scalar()]
-=======
+
 def my_fact():
   """Example of overriding the generated code for an Op."""
-  return _gen_user_ops._fact()  # pylint: disable=protected-access
->>>>>>> 097c8860
+  return _gen_user_ops._fact()  # pylint: disable=protected-access