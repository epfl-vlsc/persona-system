# Copyright 2015 The TensorFlow Authors. All Rights Reserved.
#
# Licensed under the Apache License, Version 2.0 (the "License");
# you may not use this file except in compliance with the License.
# You may obtain a copy of the License at
#
#     http://www.apache.org/licenses/LICENSE-2.0
#
# Unless required by applicable law or agreed to in writing, software
# distributed under the License is distributed on an "AS IS" BASIS,
# WITHOUT WARRANTIES OR CONDITIONS OF ANY KIND, either express or implied.
# See the License for the specific language governing permissions and
# limitations under the License.
# ==============================================================================

"""All user ops."""

from __future__ import absolute_import
from __future__ import division
from __future__ import print_function

from tensorflow.python.ops import gen_user_ops
from tensorflow.python.ops.gen_user_ops import *

from tensorflow.python.framework import ops, tensor_shape
from tensorflow.python.ops import common_shapes
from tensorflow.python.ops import io_ops

import os

# default is 2 for the shared resource ref
def _assert_matrix(shape, column_dim=2):
  if shape.ndims != 2:
    raise Exception("Expected a matrix shape from {shp}".format(shp=shape))
  if shape[1] != column_dim:
    raise Exception("Expected {exp} for shape[1], but got {actual}".format(
      exp=column_dim, actual=shape[1]))
  return shape[0]

def _assert_vec(shape, vec_length):
    if shape != tensor_shape.vector(vec_length):
        raise Exception("Expected vec({length}), but got {act}".format(length=vec_length, act=shape))

def _assert_scalar(shape):
    if shape != tensor_shape.scalar():
        raise Exception("expected scalar value from {act}".format(act=shape))

class FASTQReader(io_ops.ReaderBase):

    def __init__(self, batch_size, name=None):
        rr = gen_user_ops.fastq_reader(batch_size=batch_size,
                name=name)
        super(FASTQReader, self).__init__(rr)

ops.NoGradient("FASTQReader")
ops.RegisterShape("FASTQReader")(common_shapes.scalar_shape)

def FASTQDecoder(value, name=None):

    return gen_user_ops.decode_fastq(value, name=name)

ops.NoGradient("FASTQDecoder")

def DenseReader(file_handle, pool_handle, reserve=8192, name=None, verify=False):
  if reserve < 1:
    raise Exception ("Dense reader 'reserve' param must be strictly positive. Got {}".format(reserve))
  return gen_user_ops.dense_reader(buffer_pool=pool_handle, file_handle=file_handle, verify=verify, name=name, reserve=reserve)

_dread_str = "DenseReader"
ops.NoGradient(_dread_str)
@ops.RegisterShape(_dread_str)
def _DenseReaderShape(op):
  handle_shape = op.inputs[0].get_shape()
  _assert_vec(handle_shape, 2)
  input_shape = op.inputs[1].get_shape()
  _assert_matrix(input_shape)
  vec_shape = tensor_shape.vector(input_shape[0])
  a = [vec_shape] * 2
  return [input_shape] + a

def FileMMap(filename, handle, name=None):
  return gen_user_ops.file_m_map(filename=filename, pool_handle=handle, name=name)

_fm_str = "FileMMap"
@ops.RegisterShape(_fm_str)
def _FileMMapShape(op):
  filename_input = op.inputs[1].get_shape()
  pool_handle = op.inputs[0].get_shape()
  _assert_vec(pool_handle, 2)
  _assert_scalar(filename_input)
  return [tensor_shape.matrix(rows=1,cols=2), tensor_shape.vector(1)]
ops.NoGradient(_fm_str)

def S3Reader(access_key, secret_key, host, bucket, lookup_key, pool, name=None):
  return gen_user_ops.s3_reader(access_key=access_key, secret_key=secret_key, host=host,
                                bucket=bucket, key=lookup_key, pool_handle=pool, name=name)

_sr_str = "S3Reader"
@ops.RegisterShape(_sr_str)
def _S3ReaderShape(op):
  handle_shape = op.inputs[0].get_shape()
  _assert_vec(handle_shape, 2)

  key_shape = op.inputs[1].get_shape()
  _assert_scalar(key_shape)
  return [tensor_shape.vector(2), tensor_shape.vector(1)]
ops.NoGradient(_sr_str)

def CephReader(cluster_name, user_name, pool_name, ceph_conf_path, read_size, buffer_handle, queue_key, name=None):
  return gen_user_ops.ceph_reader(cluster_name=cluster_name, user_name=user_name,
                                  pool_name=pool_name, ceph_conf_path=ceph_conf_path, read_size=read_size,
                                  buffer_handle=buffer_handle, queue_key=queue_key, name=name)

_cr_str = "CephReader"
@ops.RegisterShape(_cr_str)
def _CephReaderShape(op):
  handle_shape = op.inputs[0].get_shape()
  _assert_vec(handle_shape, 2)

  key_shape = op.inputs[1].get_shape()
  _assert_scalar(key_shape)
  return [tensor_shape.vector(2), tensor_shape.vector(1)]
ops.NoGradient(_cr_str)

def CephWriter(cluster_name, user_name, pool_name, ceph_conf_path, compress,
        record_id, record_type, column_handle, file_name, first_ordinal,
        num_records, name=None):
  return gen_user_ops.ceph_writer(cluster_name=cluster_name, user_name=user_name,
                                  pool_name=pool_name, ceph_conf_path=ceph_conf_path, compress=compress,
                                  record_id=record_id, record_type=record_type,
                                  column_handle=column_handle, file_name=file_name,
                                  first_ordinal=first_ordinal, num_records=num_records, name=name)

_cw_str = "CephWriter"
@ops.RegisterShape(_cw_str)
def _CephWriterShape(op):
  handle_shape = op.inputs[0].get_shape()
  _assert_vec(handle_shape, 2)

  key_shape = op.inputs[1].get_shape()
  _assert_scalar(key_shape)
  return []
ops.NoGradient(_cw_str)

_read_sink_str = "ReadSink"
def ReadSink(data, name=None):
  return gen_user_ops.read_sink(data=data, name=name)
ops.NoGradient(_read_sink_str)

@ops.RegisterShape(_read_sink_str)
def _ReadSinkShape(op):
  data = op.inputs[0].get_shape()
  _assert_vec(data, 2)
  return []

_buf_sink_str = "BufferSink"
def BufferSink(data, name=None):
  return gen_user_ops.buffer_sink(data=data, name=name)
ops.NoGradient(_buf_sink_str)

@ops.RegisterShape(_buf_sink_str)
def _BufferSinkShape(op):
  data = op.inputs[0].get_shape()
  _assert_vec(data, 2)
  return []

_buf_list_sink_str = "BufferListSink"
def BufferListSink(data, name=None):
  return gen_user_ops.buffer_list_sink(data=data, name=name)
ops.NoGradient(_buf_list_sink_str)

@ops.RegisterShape(_buf_list_sink_str)
def _BufferListSinkShape(op):
  data = op.inputs[0].get_shape()
  _assert_vec(data, 2)
  return []

_dt_string = "DenseTester"
def DenseTester(num_records, dense_records, genome_handle, sam_filename, name=None):
<<<<<<< HEAD
  if not (os.path.exists(sam_filename) and os.path.isfile(sam_file_name)):
    raise EnvironmentError("DenseTester SAM file '{}' is not valid".format(sam_filename))
=======
>>>>>>> 766c8c79
  return gen_user_ops.dense_tester(num_records=num_records, dense_records=dense_records,
                                   genome_handle=genome_handle, sam_filename=sam_filename, name=name)
ops.NoGradient(_dt_string)

@ops.RegisterShape(_dt_string)
def _DenseTesterShape(op):
  for i in range(2):
    op_shape = op.inputs[i].get_shape()
    _assert_vec(op_shape, 2)
  _assert_scalar(op.inputs[2].get_shape())
  return []

_sm_str = "StagedFileMap"
def StagedFileMap(filename, upstream_files, upstream_names, handle, name=None):
  return gen_user_ops.staged_file_map(filename=filename, pool_handle=handle,
                                      upstream_refs=upstream_files,
                                      upstream_names=upstream_names, name=name)
ops.NoGradient(_sm_str)

@ops.RegisterShape(_sm_str)
def _StagedFileMapShape(op):
  filename = op.inputs[0].get_shape()
  files = op.inputs[1].get_shape()
  names = op.inputs[2].get_shape()
  pool_handle = op.inputs[3].get_shape()
  _assert_vec(pool_handle, 2)
  _assert_scalar(filename)
  num_files = _assert_matrix(files)
  _assert_vec(names, num_files)
  files_shape = files.dims
  names_shape = names.dims
  files_shape[0] += 1
  names_shape[0] += 1
  return [files_shape, names_shape]

class SAMWriter(io_ops.WriterBase):

    def __init__(self, name=None, out_file=None):
        if out_file is None:
            out_file = name + '_out.txt'
        ww = gen_user_ops.sam_writer(name=name, out_file=out_file)
        super(SAMWriter, self).__init__(ww)

ops.NoGradient("SAMWriter")
ops.RegisterShape("SAMWriter")(common_shapes.scalar_shape)

class SAMAsyncWriter(io_ops.WriterBase):

    def __init__(self, name=None, out_file=None, num_buffers=16, buffer_size=1048576):
        if out_file is None:
            out_file = name + '_out.txt'
        ww = gen_user_ops.sam_async_writer(name=name, out_file=out_file,
            num_buffers=num_buffers, buffer_size=buffer_size)
        super(SAMAsyncWriter, self).__init__(ww)

ops.NoGradient("SAMAsyncWriter")
ops.RegisterShape("SAMAsyncWriter")(common_shapes.scalar_shape)

def GenomeIndex(filePath, name=None):

    return gen_user_ops.genome_index(genome_location=filePath, name=name);

ops.NoGradient("GenomeIndex")

def AlignerOptions(cmdLine, name=None):

    return gen_user_ops.aligner_options(cmd_line=cmdLine, name=name);

ops.NoGradient("AlignerOptions")

def SnapAlign(genome, options, read, name=None):

    return gen_user_ops.snap_align(genome_handle=genome, options_handle=options, read=read, name=name)

ops.NoGradient("SnapAlign")

_sad_string = "SnapAlignDense"
def SnapAlignDense(genome, options, buffer_pool, read, name=None):

    return gen_user_ops.snap_align_dense(genome_handle=genome, options_handle=options,
            buffer_pool=buffer_pool, read=read, name=name)

ops.NoGradient(_sad_string)
@ops.RegisterShape(_sad_string)
def _SnapAlignDense(op):
    return [tensor_shape.vector(2)]

_sadp_string = "SnapAlignDenseParallel"
def SnapAlignDenseParallel(genome, options, buffer_list_pool, read, chunk_size, subchunk_size, num_threads, name=None):

    return gen_user_ops.snap_align_dense_parallel(genome_handle=genome, options_handle=options,
<<<<<<< HEAD
            buffer_list_pool=buffer_list_pool, read=read, is_special=is_special, chunk_size=chunk_size,
=======
            buffer_list_pool=buffer_list_pool, read=read, chunk_size=chunk_size,
>>>>>>> 766c8c79
            subchunk_size=subchunk_size, num_threads=num_threads, name=name)

ops.NoGradient(_sadp_string)
@ops.RegisterShape(_sadp_string)
def _SnapAlignDenseParallel(op):
    return [tensor_shape.vector(2)]


_drp_str = "DenseReadPool"
def DenseReadPool(size=0, bound=False, name=None):
    return gen_user_ops.dense_read_pool(size=size, bound=bound, name=name)

ops.NoGradient(_drp_str)
@ops.RegisterShape(_drp_str)
def _DenseReadPoolShape(op):
    return [tensor_shape.vector(2)]

_mmp_str = "MMapPool"
def MMapPool(size=0, bound=False, name=None):
    return gen_user_ops.m_map_pool(size=size, bound=bound, name=name)

ops.NoGradient(_mmp_str)
@ops.RegisterShape(_mmp_str)
def _MMapPoolShape(op):
    return [tensor_shape.vector(2)]

_bp_str = "BufferPool"
def BufferPool(size, bound=True, name=None):
    return gen_user_ops.buffer_pool(size=size, bound=bound, name=name)

ops.NoGradient(_bp_str)
@ops.RegisterShape(_bp_str)
def _BufferPoolShape(op):
    return [tensor_shape.vector(2)]

_blp_str = "BufferListPool"
def BufferListPool(size, bound=True, name=None):
    return gen_user_ops.buffer_list_pool(size=size, bound=bound, name=name)

ops.NoGradient(_blp_str)
@ops.RegisterShape(_blp_str)
def _BufferListPoolShape(op):
    return [tensor_shape.vector(2)]

_cw_str = "ColumnWriter"
allowed_type_values = set(["base", "qual", "meta", "results"])
def ColumnWriter(column_handle, file_path, first_ordinal, num_records, record_id, record_type, compress=False, output_dir="", name=None):
    if record_type not in allowed_type_values:
        raise Exception("record_type ({given}) for ColumnWriter must be one of the following values: {expected}".format(
          given=record_type, expected=allowed_type_values))
    if output_dir != "" and output_dir[-1] != "/":
      output_dir += "/"
    return gen_user_ops.column_writer(
      column_handle=column_handle,
      file_path=file_path,
      record_type=record_type,
      first_ordinal=first_ordinal,
      num_records=num_records,
      compress=compress,
      record_id=record_id,
      output_dir=output_dir,
      name=name
    )

ops.NoGradient(_cw_str)
@ops.RegisterShape(_cw_str)
def _ColumnWriterShape(op):
  column_handle_shape = op.inputs[0].get_shape()
  _assert_vec(column_handle_shape, 2)
  for i in range(1,4):
    _assert_scalar(op.inputs[i].get_shape())
  return []

_pcw_str = "ParallelColumnWriter"
allowed_type_values = set(["base", "qual", "meta", "results"])
def ParallelColumnWriter(column_handle, file_path, first_ordinal, num_records, record_id, record_type, compress=False, output_dir="", name=None):
    if record_type not in allowed_type_values:
        raise Exception("record_type ({given}) for ColumnWriter must be one of the following values: {expected}".format(
          given=record_type, expected=allowed_type_values))
    if output_dir != "" and output_dir[-1] != "/":
      output_dir += "/"
    return gen_user_ops.parallel_column_writer(
      column_handle=column_handle,
      file_path=file_path,
      record_type=record_type,
      first_ordinal=first_ordinal,
      num_records=num_records,
      compress=compress,
      record_id=record_id,
      output_dir=output_dir,
      name=name
    )

ops.NoGradient(_pcw_str)
@ops.RegisterShape(_pcw_str)
def _ParallelColumnWriterShape(op):
  column_handle_shape = op.inputs[0].get_shape()
  _assert_vec(column_handle_shape, 2)
  for i in range(1,4):
    _assert_scalar(op.inputs[i].get_shape())
  return []

_da_str = "DenseAssembler"
def DenseAssembler(dense_read_pool, base_handle, qual_handle, meta_handle, num_records, name=None):
  return gen_user_ops.dense_assembler(
    dense_read_pool=dense_read_pool,
    base_handle=base_handle,
    qual_handle=qual_handle,
    meta_handle=meta_handle,
    num_records=num_records,
    name=name
  )

ops.NoGradient(_da_str)
@ops.RegisterShape(_da_str)
def _DenseAssemblerShape(op):
  # getting the input op
  _assert_vec(op.inputs[0].get_shape(), 2)
  for i in range(1,4):
    op_shape = op.inputs[i].get_shape()
    _assert_vec(op_shape, 2)
  _assert_scalar(op.inputs[4].get_shape())
  return [tensor_shape.vector(2)]

_nmda_str = "NoMetaDenseAssembler"
def NoMetaDenseAssembler(dense_read_pool, base_handle, qual_handle, num_records, name=None):
  return gen_user_ops.no_meta_dense_assembler(
    dense_read_pool=dense_read_pool,
    base_handle=base_handle,
    qual_handle=qual_handle,
    num_records=num_records,
    name=name
  )

ops.NoGradient(_nmda_str)
@ops.RegisterShape(_nmda_str)
def _NoMetaDenseAssemblerShape(op):
  # getting the input op
  _assert_vec(op.inputs[0].get_shape(), 2)
  for i in range(1,3):
    op_shape = op.inputs[i].get_shape()
    _assert_vec(op_shape, 2)
  _assert_scalar(op.inputs[3].get_shape())
  return [tensor_shape.vector(2)]

_dap_str = "DenseAssemblerPool"
def DenseAssemblerPool(size=0, bound=False, name=None):
    return gen_user_ops.dense_assembler_pool(size=size, bound=bound, name=name)

ops.NoGradient(_dap_str)
@ops.RegisterShape(_dap_str)
def _DenseAssemblerPoolShape(op):
    return [tensor_shape.vector(2)]

_fc_str = "FASTQCreator"
def FASTQCreator(data_handle, pool_handle, name=None):
    return gen_user_ops.fastq_creator(data_handle=data_handle,
                                      pool_handle=pool_handle,
                                      name=name)

ops.NoGradient(_fc_str)
@ops.RegisterShape(_fc_str)
def _FASTQCreatorOPShape(op):
    for i in range(2):
        a = op.inputs[i].get_shape()
        _assert_vec(a, 2)
    return [tensor_shape.vector(2)]

_fcp_str = _fc_str + "Pool"
def FASTQCreatorPool(size=0, bound=False, name=None):
    return gen_user_ops.fastq_creator_pool(size=size, bound=bound, name=name)

ops.NoGradient(_fcp_str)
@ops.RegisterShape(_fcp_str)
def _FASTQCreatorPoolOpShape(op):
    return [tensor_shape.vector(2)]

_gz_str = "GZIPDecomp"

def GZIPDecompressor(buffer_pool, data_handle, name=None):
  return gen_user_ops.gzip_decomp(buffer_pool=buffer_pool,
                                  data_handle=data_handle,
                                  name=name)

ops.NoGradient(_gz_str)
@ops.RegisterShape(_gz_str)
def _GZIPDecompShape(op):
  pool_shape = op.inputs[0].get_shape()
  data_shape = op.inputs[1].get_shape()
  _assert_vec(pool_shape, 2)
  _assert_vec(data_shape, 2)
  return [data_shape]<|MERGE_RESOLUTION|>--- conflicted
+++ resolved
@@ -177,11 +177,8 @@
 
 _dt_string = "DenseTester"
 def DenseTester(num_records, dense_records, genome_handle, sam_filename, name=None):
-<<<<<<< HEAD
   if not (os.path.exists(sam_filename) and os.path.isfile(sam_file_name)):
     raise EnvironmentError("DenseTester SAM file '{}' is not valid".format(sam_filename))
-=======
->>>>>>> 766c8c79
   return gen_user_ops.dense_tester(num_records=num_records, dense_records=dense_records,
                                    genome_handle=genome_handle, sam_filename=sam_filename, name=name)
 ops.NoGradient(_dt_string)
@@ -273,11 +270,7 @@
 def SnapAlignDenseParallel(genome, options, buffer_list_pool, read, chunk_size, subchunk_size, num_threads, name=None):
 
     return gen_user_ops.snap_align_dense_parallel(genome_handle=genome, options_handle=options,
-<<<<<<< HEAD
-            buffer_list_pool=buffer_list_pool, read=read, is_special=is_special, chunk_size=chunk_size,
-=======
             buffer_list_pool=buffer_list_pool, read=read, chunk_size=chunk_size,
->>>>>>> 766c8c79
             subchunk_size=subchunk_size, num_threads=num_threads, name=name)
 
 ops.NoGradient(_sadp_string)
