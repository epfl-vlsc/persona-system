# TensorFlow for Java

Java bindings for TensorFlow. ([Javadoc](https://www.tensorflow.org/api_docs/java/reference/org/tensorflow/package-summary))

[![Maven Central](https://maven-badges.herokuapp.com/maven-central/org.tensorflow/tensorflow/badge.svg)](https://maven-badges.herokuapp.com/maven-central/org.tensorflow/tensorflow)

> *WARNING*: The TensorFlow Java API is not currently covered by the TensorFlow
> [API stability guarantees](https://www.tensorflow.org/programmers_guide/version_semantics).
>
> For using TensorFlow on Android refer to
> [contrib/android](https://www.tensorflow.org/code/tensorflow/contrib/android),
> [makefile](https://www.tensorflow.org/code/tensorflow/contrib/makefile#android)
> and/or the [Android
> demo](https://www.tensorflow.org/code/tensorflow/examples/android).

## Quickstart: Using [Apache Maven](https://maven.apache.org)

TensorFlow for Java releases are included in
[Maven Central](https://search.maven.org/#search%7Cga%7C1%7Cg%3A%22org.tensorflow%22%20AND%20a%3A%22tensorflow%22)
and support Linux, OS X and Windows. To use it, add the following dependency to
your project's `pom.xml`:

```xml
<dependency>
  <groupId>org.tensorflow</groupId>
  <artifactId>tensorflow</artifactId>
  <version>1.1.0-rc1</version>
</dependency>
```

That's all. As an example, to create a Maven project for the
[label image example](https://www.tensorflow.org/code/tensorflow/java/src/main/java/org/tensorflow/examples/LabelImage.java):

1.  Create a `pom.xml`:

    ```xml
<<<<<<< HEAD
    <project>
        <modelVersion>4.0.0</modelVersion>
        <groupId>org.myorg</groupId>
        <artifactId>label-image</artifactId>
        <version>1.0-SNAPSHOT</version>
        <properties>
          <exec.mainClass>org.tensorflow.examples.LabelImage</exec.mainClass>
          <!-- The LabelImage example code requires at least JDK 1.7. -->
          <!-- The maven compiler plugin defaults to a lower version -->
          <maven.compiler.source>1.7</maven.compiler.source>
          <maven.compiler.target>1.7</maven.compiler.target>
        </properties>
        <dependencies>
          <dependency>
            <groupId>org.tensorflow</groupId>
            <artifactId>tensorflow</artifactId>
            <version>1.1.0-rc0-windows-fix</version>
          </dependency>
        </dependencies>
    </project>
=======
<project>
    <modelVersion>4.0.0</modelVersion>
    <groupId>org.myorg</groupId>
    <artifactId>label-image</artifactId>
    <version>1.0-SNAPSHOT</version>
    <properties>
      <exec.mainClass>org.tensorflow.examples.LabelImage</exec.mainClass>
      <!-- The LabelImage example code requires at least JDK 1.7. -->
      <!-- The maven compiler plugin defaults to a lower version -->
      <maven.compiler.source>1.7</maven.compiler.source>
      <maven.compiler.target>1.7</maven.compiler.target>
    </properties>
    <dependencies>
      <dependency>
        <groupId>org.tensorflow</groupId>
        <artifactId>tensorflow</artifactId>
        <version>1.1.0-rc1</version>
      </dependency>
    </dependencies>
</project>
>>>>>>> 0873aa57
    ```

2.  Download the [example source](https://raw.githubusercontent.com/tensorflow/tensorflow/master/tensorflow/java/src/main/java/org/tensorflow/examples/LabelImage.java)
    into `src/main/java/org/tensorflow/examples`. On Linux and OS X, the following script should work:

    ```sh
    mkdir -p src/main/java/org/tensorflow/examples
    curl -L "https://raw.githubusercontent.com/tensorflow/tensorflow/master/tensorflow/java/src/main/java/org/tensorflow/examples/LabelImage.java" -o src/main/java/org/tensorflow/examples/LabelImage.java
    ```

3.  Compile and execute:

    ```sh
    mvn compile exec:java
    ```

## Quickstart: Using `java` and `javac`

This section describes how to use TensorFlow armed with just a JDK installation.

1.  Download the Java archive (JAR):
    [libtensorflow.jar](https://storage.googleapis.com/tensorflow/libtensorflow/libtensorflow-1.1.0-rc1.jar)
    (optionally, the Java sources:
    [libtensorflow-src.jar](https://storage.googleapis.com/tensorflow/libtensorflow/libtensorflow-src-1.1.0-rc1.jar)).

2.  Download the native library. GPU-enabled versions required CUDA 8 and cuDNN
    5.1. For other versions, the native library will need to be built from
    source (see below).

    -   Linux:
        [CPU-only](https://storage.googleapis.com/tensorflow/libtensorflow/libtensorflow_jni-cpu-linux-x86_64-1.1.0-rc1.tar.gz),
        [GPU-enabled](https://storage.googleapis.com/tensorflow/libtensorflow/libtensorflow_jni-gpu-linux-x86_64-1.1.0-rc1.tar.gz)
    -   OS X:
        [CPU-only](https://storage.googleapis.com/tensorflow/libtensorflow/libtensorflow_jni-cpu-darwin-x86_64-1.1.0-rc1.tar.gz),
        [GPU-enabled](https://storage.googleapis.com/tensorflow/libtensorflow/libtensorflow_jni-gpu-darwin-x86_64-1.1.0-rc1.tar.gz)
    -   Windows:
        [CPU-only](https://storage.googleapis.com/tensorflow/libtensorflow/libtensorflow_jni-cpu-windows-x86_64-1.1.0-rc1.zip)


    The following shell snippet downloads and extracts the native library on
    Linux and OS X. For Windows, download and extract manually.

    ```sh
    TF_TYPE="cpu" # Set to "gpu" to enable GPU support
    OS=$(uname -s | tr '[:upper:]' '[:lower:]')
    mkdir -p ./jni
    curl -L \
      "https://storage.googleapis.com/tensorflow/libtensorflow/libtensorflow_jni-${TF_TYPE}-${OS}-x86_64-1.1.0-rc1.tar.gz" |
    tar -xz -C ./jni
    ```

3.  Include the downloaded `.jar` in the classpath during compilation. For
    example, if your program looks like the following:

    ```java
    import org.tensorflow.TensorFlow;

    public class MyClass {
      public static void main(String[] args) {
        System.out.println("I'm using TensorFlow version: " +  TensorFlow.version());
      }
    }
    ```

    then it should be compiled with:

    ```sh
    javac -cp libtensorflow-1.1.0-rc1.jar MyClass.java
    ```

    For a more sophisticated example, see
    [LabelImage.java](https://www.tensorflow.org/code/tensorflow/java/src/main/java/org/tensorflow/examples/LabelImage.java),
    which can be compiled with:

    ```sh
    javac \
      -cp libtensorflow-1.1.0-rc1.jar \
      ./src/main/java/org/tensorflow/examples/LabelImage.java
    ```

4.  Include the downloaded `.jar` in the classpath and the native library in the
    library path during execution. For example:

    ```sh
    java -cp libtensorflow-1.1.0-rc1.jar:. -Djava.library.path=./jni MyClass
    ```

    or for the `LabelImage` example:

    ```sh
    java \
      -Djava.library.path=./jni \
      -cp libtensorflow-1.1.0-rc1.jar:./src/main/java \
      org.tensorflow.examples.LabelImage
    ```

## Building from source

If the quickstart instructions above do not work out, the TensorFlow Java and
native libraries will need to be built from source.

1.  Install [bazel](https://www.bazel.build/versions/master/docs/install.html)

2.  Setup the environment to buile TensorFlow from source code
    ([Linux](https://www.tensorflow.org/versions/master/get_started/os_setup.html#prepare-environment-for-linux)
    or [Mac OS
    X](https://www.tensorflow.org/versions/master/get_started/os_setup.html#prepare-environment-for-mac-os-x)).
    If you'd like to skip reading those details and do not care about GPU
    support, try the following:

    ```sh
    # On Linux
    sudo apt-get install python swig python-numpy

    # On Mac OS X with homebrew
    brew install swig
    ```


3.  [Configure](https://www.tensorflow.org/install/install_sources#configure_the_installation)
    (e.g., enable GPU support) and build:

    ```sh
    ./configure
    bazel build --config opt \
      //tensorflow/java:tensorflow \
      //tensorflow/java:libtensorflow_jni
    ```

The JAR (`libtensorflow.jar`) and native library (`libtensorflow_jni.so` on
Linux, `libtensorflow_jni.dylib` on OS X, `tensorflow_jni.dll` on Windows) will
be in `bazel-bin/tensorflow/java`. Using these artifacts follow both steps 3
and 4 in the previous section in order to get your application
up and running.

Installation on Windows requires the more experimental [bazel on Windows](https://bazel.build/versions/master/docs/windows.html).
Details are elided here, but find inspiration in the script used for
building the release archive:
[`tensorflow/tools/ci_build/windows/libtensorflow_cpu.sh`](https://www.tensorflow.org/code/tensorflow/tools/ci_build/windows/libtensorflow_cpu.sh).

### Maven

Details of the release process for Maven Central are in [`maven/README.md`](https://www.tensorflow.org/code/tensorflow/java/maven/README.md).
However, for development, you can push the library built from source to a local
Maven repository with:

```sh
bazel build -c opt //tensorflow/java:pom
mvn install:install-file \
  -Dfile=../../bazel-bin/tensorflow/java/libtensorflow.jar \
  -DpomFile=../../bazel-bin/tensorflow/java/pom.xml
```

And then rever to this library in a project's `pom.xml` with:
(replacing 1.0.head with the appropriate version):

```xml
<dependency>
  <groupId>org.tensorflow</groupId>
  <artifactId>libtensorflow</artifactId>
  <version>1.0.head</version>
</dependency>
```

### Bazel

If your project uses bazel for builds, add a dependency on
`//tensorflow/java:tensorflow` to the `java_binary` or `java_library` rule. For
example:

```sh
bazel run -c opt //tensorflow/java/src/main/java/org/tensorflow/examples:label_image
```<|MERGE_RESOLUTION|>--- conflicted
+++ resolved
@@ -34,7 +34,6 @@
 1.  Create a `pom.xml`:
 
     ```xml
-<<<<<<< HEAD
     <project>
         <modelVersion>4.0.0</modelVersion>
         <groupId>org.myorg</groupId>
@@ -51,32 +50,10 @@
           <dependency>
             <groupId>org.tensorflow</groupId>
             <artifactId>tensorflow</artifactId>
-            <version>1.1.0-rc0-windows-fix</version>
+            <version>1.1.0-rc1</version>
           </dependency>
         </dependencies>
     </project>
-=======
-<project>
-    <modelVersion>4.0.0</modelVersion>
-    <groupId>org.myorg</groupId>
-    <artifactId>label-image</artifactId>
-    <version>1.0-SNAPSHOT</version>
-    <properties>
-      <exec.mainClass>org.tensorflow.examples.LabelImage</exec.mainClass>
-      <!-- The LabelImage example code requires at least JDK 1.7. -->
-      <!-- The maven compiler plugin defaults to a lower version -->
-      <maven.compiler.source>1.7</maven.compiler.source>
-      <maven.compiler.target>1.7</maven.compiler.target>
-    </properties>
-    <dependencies>
-      <dependency>
-        <groupId>org.tensorflow</groupId>
-        <artifactId>tensorflow</artifactId>
-        <version>1.1.0-rc1</version>
-      </dependency>
-    </dependencies>
-</project>
->>>>>>> 0873aa57
     ```
 
 2.  Download the [example source](https://raw.githubusercontent.com/tensorflow/tensorflow/master/tensorflow/java/src/main/java/org/tensorflow/examples/LabelImage.java)
