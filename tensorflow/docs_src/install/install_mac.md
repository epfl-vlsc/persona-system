--- conflicted
+++ resolved
@@ -115,11 +115,7 @@
      TensorFlow in the active Virtualenv is as follows:
 
      <pre> $ <b>pip3 install --upgrade \
-<<<<<<< HEAD
-     https://storage.googleapis.com/tensorflow/mac/cpu/tensorflow-1.4.0-py2-none-any.whl</b></pre>
-=======
      https://storage.googleapis.com/tensorflow/mac/cpu/tensorflow-1.5.0-py2-none-any.whl</b></pre>
->>>>>>> 37aa430d
 
 If you encounter installation problems, see
 [Common Installation Problems](#common-installation-problems).
@@ -242,11 +238,7 @@
      issue the following command:
 
      <pre> $ <b>sudo pip3 install --upgrade \
-<<<<<<< HEAD
-     https://storage.googleapis.com/tensorflow/mac/cpu/tensorflow-1.4.0-py2-none-any.whl</b> </pre>
-=======
      https://storage.googleapis.com/tensorflow/mac/cpu/tensorflow-1.5.0-py2-none-any.whl</b> </pre>
->>>>>>> 37aa430d
 
      If the preceding command fails, see
      [installation problems](#common-installation-problems).
@@ -354,13 +346,8 @@
      For example, the following command installs the CPU-only version of
      TensorFlow for Python 2.7:
 
-<<<<<<< HEAD
-     <pre> (tensorflow)$ <b>pip install --ignore-installed --upgrade \
-     https://storage.googleapis.com/tensorflow/mac/cpu/tensorflow-1.4.0-py2-none-any.whl</b></pre>
-=======
      <pre> (<i>targetDirectory</i>)$ <b>pip install --ignore-installed --upgrade \
      https://storage.googleapis.com/tensorflow/mac/cpu/tensorflow-1.5.0-py2-none-any.whl</b></pre>
->>>>>>> 37aa430d
 
 
 <a name="ValidateYourInstallation"></a>
@@ -533,11 +520,7 @@
 
 
 <pre>
-<<<<<<< HEAD
-https://storage.googleapis.com/tensorflow/mac/cpu/tensorflow-1.4.0-py2-none-any.whl
-=======
 https://storage.googleapis.com/tensorflow/mac/cpu/tensorflow-1.5.0-py2-none-any.whl
->>>>>>> 37aa430d
 </pre>
 
 
@@ -545,11 +528,7 @@
 
 
 <pre>
-<<<<<<< HEAD
-https://storage.googleapis.com/tensorflow/mac/cpu/tensorflow-1.4.0-py3-none-any.whl
-=======
 https://storage.googleapis.com/tensorflow/mac/cpu/tensorflow-1.5.0-py3-none-any.whl
->>>>>>> 37aa430d
 </pre>
 
 
