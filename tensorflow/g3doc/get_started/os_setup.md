--- conflicted
+++ resolved
@@ -59,19 +59,11 @@
 Install TensorFlow:
 
 ```bash
-<<<<<<< HEAD
-# Ubuntu/Linux 64-bit, CPU only:
-$ sudo pip install --upgrade https://storage.googleapis.com/tensorflow/linux/cpu/tensorflow-0.8.0-cp27-none-linux_x86_64.whl
-
-# Ubuntu/Linux 64-bit, GPU enabled. Requires CUDA toolkit 7.5 and CuDNN v4.  For
-# other versions, see "Install from sources" below.
-=======
 # Ubuntu/Linux 64-bit, CPU only, Python 2.7:
 $ sudo pip install --upgrade https://storage.googleapis.com/tensorflow/linux/cpu/tensorflow-0.8.0-cp27-none-linux_x86_64.whl
 
 # Ubuntu/Linux 64-bit, GPU enabled, Python 2.7. Requires CUDA toolkit 7.5 and CuDNN v4.
 # For other versions, see "Install from sources" below.
->>>>>>> 8bd07761
 $ sudo pip install --upgrade https://storage.googleapis.com/tensorflow/linux/gpu/tensorflow-0.8.0-cp27-none-linux_x86_64.whl
 
 # Mac OS X, CPU only:
@@ -82,19 +74,11 @@
 For python3:
 
 ```bash
-<<<<<<< HEAD
-# Ubuntu/Linux 64-bit, CPU only:
-$ sudo pip3 install --upgrade https://storage.googleapis.com/tensorflow/linux/cpu/tensorflow-0.8.0-cp34-cp34m-linux_x86_64.whl
-
-# Ubuntu/Linux 64-bit, GPU enabled. Requires CUDA toolkit 7.5 and CuDNN v4.  For
-# other versions, see "Install from sources" below.
-=======
 # Ubuntu/Linux 64-bit, CPU only, Python 3.4:
 $ sudo pip3 install --upgrade https://storage.googleapis.com/tensorflow/linux/cpu/tensorflow-0.8.0-cp34-cp34m-linux_x86_64.whl
 
 # Ubuntu/Linux 64-bit, GPU enabled, Python 3.4. Requires CUDA toolkit 7.5 and CuDNN v4.
 # For other versions, see "Install from sources" below.
->>>>>>> 8bd07761
 $ sudo pip3 install --upgrade https://storage.googleapis.com/tensorflow/linux/gpu/tensorflow-0.8.0-cp34-cp34m-linux_x86_64.whl
 
 # Mac OS X, CPU only:
@@ -150,19 +134,11 @@
 $ source ~/tensorflow/bin/activate.csh  # If using csh
 (tensorflow)$  # Your prompt should change
 
-<<<<<<< HEAD
-# Ubuntu/Linux 64-bit, CPU only:
-(tensorflow)$ pip install --upgrade https://storage.googleapis.com/tensorflow/linux/cpu/tensorflow-0.8.0-cp27-none-linux_x86_64.whl
-
-# Ubuntu/Linux 64-bit, GPU enabled. Requires CUDA toolkit 7.5 and CuDNN v4.  For
-# other versions, see "Install from sources" below.
-=======
 # Ubuntu/Linux 64-bit, CPU only, Python 2.7:
 (tensorflow)$ pip install --upgrade https://storage.googleapis.com/tensorflow/linux/cpu/tensorflow-0.8.0-cp27-none-linux_x86_64.whl
 
 # Ubuntu/Linux 64-bit, GPU enabled, Python 2.7. Requires CUDA toolkit 7.5 and CuDNN v4.
 # For other versions, see "Install from sources" below.
->>>>>>> 8bd07761
 (tensorflow)$ pip install --upgrade https://storage.googleapis.com/tensorflow/linux/gpu/tensorflow-0.8.0-cp27-none-linux_x86_64.whl
 
 # Mac OS X, CPU only:
@@ -176,19 +152,11 @@
 $ source ~/tensorflow/bin/activate.csh  # If using csh
 (tensorflow)$  # Your prompt should change
 
-<<<<<<< HEAD
-# Ubuntu/Linux 64-bit, CPU only:
-(tensorflow)$ pip3 install --upgrade https://storage.googleapis.com/tensorflow/linux/cpu/tensorflow-0.8.0-cp34-cp34m-linux_x86_64.whl
-
-# Ubuntu/Linux 64-bit, GPU enabled. Requires CUDA toolkit 7.5 and CuDNN v4.  For
-# other versions, see "Install from sources" below.
-=======
 # Ubuntu/Linux 64-bit, CPU only, Python 3.4:
 (tensorflow)$ pip3 install --upgrade https://storage.googleapis.com/tensorflow/linux/cpu/tensorflow-0.8.0-cp34-cp34m-linux_x86_64.whl
 
 # Ubuntu/Linux 64-bit, GPU enabled, Python 3.4. Requires CUDA toolkit 7.5 and CuDNN v4.
 # For other versions, see "Install from sources" below.
->>>>>>> 8bd07761
 (tensorflow)$ pip3 install --upgrade https://storage.googleapis.com/tensorflow/linux/gpu/tensorflow-0.8.0-cp34-cp34m-linux_x86_64.whl
 
 # Mac OS X, CPU only:
@@ -218,11 +186,7 @@
 (tensorflow)$ deactivate
 ```
 
-<<<<<<< HEAD
-## Anaconda environment installation
-=======
 ## Anaconda installation
->>>>>>> 8bd07761
 
 [Anaconda](https://www.continuum.io/why-anaconda) is a Python distribution that
 includes a large number of standard numeric and scientific computing packages.
@@ -250,13 +214,8 @@
 # Python 2.7
 $ conda create -n tensorflow python=2.7
 
-<<<<<<< HEAD
-# Python 3.5
-$ conda create -n tensorflow python=3.5
-=======
 # Python 3.4
 $ conda create -n tensorflow python=3.4
->>>>>>> 8bd07761
 ```
 
 Activate the environment and use pip to install TensorFlow inside it.
@@ -266,17 +225,6 @@
 $ source activate tensorflow
 (tensorflow)$  # Your prompt should change
 
-<<<<<<< HEAD
-# Ubuntu/Linux 64-bit, CPU only:
-(tensorflow)$ pip install --ignore-installed --upgrade https://storage.googleapis.com/tensorflow/linux/cpu/tensorflow-0.8.0-cp27-none-linux_x86_64.whl
-
-# Ubuntu/Linux 64-bit, GPU enabled. Requires CUDA toolkit 7.5 and CuDNN v4.  For
-# other versions, see "Install from sources" below.
-(tensorflow)$ pip install --ignore-installed --upgrade https://storage.googleapis.com/tensorflow/linux/gpu/tensorflow-0.8.0-cp27-none-linux_x86_64.whl
-
-# Mac OS X, CPU only:
-(tensorflow)$ pip install --ignore-installed --upgrade https://storage.googleapis.com/tensorflow/mac/tensorflow-0.8.0-py2-none-any.whl
-=======
 # Ubuntu/Linux 64-bit, CPU only, Python 2.7:
 (tensorflow)$ pip install --ignore-installed --upgrade https://storage.googleapis.com/tensorflow/linux/cpu/tensorflow-0.8.0rc0-cp27-none-linux_x86_64.whl
 
@@ -286,7 +234,6 @@
 
 # Mac OS X, CPU only:
 (tensorflow)$ pip install --ignore-installed --upgrade https://storage.googleapis.com/tensorflow/mac/tensorflow-0.8.0rc0-py2-none-any.whl
->>>>>>> 8bd07761
 ```
 
 and again for Python 3:
@@ -295,17 +242,6 @@
 $ source activate tensorflow
 (tensorflow)$  # Your prompt should change
 
-<<<<<<< HEAD
-# Ubuntu/Linux 64-bit, CPU only:
-(tensorflow)$ pip install --ignore-installed --upgrade https://storage.googleapis.com/tensorflow/linux/cpu/tensorflow-0.8.0-cp34-cp34m-linux_x86_64.whl
-
-# Ubuntu/Linux 64-bit, GPU enabled. Requires CUDA toolkit 7.5 and CuDNN v4.  For
-# other versions, see "Install from sources" below.
-(tensorflow)$ pip install --ignore-installed --upgrade https://storage.googleapis.com/tensorflow/linux/gpu/tensorflow-0.8.0-cp34-cp34m-linux_x86_64.whl
-
-# Mac OS X, CPU only:
-(tensorflow)$ pip install --ignore-installed --upgrade https://storage.googleapis.com/tensorflow/mac/tensorflow-0.8.0-py3-none-any.whl
-=======
 # Ubuntu/Linux 64-bit, CPU only, Python 3.4:
 (tensorflow)$ pip install --ignore-installed --upgrade https://storage.googleapis.com/tensorflow/linux/cpu/tensorflow-0.8.0rc0-cp34-cp34m-linux_x86_64.whl
 
@@ -315,7 +251,6 @@
 
 # Mac OS X, CPU only:
 (tensorflow)$ pip install --ignore-installed --upgrade https://storage.googleapis.com/tensorflow/mac/tensorflow-0.8.0rc0-py3-none-any.whl
->>>>>>> 8bd07761
 ```
 
 With the conda environment activated, you can now
