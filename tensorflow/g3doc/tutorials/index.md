--- conflicted
+++ resolved
@@ -156,35 +156,4 @@
 As another example of non-machine learning computation, we offer an example of
 a naive PDE simulation of raindrops landing on a pond.
 
-<<<<<<< HEAD
-[View Tutorial](../tutorials/pdes/index.md)
-
-
-## MNIST Data Download
-
-Details about downloading the MNIST handwritten digits data set.  Exciting
-stuff.
-
-[View Tutorial](../tutorials/mnist/download/index.md)
-
-
-## Image Recognition
-
-How to run object recognition using a convolutional neural network
-trained on ImageNet Challenge data and label set.
-
-[View Tutorial](../tutorials/image_recognition/index.md)
-
-We will soon be releasing code for training a state-of-the-art Inception model.
-
-
-## Deep Dream Visual Hallucinations
-
-Building on the Inception recognition model, we will release a TensorFlow
-version of the [Deep Dream](https://github.com/google/deepdream) neural network
-visual hallucination software.
-
-[View Tutorial](https://www.tensorflow.org/code/tensorflow/examples/tutorials/deepdream/README.md)
-=======
-[View Tutorial](../tutorials/pdes/index.md)
->>>>>>> c715c310
+[View Tutorial](../tutorials/pdes/index.md)