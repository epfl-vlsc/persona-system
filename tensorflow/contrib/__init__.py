--- conflicted
+++ resolved
@@ -49,11 +49,8 @@
 from tensorflow.contrib import opt
 from tensorflow.contrib import quantization
 from tensorflow.contrib import rnn
-<<<<<<< HEAD
 from tensorflow.contrib import persona
-=======
 from tensorflow.contrib import saved_model
->>>>>>> 1ec6ed51
 from tensorflow.contrib import seq2seq
 from tensorflow.contrib import slim
 from tensorflow.contrib import solvers
