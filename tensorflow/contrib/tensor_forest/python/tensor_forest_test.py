--- conflicted
+++ resolved
@@ -30,28 +30,17 @@
   def testForestHParams(self):
     hparams = tensor_forest.ForestHParams(
         num_classes=2, num_trees=100, max_nodes=1000,
-<<<<<<< HEAD
-        num_features=60).fill()
-    self.assertEquals(2, hparams.num_classes)
-=======
         split_after_samples=25, num_features=60).fill()
     self.assertEquals(2, hparams.num_classes)
     self.assertEquals(3, hparams.num_output_columns)
->>>>>>> 8bd07761
     # 2 * ceil(log_2(1000)) = 20
     self.assertEquals(20, hparams.max_depth)
     # sqrt(num_features) < 10, so num_splits_to_consider should be 10.
     self.assertEquals(10, hparams.num_splits_to_consider)
     # Don't have more fertile nodes than max # leaves, which is 500.
     self.assertEquals(500, hparams.max_fertile_nodes)
-<<<<<<< HEAD
-    # We didn't set either of these, so they should be equal
-    self.assertEquals(hparams.split_after_samples,
-                      hparams.valid_leaf_threshold)
-=======
     # Default value of valid_leaf_threshold
     self.assertEquals(1, hparams.valid_leaf_threshold)
->>>>>>> 8bd07761
     # split_after_samples is larger than 10
     self.assertEquals(1, hparams.split_initializations_per_input)
     self.assertEquals(0, hparams.base_random_seed)
@@ -69,11 +58,7 @@
     # floor(31.63 / 25) = 1
     self.assertEquals(1, hparams.split_initializations_per_input)
 
-<<<<<<< HEAD
-  def testTrainingConstruction(self):
-=======
   def testTrainingConstructionClassification(self):
->>>>>>> 8bd07761
     input_data = [[-1., 0.], [-1., 2.],  # node 1
                   [1., 0.], [1., -2.]]  # node 2
     input_labels = [0, 1, 2, 3]
@@ -113,12 +98,8 @@
 
   def testImpurityConstruction(self):
     params = tensor_forest.ForestHParams(
-<<<<<<< HEAD
-        num_classes=4, num_features=2, num_trees=10, max_nodes=1000).fill()
-=======
         num_classes=4, num_features=2, num_trees=10, max_nodes=1000,
         split_after_samples=25).fill()
->>>>>>> 8bd07761
 
     graph_builder = tensor_forest.RandomForestGraphs(params)
     graph = graph_builder.average_impurity()
