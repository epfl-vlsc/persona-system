--- conflicted
+++ resolved
@@ -4,10 +4,7 @@
 #include "tensorflow/contrib/persona/kernels/agd-format/format.h"
 #include "tensorflow/contrib/persona/kernels/agd-format/column_builder.h"
 #include "tensorflow/contrib/persona/kernels/agd-format/agd_result_reader.h"
-<<<<<<< HEAD
 #include "tensorflow/contrib/persona/kernels/agd-format/agd_record_reader.h"
-=======
->>>>>>> 7604faae
 #include "tensorflow/contrib/persona/kernels/agd-format/compression.h"
 #include "tensorflow/contrib/persona/kernels/agd-format/util.h"
 #include "tensorflow/contrib/persona/kernels/agd-format/buffer.h"
@@ -34,11 +31,8 @@
        core::ScopedUnref a(data);
        data->release();
      }
-<<<<<<< HEAD
   }//namespace end
-=======
-  }
->>>>>>> 7604faae
+
 
   class AGDBaseCompressionOp : public OpKernel {
   public:
@@ -50,7 +44,6 @@
     void Compute(OpKernelContext* ctx) override {
       LOG(INFO) << "Starting compression";
       //create 2 tensor : 1 ressource and 1 chunk size
-<<<<<<< HEAD
       const Tensor *results_t, *chunk_size_t, *records_t;
       Tensor *ret_t;
       /*just to have any output */
@@ -62,20 +55,11 @@
       ResourceContainer<Data> *results_container;
       ResourceContainer<Data> *records_container;
       //ResourceContainer<BufferPair> *output_bufferpair_container;
-=======
-      //still
-      const Tensor *results_t, *chunk_size_t;
-      Tensor *ret_t;
-      //this should point to the first element of or resources that should be 0.
-      //"tensorflow/contrib/persona/kernels/object-pool/resource_container.h"
-      ResourceContainer<Data> *results_container;
->>>>>>> 7604faae
 
       // For this given line arg comes from agd_merge_op line 230.
       // OP_REQUIRES_OK(ctx, LookupResource(ctx, HandleFromInput(ctx, 0), &results_container));
       OP_REQUIRES_OK(ctx, ctx->input("chunk_size", &chunk_size_t));
       OP_REQUIRES_OK(ctx, ctx->input("results", &results_t));
-<<<<<<< HEAD
       OP_REQUIRES_OK(ctx, ctx->input("records", &records_t));
       //TODO to see if necessary.
       //OP_REQUIRES_OK(ctx, GetOutputBufferPair(ctx, &output_bufferpair_container));
@@ -174,45 +158,14 @@
       resource_releaser(results_container);
       //TODO check dans d'autre operator pour store le resultat. MarkDuplicates.
     }//compute end
-=======
-      //TODO in case of error create an output tensor and put some value in it.
-      auto results = results_t->vec<string>();
-      auto chunk_size = chunk_size_t->scalar<int32>()();
-      auto rmgr = ctx->resource_manager();
-
-      /*just to have any output */
-      OP_REQUIRES_OK(ctx, ctx->allocate_output("ret",scalar_shape_,&ret_t));
-      ret_t->scalar<int32>()() = 0;
-      OP_REQUIRES_OK(ctx, rmgr->Lookup(results(0), results(1), &results_container));
-
-      Alignment agd_result;
-      //results reader allow to get acces to the data inside the container.
-      AGDResultReader results_reader(results_container, chunk_size);
-      Status s = results_reader.GetNextResult(agd_result);
-
-      while(s.ok()){
-        LOG(INFO) << "results flag : " << agd_result.flag();
-        //TODO format note good for print.
-        LOG(INFO) << "results position : " << agd_result.position().position();
-        s = results_reader.GetNextResult(agd_result);
-      }
-
-      resource_releaser(results_container);
-    }
-
-
->>>>>>> 7604faae
   private:
     // RecordParser rec_parser_;
     const TensorShape scalar_shape_{};
     string record_id_;
     bool unpack_;
     vector<string> columns_;
-<<<<<<< HEAD
   };//class end
-=======
-  };
->>>>>>> 7604faae
+
 
   REGISTER_KERNEL_BUILDER(Name("AGDBaseCompression").Device(DEVICE_CPU), AGDBaseCompressionOp);
 } //  namespace tensorflow {