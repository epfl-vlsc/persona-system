--- conflicted
+++ resolved
@@ -29,12 +29,9 @@
     end_position_ = result.position();
     if (metadata_)
       metadata_->Reset();
-<<<<<<< HEAD
-    // LOG(INFO) << "AGDResult reader has chunk with first: " << start_position_.DebugString() << " and last: "<< end_position_.DebugString();
-=======
+
     /*LOG(INFO) << "AGDResult reader has chunk with first: " << start_position_.DebugString() << " and last: "
               << end_position_.DebugString();*/
->>>>>>> fff3fcad
   }
 
   inline bool operator<(const Position& lhs, const Position& rhs) {
