# user ops

load("//tensorflow:tensorflow.bzl", "tf_copts")

# copy this
cc_library(
    name = "agd_format",
<<<<<<< HEAD
    srcs = glob(["*.cc"]),
    hdrs = glob(["*.h"]),
    copts = tf_copts(),
=======
    srcs = glob(["*.cc"],
                exclude = ["parallel_sam_writer_op.cc", "zmq_source.cc"]),
    hdrs = glob(["*.h", "json/src/json.hpp"]),
    copts = tf_copts() + ["-fexceptions"],
    nocopts = "-fno-exceptions",
    linkstatic = 1,
    alwayslink = 1,
    visibility = ["//visibility:public"],
    deps = ["//tensorflow/core:framework_headers_lib",
            #"//tensorflow/core/kernels:io",
            "//tensorflow/contrib/persona/kernels/snap-align:snap_lib",
            "//tensorflow/contrib/persona/kernels/object-pool:object_pool",
            "//tensorflow/contrib/persona/kernels/lttng:trace",
            "//tensorflow/contrib/persona/kernels/agd-format/proto:alignment_proto_cc",
            "//third_party/eigen3",
            "@protobuf//:protobuf",
            #"//tensorflow/core/kernels:ops_util"
            ],
    # TODO: this needs to be built better, like this: https://github.com/mzhaom/trunk/blob/master/third_party/boost/BUILD
>>>>>>> d4acb58a
    linkopts = [
        "-lz",
        "-lrados",
        "-lboost_system",
    ],
    linkstatic = 1,
    visibility = ["//visibility:public"],
    deps = [
        "//tensorflow/core:framework_headers_lib",
        #"//tensorflow/core/kernels:io",
        "//tensorflow/contrib/persona/kernels/snap-align:snap_lib",
        "//tensorflow/contrib/persona/kernels/object-pool:object_pool",
        "//tensorflow/contrib/persona/kernels/lttng:trace",
        "//third_party/eigen3",
        "@protobuf//:protobuf",
        #"//tensorflow/core/kernels:ops_util"
    ],
<<<<<<< HEAD
    alwayslink = 1,
)

=======
    linkopts = [
           "-lzmq"
    ]
)


#cc_library(
#    name = "sam_writer",
#    srcs = ["parallel_sam_writer_op.cc"],
#    #hdrs = ["read_resource.h"],
#    includes=["."],
#    copts = tf_copts() + ["-fexceptions"],
#    nocopts = "-fno-exceptions",
#    linkstatic = 1,
#    alwayslink = 1,
#    visibility = ["//visibility:public"],
#    deps = [
#    "//tensorflow/contrib/persona/kernels/agd-format:agd_format",
#    "//tensorflow/contrib/persona/kernels/dna-align:snap_align",
#    ],
#    )

>>>>>>> d4acb58a
<|MERGE_RESOLUTION|>--- conflicted
+++ resolved
@@ -1,77 +1,30 @@
-# user ops
-
-load("//tensorflow:tensorflow.bzl", "tf_copts")
-
-# copy this
-cc_library(
-    name = "agd_format",
-<<<<<<< HEAD
-    srcs = glob(["*.cc"]),
-    hdrs = glob(["*.h"]),
-    copts = tf_copts(),
-=======
-    srcs = glob(["*.cc"],
-                exclude = ["parallel_sam_writer_op.cc", "zmq_source.cc"]),
-    hdrs = glob(["*.h", "json/src/json.hpp"]),
-    copts = tf_copts() + ["-fexceptions"],
-    nocopts = "-fno-exceptions",
-    linkstatic = 1,
-    alwayslink = 1,
-    visibility = ["//visibility:public"],
-    deps = ["//tensorflow/core:framework_headers_lib",
-            #"//tensorflow/core/kernels:io",
-            "//tensorflow/contrib/persona/kernels/snap-align:snap_lib",
-            "//tensorflow/contrib/persona/kernels/object-pool:object_pool",
-            "//tensorflow/contrib/persona/kernels/lttng:trace",
-            "//tensorflow/contrib/persona/kernels/agd-format/proto:alignment_proto_cc",
-            "//third_party/eigen3",
-            "@protobuf//:protobuf",
-            #"//tensorflow/core/kernels:ops_util"
-            ],
-    # TODO: this needs to be built better, like this: https://github.com/mzhaom/trunk/blob/master/third_party/boost/BUILD
->>>>>>> d4acb58a
-    linkopts = [
-        "-lz",
-        "-lrados",
-        "-lboost_system",
-    ],
-    linkstatic = 1,
-    visibility = ["//visibility:public"],
-    deps = [
-        "//tensorflow/core:framework_headers_lib",
-        #"//tensorflow/core/kernels:io",
-        "//tensorflow/contrib/persona/kernels/snap-align:snap_lib",
-        "//tensorflow/contrib/persona/kernels/object-pool:object_pool",
-        "//tensorflow/contrib/persona/kernels/lttng:trace",
-        "//third_party/eigen3",
-        "@protobuf//:protobuf",
-        #"//tensorflow/core/kernels:ops_util"
-    ],
-<<<<<<< HEAD
-    alwayslink = 1,
-)
-
-=======
-    linkopts = [
-           "-lzmq"
-    ]
-)
-
-
-#cc_library(
-#    name = "sam_writer",
-#    srcs = ["parallel_sam_writer_op.cc"],
-#    #hdrs = ["read_resource.h"],
-#    includes=["."],
-#    copts = tf_copts() + ["-fexceptions"],
-#    nocopts = "-fno-exceptions",
-#    linkstatic = 1,
-#    alwayslink = 1,
-#    visibility = ["//visibility:public"],
-#    deps = [
-#    "//tensorflow/contrib/persona/kernels/agd-format:agd_format",
-#    "//tensorflow/contrib/persona/kernels/dna-align:snap_align",
-#    ],
-#    )
-
->>>>>>> d4acb58a
+# user ops
+
+load("//tensorflow:tensorflow.bzl", "tf_copts")
+
+# copy this
+cc_library(
+    name = "agd_format",
+    srcs = glob(["*.cc"]),
+    hdrs = glob(["*.h"]),
+    copts = tf_copts(),
+    linkopts = [
+        "-lz",
+        "-lrados",
+        "-lboost_system",
+    ],
+    linkstatic = 1,
+    visibility = ["//visibility:public"],
+    deps = [
+        "//tensorflow/core:framework_headers_lib",
+        #"//tensorflow/core/kernels:io",
+        "//tensorflow/contrib/persona/kernels/snap-align:snap_lib",
+        "//tensorflow/contrib/persona/kernels/object-pool:object_pool",
+        "//tensorflow/contrib/persona/kernels/lttng:trace",
+        "//tensorflow/contrib/persona/kernels/agd-format/proto:alignment_proto_cc",
+        "//third_party/eigen3",
+        "@protobuf//:protobuf",
+        #"//tensorflow/core/kernels:ops_util"
+    ],
+    alwayslink = 1,
+)