//
// Created by Stuart Byma on 17/04/17.
//

#include <sys/stat.h>
#include <sys/types.h>
#include <unistd.h>
#include <memory>
#include <utility>
#include <chrono>
#include <atomic>
#include <vector>
#include <thread>
#include "tensorflow/core/framework/op_kernel.h"
#include "tensorflow/core/framework/tensor_shape.h"
#include "tensorflow/core/framework/resource_mgr.h"
#include "tensorflow/core/lib/core/threadpool.h"
#include "tensorflow/contrib/persona/kernels/object-pool/resource_container.h"
#include "tensorflow/contrib/persona/kernels/snap-align/snap/SNAPLib/GenomeIndex.h"
#include "tensorflow/contrib/persona/kernels/agd-format/read_resource.h"
#include "tensorflow/contrib/persona/kernels/concurrent_queue/concurrent_queue.h"
#include "tensorflow/contrib/persona/kernels/snap-align/SnapAlignerWrapper.h"

#pragma once

namespace tensorflow {


  class SnapSingleExecutor {


  public:

    SnapSingleExecutor(Env *env, GenomeIndex *index, AlignerOptions *options,
<<<<<<< HEAD
                       int max_secondary, int num_threads, int capacity) : index_(index),
                                                                           options_(options),
                                                                           num_threads_(num_threads),
                                                                           max_secondary_(max_secondary),
                                                                           capacity_(capacity) {
      genome_ = index_->getGenome();
      // create a threadpool to execute stuff
      workers_.reset(new thread::ThreadPool(env, "SnapSingle", num_threads_));
      request_queue_.reset(new ConcurrentQueue<std::shared_ptr<ResourceContainer<ReadResource>>>(capacity));
      init_workers();
    }

    ~SnapSingleExecutor() {
      if (!run_) {
        LOG(ERROR) << "Unable to safely wait in ~SnapAlignSingleOp for all threads. run_ was toggled to false\n";
      }
      run_ = false;
      request_queue_->unblock();
      while (num_active_threads_.load(std::memory_order_relaxed) > 0) {
        std::this_thread::sleep_for(std::chrono::milliseconds(10));
      }

    }
=======
                       int max_secondary, int num_threads, int capacity);
    ~SnapSingleExecutor();
>>>>>>> 257a577c

    // shared ptr is assumed to have deleter that notifies caller of completion
    // should be thread safe
    Status EnqueueChunk(std::shared_ptr<ResourceContainer < ReadResource > > chunk);


  private:
    GenomeIndex *index_ = nullptr;
    AlignerOptions *options_ = nullptr;
    const Genome *genome_ = nullptr;
    volatile bool run_ = true;
    int max_secondary_;

    std::atomic_uint_fast32_t num_active_threads_, id_{0};
    mutex mu_;

    int num_threads_;
    int capacity_;

    std::unique_ptr<ConcurrentQueue < std::shared_ptr<ResourceContainer < ReadResource>>>> request_queue_;

    Status compute_status_ = Status::OK();
    std::unique_ptr<thread::ThreadPool> workers_;

    void init_workers();

  };
}<|MERGE_RESOLUTION|>--- conflicted
+++ resolved
@@ -32,34 +32,8 @@
   public:
 
     SnapSingleExecutor(Env *env, GenomeIndex *index, AlignerOptions *options,
-<<<<<<< HEAD
-                       int max_secondary, int num_threads, int capacity) : index_(index),
-                                                                           options_(options),
-                                                                           num_threads_(num_threads),
-                                                                           max_secondary_(max_secondary),
-                                                                           capacity_(capacity) {
-      genome_ = index_->getGenome();
-      // create a threadpool to execute stuff
-      workers_.reset(new thread::ThreadPool(env, "SnapSingle", num_threads_));
-      request_queue_.reset(new ConcurrentQueue<std::shared_ptr<ResourceContainer<ReadResource>>>(capacity));
-      init_workers();
-    }
-
-    ~SnapSingleExecutor() {
-      if (!run_) {
-        LOG(ERROR) << "Unable to safely wait in ~SnapAlignSingleOp for all threads. run_ was toggled to false\n";
-      }
-      run_ = false;
-      request_queue_->unblock();
-      while (num_active_threads_.load(std::memory_order_relaxed) > 0) {
-        std::this_thread::sleep_for(std::chrono::milliseconds(10));
-      }
-
-    }
-=======
                        int max_secondary, int num_threads, int capacity);
     ~SnapSingleExecutor();
->>>>>>> 257a577c
 
     // shared ptr is assumed to have deleter that notifies caller of completion
     // should be thread safe
