#include <sys/time.h>
#include <sys/resource.h>
#include <array>
#include <vector>
#include <tuple>
#include <thread>
#include <memory>
#include <chrono>
#include <atomic>
#include <locale>
#include <pthread.h>
#include "tensorflow/core/framework/op_kernel.h"
#include "tensorflow/core/framework/tensor.h"
#include "tensorflow/core/framework/resource_mgr.h"
#include "tensorflow/core/framework/tensor_shape.h"
#include "tensorflow/core/framework/types.h"
#include "tensorflow/core/platform/logging.h"
#include "tensorflow/core/lib/core/errors.h"
#include "tensorflow/core/lib/core/threadpool.h"
#include "tensorflow/core/lib/core/status.h"
#include "tensorflow/core/lib/strings/numbers.h"
#include "tensorflow/contrib/persona/kernels/object-pool/resource_container.h"
#include "tensorflow/contrib/persona/kernels/object-pool/ref_pool.h"
#include "tensorflow/contrib/persona/kernels/agd-format/buffer_list.h"
#include "tensorflow/contrib/persona/kernels/agd-format/column_builder.h"
#include "tensorflow/contrib/persona/kernels/snap-align/snap/SNAPLib/FileFormat.h"
#include "tensorflow/contrib/persona/kernels/object-pool/basic_container.h"
#include "tensorflow/contrib/persona/kernels/snap-align/snap/SNAPLib/ChimericPairedEndAligner.h"
#include "tensorflow/contrib/persona/kernels/snap-align/snap/SNAPLib/IntersectingPairedEndAligner.h"
#include "tensorflow/contrib/persona/kernels/snap-align/snap/SNAPLib/PairedAligner.h"
#include "tensorflow/contrib/persona/kernels/snap-align/snap/SNAPLib/AlignmentResult.h"
#include "tensorflow/contrib/persona/kernels/agd-format/column_builder.h"
#include "tensorflow/contrib/persona/kernels/concurrent_queue/concurrent_queue.h"
#include "GenomeIndex.h"
#include "Read.h"
#include "SnapAlignerWrapper.h"
#include "tensorflow/contrib/persona/kernels/agd-format/read_resource.h"
#include "tensorflow/contrib/persona/kernels/lttng/tracepoints.h"

namespace tensorflow {
using namespace std;
using namespace errors;

  namespace {
    void resource_releaser(ResourceContainer<ReadResource> *rr) {
      ResourceReleaser<ReadResource> a(*rr);
      {
        ReadResourceReleaser r(*rr->get());
      }
    }

    void no_resource_releaser(ResourceContainer<ReadResource> *rr) {
      // nothing to do
    }
  }

class SnapAlignPairedOp : public OpKernel {
  public:
    explicit SnapAlignPairedOp(OpKernelConstruction* ctx) : OpKernel(ctx) {
      OP_REQUIRES_OK(ctx, ctx->GetAttr("subchunk_size", &subchunk_size_));
      OP_REQUIRES_OK(ctx, ctx->GetAttr("num_threads", &num_threads_));
      OP_REQUIRES_OK(ctx, ctx->GetAttr("max_secondary", &max_secondary_));
      subchunk_size_ *= 2;

      int capacity;
      OP_REQUIRES_OK(ctx, ctx->GetAttr("work_queue_size", &capacity));
      request_queue_.reset(new ConcurrentQueue<shared_ptr<ResourceContainer<ReadResource>>>(capacity));
      compute_status_ = Status::OK();
    }

    ~SnapAlignPairedOp() override {
      if (!run_) {
        LOG(ERROR) << "Unable to safely wait in ~SnapAlignPairedOp for all threads. run_ was toggled to false\n";
      }
      run_ = false;
      request_queue_->unblock();
      core::ScopedUnref index_unref(index_resource_);
      core::ScopedUnref options_unref(options_resource_);
      core::ScopedUnref buflist_pool_unref(buflist_pool_);
      while (num_active_threads_.load() > 0) {
        this_thread::sleep_for(chrono::milliseconds(10));
      }
      LOG(INFO) << "request queue push wait: " << request_queue_->num_push_waits();
      LOG(INFO) << "request queue pop wait: " << request_queue_->num_pop_waits();
      LOG(INFO) << "request queue peek wait: " << request_queue_->num_peek_waits();
      auto avg_inter_time = total_usec / total_invoke_intervals;
      LOG(INFO) << "average inter kernel time: " << avg_inter_time;
      //LOG(INFO) << "done queue push wait: " << done_queue_->num_push_waits();
      //LOG(INFO) << "done queue pop wait: " << done_queue_->num_pop_waits();
      VLOG(INFO) << "AGD Align Destructor(" << this << ") finished\n";
    }

  void Compute(OpKernelContext* ctx) override {
    if (first) {
      first = false;
    } else {
      t_now = std::chrono::high_resolution_clock::now();
      auto interval_time = std::chrono::duration_cast<std::chrono::microseconds>(t_now - t_last);
      total_usec += interval_time.count();
      total_invoke_intervals++;
    }

    if (index_resource_ == nullptr) {
      OP_REQUIRES_OK(ctx, InitHandles(ctx));
      init_workers(ctx);
    }

    if (!compute_status_.ok()) {
      ctx->SetStatus(compute_status_);
      return;
    }

    OP_REQUIRES(ctx, run_, Internal("One of the aligner threads triggered a shutdown of the aligners. Please inspect!"));

    ResourceContainer<ReadResource> *reads_container;
    OP_REQUIRES_OK(ctx, GetInput(ctx, "read", &reads_container));

    core::ScopedUnref a(reads_container);
    auto reads = reads_container->get();

    OP_REQUIRES_OK(ctx, GetResultBufferLists(ctx));

    OP_REQUIRES_OK(ctx, reads->split(subchunk_size_, buffer_lists_));

    OP_REQUIRES(ctx, request_queue_->push(shared_ptr<ResourceContainer<ReadResource>>(reads_container, resource_releaser)), Internal("Unable to push item onto work queue. Is it already closed?"));
    t_last = std::chrono::high_resolution_clock::now();
  }

private:
  uint64 total_usec = 0;
  uint64 total_invoke_intervals = 0;
  bool first = true;
  std::chrono::high_resolution_clock::time_point t_now;
  std::chrono::high_resolution_clock::time_point t_last;

  struct time_log {
    std::chrono::high_resolution_clock::time_point end_subchunk;
    std::chrono::high_resolution_clock::time_point start_subchunk;
    std::chrono::high_resolution_clock::time_point ready;
    std::chrono::high_resolution_clock::time_point getnext;
    std::chrono::high_resolution_clock::time_point dropifequal;
    std::chrono::high_resolution_clock::time_point peek;

    void print() {

      auto subchunktime = std::chrono::duration_cast<std::chrono::microseconds>(start_subchunk - end_subchunk);
      auto readytime = std::chrono::duration_cast<std::chrono::microseconds>(ready - end_subchunk);
      auto getnexttime = std::chrono::duration_cast<std::chrono::microseconds>(getnext - ready);
      auto dropifequaltime = std::chrono::duration_cast<std::chrono::microseconds>(dropifequal - getnext);
      auto peektime = std::chrono::duration_cast<std::chrono::microseconds>(peek - dropifequal);
      LOG(INFO) << "subchunk time: " << subchunktime.count()
        << " ready time: " << readytime.count()
        << " getnext time: " << getnexttime.count()
        << " dropifequal time: " << dropifequaltime.count()
        << " peek time: " << peektime.count();
    }
  };

  Status InitHandles(OpKernelContext* ctx)
  {
    TF_RETURN_IF_ERROR(GetResourceFromContext(ctx, "options_handle", &options_resource_));
    TF_RETURN_IF_ERROR(GetResourceFromContext(ctx, "genome_handle", &index_resource_));
    TF_RETURN_IF_ERROR(GetResourceFromContext(ctx, "buffer_list_pool", &buflist_pool_));
    TF_RETURN_IF_ERROR(snap_wrapper::init());

    options_ = options_resource_->get();
    genome_ = index_resource_->get()->getGenome();

    /*if (options_->maxSecondaryAlignmentAdditionalEditDistance < 0) {
      num_secondary_alignments_ = 0;
      } else {
      num_secondary_alignments_ = BaseAligner::getMaxSecondaryResults(options_->numSeedsFromCommandLine,
      options_->seedCoverage, MAX_READ_LENGTH, options_->maxHits, index_resource_->get_index()->getSeedLength());
      }*/

    return Status::OK();
  }

  Status GetInput(OpKernelContext *ctx, const string &input_name, ResourceContainer<ReadResource> **reads_container)
  {
    const Tensor *read_input;
    TF_RETURN_IF_ERROR(ctx->input(input_name, &read_input));
    auto data = read_input->vec<string>(); // data(0) = container, data(1) = name
    TF_RETURN_IF_ERROR(ctx->resource_manager()->Lookup(data(0), data(1), reads_container));
    return Status::OK();
  }

  Status GetResultBufferLists(OpKernelContext* ctx)
  {
    ResourceContainer<BufferList> **ctr;
    Tensor* out_t;
    buffer_lists_.clear();
    buffer_lists_.reserve(max_secondary_+1);
    TF_RETURN_IF_ERROR(ctx->allocate_output("result_buf_handle", TensorShape({max_secondary_+1, 2}), &out_t));
    auto out_matrix = out_t->matrix<string>();
    for (int i = 0; i < max_secondary_+1; i++) {
      TF_RETURN_IF_ERROR(buflist_pool_->GetResource(ctr));
      //core::ScopedUnref a(reads_container);
      (*ctr)->get()->reset();
      buffer_lists_.push_back((*ctr)->get());
      out_matrix(i, 0) = (*ctr)->container();
      out_matrix(i, 1) = (*ctr)->name();
    }

    return Status::OK();
  }

  inline void init_workers(OpKernelContext* ctx) {
    auto aligner_func = [this] () {
      std::chrono::high_resolution_clock::time_point start_time = std::chrono::high_resolution_clock::now();
      int my_id = 0;
      {
        mutex_lock l(mu_);
        my_id = thread_id_++;
      }

      /*cpu_set_t cpuset;
      CPU_ZERO(&cpuset);
      CPU_SET(0, &cpuset);
      int rc = pthread_setaffinity_np(pthread_self(), sizeof(cpu_set_t), &cpuset);
      if (rc != 0) {
        LOG(INFO) << "Error calling pthread_setaffinity_np: " << rc << ", to core:0 "
          << " for thread id: " << my_id;
      } else
        LOG(INFO) << "set affinity to core 0";*/
      int capacity = request_queue_->capacity();
      //LOG(INFO) << "aligner thread spinning up";
      auto index = index_resource_->get();

      snap_wrapper::PairedAligner aligner(options_, index, max_secondary_);

      PairedAlignmentResult* secondary_results = new PairedAlignmentResult[aligner.MaxPairedSecondary()];
      SingleAlignmentResult* secondary_single_results = new SingleAlignmentResult[aligner.MaxSingleSecondary()];
      bool first_is_primary = true; // we only ever generate one result

      PairedAlignmentResult primaryResult;
      vector<AlignmentResultBuilder> result_builders;
      string cigarString;
      int flag;
      //Read snap_read[2];
      array<Read, 2> snap_read;

      LandauVishkinWithCigar lvc;

      vector<BufferPair*> result_bufs;
      ReadResource* subchunk_resource = nullptr;
      Status io_chunk_status, subchunk_status;
      //std::chrono::high_resolution_clock::time_point end_subchunk = std::chrono::high_resolution_clock::now();
      //std::chrono::high_resolution_clock::time_point start_subchunk = std::chrono::high_resolution_clock::now();
      bool useless[2], pass[2], pass_all;
      int num_secondary_results, num_secondary_single_results_first, 
          num_secondary_single_results_second;

      while (run_) {
        // reads must be in this scope for the custom releaser to work!
        shared_ptr<ResourceContainer<ReadResource>> reads_container;
        if (!request_queue_->peek(reads_container)) {
          continue;
        }
        //timeLog.peek = std::chrono::high_resolution_clock::now();

        auto *reads = reads_container->get();

        io_chunk_status = reads->get_next_subchunk(&subchunk_resource, result_bufs);
        while (io_chunk_status.ok()) {

          for (int i = 0; i < result_builders.size(); i++)
            result_builders[i].SetBufferPair(result_bufs[i]);

          subchunk_status = Status::OK();
          while (subchunk_status.ok()) {
            for (size_t i = 0; i < 2; ++i) {
              auto &sread = snap_read[i];
              subchunk_status = subchunk_resource->get_next_record(sread);
              if (subchunk_status.ok()) {
                sread.clip(options_->clipping);
                useless[i] = sread.getDataLength() < options_->minReadLength && sread.countOfNs() > options_->maxDist;
              } else {
                break;
              }
            }

            if (!subchunk_status.ok()) {
              break;
            }

            if (useless[0] || useless[1]) {
                // TODO change to the writePairs code for the new readWriter
              // we just filter these out for now
              for (size_t i = 0; i < 2; ++i) {
                primaryResult.status[i] = AlignmentResult::NotFound;
                primaryResult.location[i] = InvalidGenomeLocation;
                primaryResult.mapq[i] = 0;
                primaryResult.direction[i] = FORWARD; 
                subchunk_status = aligner.writeResult(snap_read, primaryResult, result_builders[0], false);
                // fill in blanks for secondaries
                for (int i = 0; i < max_secondary_; i++) {
                  result_builders[i+1].AppendEmpty();
                }
              }
              continue;
            }

            aligner.align(snap_read, primaryResult, secondary_results, &num_secondary_results,
                secondary_single_results, &num_secondary_single_results_first, &num_secondary_single_results_second);
            subchunk_status = aligner.writeResult(snap_read, primaryResult, result_builders[0], false);
            int i = 0;
            // we either have paired secondaries, or single ended results for each, but not both
            if (num_secondary_results > 0) {
              while (subchunk_status.ok() && i < num_secondary_results) {
                subchunk_status = aligner.writeResult(snap_read, secondary_results[i], result_builders[i+1], true);
                i++;
              }
            } else if (num_secondary_single_results_first > 0 || num_secondary_single_results_second > 0) {
              while (subchunk_status.ok() && i < num_secondary_single_results_first) {
                subchunk_status = snap_wrapper::WriteSingleResult(snap_read[0], secondary_single_results[i],
                    result_builders[i+1], index->getGenome(), &lvc, true);
                i++;
              }
              // fill in blanks
              i = num_secondary_single_results_first;
              while (i < max_secondary_) {
                result_builders[i + 1].AppendEmpty();
                i++;
              }
              i = 0;
              // neither single secondary results should have more than max_secondary_
              while (subchunk_status.ok() && i < num_secondary_single_results_second) {
                subchunk_status = snap_wrapper::WriteSingleResult(snap_read[1],
                                                                  secondary_single_results[i+num_secondary_single_results_first],
                    result_builders[i+1], index->getGenome(), &lvc, true);
                i++;
              }
              // fill in the gaps
              i = num_secondary_single_results_second;
              while (i < max_secondary_) {
                result_builders[i + 1].AppendEmpty();
                i++;
              }
            }
          }

          if (!IsResourceExhausted(subchunk_status)) {
            LOG(ERROR) << "Subchunk iteration ended without resource exhaustion!";
            compute_status_ = subchunk_status;
            return;
          }

<<<<<<< HEAD
=======
          auto idx_size = result_bufs[0]->index().size();
          for (auto buf : result_bufs) {
            if (idx_size != buf->index().size())
              LOG(INFO) << "buf indexes do not have same size!!";
            buf->set_ready();
          }

>>>>>>> e7f87344
          io_chunk_status = reads->get_next_subchunk(&subchunk_resource, result_bufs);
        }

        request_queue_->drop_if_equal(reads_container);

        if (!IsResourceExhausted(io_chunk_status)) {
          LOG(ERROR) << "Aligner thread received non-ResourceExhaustedError for I/O Chunk! : " << io_chunk_status << "\n";
          compute_status_ = io_chunk_status;
          return;
        }
      }

      VLOG(INFO) << "base aligner thread ending.";
      num_active_threads_--;
    };

    auto worker_threadpool = ctx->device()->tensorflow_cpu_worker_threads()->workers;
    for (int i = 0; i < num_threads_; i++)
      worker_threadpool->Schedule(aligner_func);
    num_active_threads_ = num_threads_;
  }

  ReferencePool<BufferList> *buflist_pool_ = nullptr;
  BasicContainer<GenomeIndex> *index_resource_ = nullptr;
  BasicContainer<PairedAlignerOptions>* options_resource_ = nullptr;
  const Genome *genome_ = nullptr;
  PairedAlignerOptions *options_ = nullptr;
  int subchunk_size_;
  volatile bool run_ = true;
  uint64_t id_ = 0;
  int max_secondary_;
  vector<BufferList*> buffer_lists_;

  atomic<uint32_t> num_active_threads_;
  mutex mu_;
  int thread_id_ = 0;

  int num_threads_;

  unique_ptr<ConcurrentQueue<shared_ptr<ResourceContainer<ReadResource>>>> request_queue_;

  Status compute_status_;
  TF_DISALLOW_COPY_AND_ASSIGN(SnapAlignPairedOp);
};

  REGISTER_KERNEL_BUILDER(Name("SnapAlignPaired").Device(DEVICE_CPU), SnapAlignPairedOp);

}  // namespace tensorflow<|MERGE_RESOLUTION|>--- conflicted
+++ resolved
@@ -346,16 +346,6 @@
             return;
           }
 
-<<<<<<< HEAD
-=======
-          auto idx_size = result_bufs[0]->index().size();
-          for (auto buf : result_bufs) {
-            if (idx_size != buf->index().size())
-              LOG(INFO) << "buf indexes do not have same size!!";
-            buf->set_ready();
-          }
-
->>>>>>> e7f87344
           io_chunk_status = reads->get_next_subchunk(&subchunk_resource, result_bufs);
         }
 
