#include "tensorflow/core/framework/common_shape_fns.h"
#include "tensorflow/core/framework/op.h"

namespace tensorflow {

  using namespace errors;
  using namespace std;
  using namespace shape_inference;

  // let the consumer write their own doc
#define REGISTER_REFERENCE_POOL(_NAME) \
  REGISTER_OP(_NAME) \
  .Attr("size: int") \
  .Attr("bound: bool = true") \
  .Attr("container: string = ''") \
  .Attr("shared_name: string = ''") \
  .SetShapeFn([](InferenceContext* c) { \
      c->set_output(0, c->Vector(2)); \
      return Status::OK(); \
      }) \
  .Output("pool_handle: Ref(string)") \
  .SetIsStateful()

  Status check_vector(InferenceContext *c, size_t input_idx, size_t dim_size) {
    ShapeHandle input_data;
    TF_RETURN_IF_ERROR(c->WithRank(c->input(input_idx), 1, &input_data));
    auto dim_handle = c->Dim(input_data, 0);
    auto dim_value = c->Value(dim_handle);
    if (dim_value != dim_size) {
      return Internal("Op expected tensor of size ", dim_size, ", but got ", dim_value);
    }
    return Status::OK();
  }

  Status check_scalar(InferenceContext *c, size_t input_idx) {
    ShapeHandle input_data;
    TF_RETURN_IF_ERROR(c->WithRank(c->input(input_idx), 0, &input_data));
    return Status::OK();
  }

  REGISTER_OP("AGDAssembler")
    .Input("agd_read_pool: Ref(string)")
    .Input("base_handle: string")
    .Input("qual_handle: string")
    .Input("meta_handle: string")
    .Input("num_records: int32")
    .Output("agd_read_handle: string")
    .SetIsStateful()
    .SetShapeFn([](InferenceContext *c) {
        for (int i = 0; i < 4; i++) {
        TF_RETURN_IF_ERROR(check_vector(c, i, 2));
        }
        TF_RETURN_IF_ERROR(check_scalar(c, 4));
        c->set_output(0, c->Vector(2));
        return Status::OK();
        })
  .Doc(R"doc(
Assembles all 3 fields (bases, qualities, and metadata) into a generic reader object
which is passed downstream for conversion / alignment.

Currently this op requires all 3 fields to be available.
If we need to only process a subset in the future, we must make a separate op.
)doc");

    REGISTER_OP("NoMetaAGDAssembler")
    .Input("agd_read_pool: Ref(string)")
    .Input("base_handle: string")
    .Input("qual_handle: string")
    .Input("num_records: int32")
    .Output("agd_read_handle: string")
    .SetIsStateful()
    .SetShapeFn([](InferenceContext *c) {
        for (int i = 0; i < 3; i++) {
        TF_RETURN_IF_ERROR(check_vector(c, i, 2));
        }
        TF_RETURN_IF_ERROR(check_scalar(c, 3));
        c->set_output(0, c->Vector(2));
        return Status::OK();
        })
  .Doc(R"doc(
Assembles all 3 fields (bases, qualities, and metadata) into a generic reader object
which is passed downstream for conversion / alignment.

Currently this op requires all 3 fields to be available.
If we need to only process a subset in the future, we must make a separate op.
)doc");

    REGISTER_REFERENCE_POOL("AGDReadPool")
    .Doc(R"doc(
A pool specifically for agd read resources.

Intended to be used for AGDAssembler
)doc");

#ifndef __APPLE__
    REGISTER_OP("AGDCephMerge")
    .Attr("chunk_size: int >= 1")
    .Attr("intermediate_files: list(string)")
    .Attr("num_records: list(int)")
    .Attr("cluster_name: string")
    .Attr("user_name: string")
    .Attr("pool_name: string")
    .Attr("ceph_conf_path: string")
    .Attr("file_buf_size: int = 10")
    .Input("buffer_list_pool: Ref(string)")
    .Output("chunk_out: string")
    .Output("num_recs: int32")
    .SetIsStateful()
    .Doc(R"doc(
Merges multiple input chunks into chunks based on `chunk_size`
Only supports a single-stage of merging, i.e. this will not write out to an arbitrarily-large single chunk.

Each buffer list dequeued will have the same number of elements as the NUM_COLUMNS dimension for chunk_group_handles

chunk_size: the size, in number of records, of the output chunks
num_records: vector of number of records
file_buf_size: the buffer size used for each individual file, default 10MB.
)doc");

    REGISTER_OP("AGDCephWriteColumns")
    .Attr("cluster_name: string")
    .Attr("user_name: string")
    .Attr("ceph_conf_path: string")
    .Attr("compress: bool")
    .Attr("record_type: list({'raw','structured'})")
    .Input("output_queue_handle: resource")
    .Input("pool_name: string")
    .Input("record_id: string")
    .Input("column_handle: string")
    .Input("file_path: string")
    // TODO these can be collapsed into a vec(3) if that would help performance
    .Input("first_ordinal: int64")
    .Input("num_records: int32")
    .SetIsStateful() // TODO not sure if we need this
    .Doc(R"doc(
Writes out columns from a specified BufferList. The list contains
[data, index] BufferPairs. This Op constructs the header, unifies the buffers,
and writes to disk. Normally, this corresponds to a set of bases, qual, meta,
results columns.

This writes out to a Ceph object store only, defined by `cluster_name, user_name,
pool_name, and ceph_conf_path`.

Assumes that the record_id for a given set does not change for the runtime of the graph
and is thus passed as an Attr instead of an input (for efficiency);


)doc");
    
    REGISTER_OP("CephReader")
    .Attr("cluster_name: string")
    .Attr("user_name: string")
    .Attr("ceph_conf_path: string")
    .Attr("read_size: int")
    .Attr("pool_name: string")
    .Input("buffer_pool: Ref(string)")
    .Input("key: string")
    .Input("namespace: string")
    .Output("file_handle: string")
    .SetShapeFn([](InferenceContext *c) {
        ShapeHandle sh;
        TF_RETURN_IF_ERROR(c->WithRank(c->input(0), 1, &sh));
        auto dim_handle = c->Dim(sh, 0);
        auto dim_val = c->Value(dim_handle);
        if (dim_val != 2) {
        return Internal("buffer_handle must have dimensions {2}. Got ", dim_val);
        }
        TF_RETURN_IF_ERROR(c->WithRank(c->input(1), 0, &sh));
        TF_RETURN_IF_ERROR(c->WithRank(c->input(2), 0, &sh));
        c->set_output(0, c->input(0));
        return Status::OK();
        })
  .Doc(R"doc(
Obtains file names from a queue, fetches those files from Ceph storage using Librados,
and writes them to a buffer from a pool of buffers.

buffer_pool: a handle to the buffer pool
key: key reference to the filename queue
file_handle: a Tensor(2) of strings to access the file resource in downstream nodes
  )doc");
#endif

    REGISTER_OP("AGDGeneCoverage")
    .Attr("ref_sequences: list(string)")
    .Attr("ref_seq_sizes: list(int)")
    .Attr("scale: int")
    .Attr("max: int")
    .Attr("bg: bool")
    .Attr("d: bool")
    .Attr("dz: bool")
    .Attr("strand: string")
    .Attr("bga: bool")
    .Input("results_handle: string")
    .Input("num_records: int32")
    .Output("zeroed: int32")
    .SetShapeFn([](::tensorflow::shape_inference::InferenceContext* c) {
        c->set_output(0, c->input(1));
        return Status::OK();
        })
    .SetIsStateful()
    .Doc(R"doc(
    Gives coverage values of each of the base-pair in reference genome.
    )doc");

    REGISTER_OP("ImportSGA")
    .Attr("ref_sequences: list(string)")
    .Attr("ref_seq_sizes: list(int)")
   // .Attr("scale: int")
   // .Attr("max: int")
   // .Attr("bg: bool")
   // .Attr("d: bool")
   // .Attr("dz: bool")
    .Attr("path: string")
    .Attr("feature: string")
    //.Attr("bga: bool")
    .Input("results_handle: string")
    .Input("num_records: int32")
    .Output("zeroed: int32")
    .SetShapeFn([](::tensorflow::shape_inference::InferenceContext* c) {
        c->set_output(0, c->input(1));
        return Status::OK();
        })
    .SetIsStateful()
    .Doc(R"doc(
    Converts aligned AGD to SGA 
    )doc");

 REGISTER_OP("Compression")
    .Attr("ref_sequences: list(string)")
    .Attr("ref_seq_sizes: list(int)")
   // .Attr("scale: int")
   // .Attr("max: int")
   // .Attr("bg: bool")
   // .Attr("d: bool")
   // .Attr("dz: bool")
    .Attr("feature: string")
    //.Attr("bga: bool")
    .Input("results_handle: string")
    .Input("bases_handle: string")
    .Input("num_records: int32")
    .Output("zeroed: int32")
    .SetShapeFn([](::tensorflow::shape_inference::InferenceContext* c) {
        c->set_output(0, c->input(1));
        return Status::OK();
        })
    .SetIsStateful()
    .Doc(R"doc(
    Compresses the bases 
    )doc");

    REGISTER_OP("AGDConverter")
    .Input("buffer_pair_pool: Ref(string)")
    .Input("input_data: string")
    .Output("bases_out: string")
    .Output("qual_out: string")
    .Output("meta_out: string")
    .SetShapeFn([](InferenceContext *c) {
        for (int i = 0; i < 2; i++) {
        TF_RETURN_IF_ERROR(check_vector(c, i, 2));
        }
        c->set_output(0, c->Vector(2));
        c->set_output(1, c->Vector(2));
        c->set_output(2, c->Vector(2));

        return Status::OK();
        })
  .Doc(R"doc(
Converts an input file into three files of bases, qualities, and metadata
)doc");
    
    REGISTER_OP("AGDFastaConverter")
    .Attr("is_nucleotide: bool = true")
    .Input("buffer_pair_pool: Ref(string)")
    .Input("input_data: string")
    .Output("bases_out: string")
    .Output("meta_out: string")
    .SetShapeFn([](InferenceContext *c) {
        for (int i = 0; i < 2; i++) {
        TF_RETURN_IF_ERROR(check_vector(c, i, 2));
        }
        c->set_output(0, c->Vector(2));
        c->set_output(1, c->Vector(2));

        return Status::OK();
        })
  .Doc(R"doc(
Converts an input file into two files of bases and metadata from FASTA data.
If the data is not nucleotides (ATCGN), set is_nucleotide to false.
)doc");

    REGISTER_OP("AGDInterleavedConverter")
    .Input("buffer_pair_pool: Ref(string)")
    .Input("input_data_0: string")
    .Input("input_data_1: string")
    .Output("bases_out: string")
    .Output("qual_out: string")
    .Output("meta_out: string")
    .SetShapeFn([](InferenceContext *c) {
        for (int i = 0; i < 3; i++) {
        TF_RETURN_IF_ERROR(check_vector(c, i, 2));
        }
        c->set_output(0, c->Vector(2));
        c->set_output(1, c->Vector(2));
        c->set_output(2, c->Vector(2));

        return Status::OK();
        })
  .Doc(R"doc(
Converts two input files into three files of interleaved bases, qualities, and metadata
)doc");

    REGISTER_OP("AGDMarkDuplicates")
    .Input("buffer_pair_pool: Ref(string)")
    .Input("results_handle: string")
    .Input("num_records: int32")
    .Output("marked_results: string")
    .SetShapeFn([](InferenceContext *c) {
        ShapeHandle input_data;
        for (int i = 0; i < 2; i++) {
        TF_RETURN_IF_ERROR(c->WithRank(c->input(0), 1, &input_data));
        auto dim_handle = c->Dim(input_data, 0);
        auto dim_value = c->Value(dim_handle);
        if (dim_value != 2) {
        return Internal("AGDConverter input ", i, " must be a vector(2)");
        }
        }
        c->set_output(0, input_data);

        return Status::OK();
        })
  .SetIsStateful()
    .Doc(R"doc(
Mark duplicate reads/pairs that map to the same location.

This Op depends on data being sorted by metadata (QNAME),
i.e. A paired read is immediately followed by its mate.

Normally this step would be run on the aligner output before
sorting by genome location.

The implementation follows the approach used by SamBlaster
github.com/GregoryFaust/samblaster
wherein read pair signatures are looked up in a hash table
to determine if there are reads/pairs mapped to the exact
same location. Our implementation uses google::dense_hash_table,
trading memory for faster execution.
  )doc");

    REGISTER_OP("AGDFlagstat")
    .Input("results_handle: string")
    .Input("num_records: int32")
    .Output("result: int32")
    .SetShapeFn([](::tensorflow::shape_inference::InferenceContext* c) {
        c->set_output(0, c->input(1));
        return Status::OK();
        })
  .Doc(R"doc(
Flagstat module that gathers and displays stats on a dataset
  )doc");

    REGISTER_OP("AGDMergeMetadata")
    .Attr("chunk_size: int >= 1")
    .Input("buffer_pair_pool: Ref(string)")
    .Input("output_buffer_queue_handle: resource")
    .Input("chunk_group_handles: string") // a record of NUM_SUPER_CHUNKS x NUM_COLUMNS x 2 (2 for reference)
    .Doc(R"doc(
Merges multiple input chunks into chunks based on `chunk_size`, using the metadata field
as sort key.

Op outputs a bufferlist with chunk columns in order: {meta, bases, quals, results}

Only supports a single-stage of merging, i.e. this will not write out to an arbitrarily-large single chunk.

Each buffer list dequeued will have the same number of elements as the NUM_COLUMNS dimension for chunk_group_handles

chunk_size: the size, in number of records, of the output chunks
)doc");

    REGISTER_OP("AGDMerge")
    .Attr("chunk_size: int >= 1")
    .Input("buffer_pair_pool: Ref(string)")
    .Input("output_buffer_queue_handle: resource")
    .Input("chunk_group_handles: string") // a record of NUM_SUPER_CHUNKS x NUM_COLUMNS x 2 (2 for reference)
    .Doc(R"doc(
Merges multiple input chunks into chunks based on `chunk_size`
Only supports a single-stage of merging, i.e. this will not write out to an arbitrarily-large single chunk.

Each buffer list dequeued will have the same number of elements as the NUM_COLUMNS dimension for chunk_group_handles

chunk_size: the size, in number of records, of the output chunks
*_handles: matrix of processed handles
output_buffer_queue_handle: a handle to a queue, into which are enqueued BufferList instance handles.
)doc");

    REGISTER_OP("AGDOutput")
    .Attr("unpack: bool = true")
    .Attr("columns: list(string)")
    .Input("chunk_names: string")
    .Input("chunk_size: int32")
    .Input("start: int32")
    .Input("finish: int32")
    .SetIsStateful()
    .Doc(R"doc(
Takes a vector of string keys for AGD chunks (full paths)

Prints records to stdout from record indices `start` to `finish`.
  )doc");

    REGISTER_OP("AGDBaseCompression")
    .Attr("unpack: bool = true")
    .Attr("columns: list(string)")
    .Input("chunk_names: string")
    .Input("chunk_size: int32")
    .Input("start: int32")
    .Input("finish: int32")
    .SetIsStateful()
    .Doc(R"doc(
     compresses the base string using the cigar
    )doc");

    REGISTER_OP("AGDBaseDecompression")
    .Attr("ref_sequences: list(string)")
    .Attr("ref_index: list(int)")
    .Attr("unpack: bool = true")
    .Attr("columns: list(string)")
    .Input("chunk_names: string")
    .Input("chunk_size: int32")
    .Input("start: int32")
    .Input("finish: int32")
    .SetIsStateful()
    .Doc(R"doc(
     decompress the compressed base string into its original string of basepairs.
     )doc");

    REGISTER_OP("AGDReader")
    .Attr("container: string = ''")
    .Attr("shared_name: string = ''")
    .Attr("verify: bool = false")
    .Attr("reserve: int = 8192")
    .Attr("unpack: bool = true")
    .Input("buffer_pool: Ref(string)")
    .Input("file_handle: string")
    .Output("processed_buffers: string")
    .Output("num_records: int32")
    .Output("first_ordinal: int64")
    .Output("record_id: string")
    .SetShapeFn([](InferenceContext *c) {
        ShapeHandle sh;
        TF_RETURN_IF_ERROR(check_vector(c, 1, 2));

        c->set_output(0, c->Vector(2));
        for (int i = 1; i < 4; i++) {
        c->set_output(i, c->Scalar());
        }

        return Status::OK();
        })
  .SetIsStateful()
    .Doc(R"doc(
Read in the agd format from an upstream source (file reader or network reader).

Outputs a handle to the buffer containing the processed data

Input buffer_pool is a handle to a tensorflow::BufferPoolOp result tensor,
and file_handle should come from a file_mmap_op

reserve: the number of bytes to call 'reserve' on the vector.
  )doc");

    REGISTER_OP("AGDSortMetadata")
    .Input("buffer_pair_pool: Ref(string)")
    .Input("results_handles: string")
    .Input("bases_handles: string")
    .Input("qualities_handles: string")
    .Input("metadata_handles: string")
    .Input("num_records: int32")
    .Output("partial_handle: string")
    .Output("superchunk_records: int32")
    .SetShapeFn([](InferenceContext *c) {
        c->set_output(0, c->Matrix(4, 2));
        c->set_output(1, c->Scalar());

        return Status::OK();
        })
  .SetIsStateful()
    .Doc(R"doc(
Takes N results buffers, and associated bases, qualities and metadata
chunks, and sorts them into a merged a superchunk output buffer. This
is the main sort step in the AGD external merge sort.

This version sorts by metadata (QNAME in SAM).

Outputs handle to merged, sorted superchunks in `partial_handles`.
A BufferList that contains bases, qual, meta, results superchunk
BufferPairs ready for writing to disk.

Inputs -> (N, 2) string handles to buffers containing results, bases,
qualities and metadata. num_records is a vector of int32's with the
number of records per chunk.

Currently does not support a general number of columns.
The column order (for passing into AGDWriteColumns) is [bases, qualities, metadata, results]

  )doc");

    REGISTER_OP("AGDSort")
    .Input("buffer_pair_pool: Ref(string)")
    .Input("results_handles: string")
    .Input("column_handles: string")
    .Input("num_records: int32")
    .Output("partial_handle: string")
    .Output("superchunk_records: int32")
    .SetShapeFn([](InferenceContext *c) {

        auto dim = c->Dim(c->input(2), 0);
        auto dimval = c->Value(dim);
        c->set_output(0, c->Matrix(dimval + 1, 2));
        c->set_output(1, c->Scalar());

        return Status::OK();
        })
  .SetIsStateful()
    .Doc(R"doc(
Takes N results buffers, and associated bases, qualities and metadata
chunks, and sorts them into a merged a superchunk output buffer. This
is the main sort step in the AGD external merge sort.

Outputs handle to merged, sorted superchunks in `partial_handles`.
A BufferList that contains bases, qual, meta, results superchunk
BufferPairs ready for writing to disk.

Inputs -> (N, 2) string handles to buffers containing results, bases,
qualities and metadata. num_records is a vector of int32's with the
number of records per chunk.

Currently does not support a general number of columns.
The column order (for passing into AGDWriteColumns) is [bases, qualities, metadata, results]

  )doc");

    REGISTER_OP("AGDVerifySort")
    .Input("path: string")
    .Input("chunk_names: string")
    .Input("chunk_sizes: int32")
    .SetIsStateful()
    .Doc(R"doc(
Verifies that the dataset referred to by `chunk_names` is sorted.

Chunk names must be in contiguous order.
  )doc");

    REGISTER_REFERENCE_POOL("BufferListPool")
    .Doc(R"doc(
Creates and initializes a pool containing a list of char buffers of size `buffer_size` bytes
  )doc");

    REGISTER_REFERENCE_POOL("BufferPairPool")
    .Doc(R"doc(
Creates and initializes a pool containing a pair of char buffers of size `buffer_size` bytes
  )doc");

    REGISTER_OP("BufferSink")
    .Attr("container: string = ''")
    .Attr("shared_name: string = ''")
    .Input("data: string")
    .Doc(R"doc(
Consumes the buffer input and produces nothing
)doc");

    REGISTER_OP("BufferListSink")
    .Attr("container: string = ''")
    .Attr("shared_name: string = ''")
    .Input("data: string")
    .Output("id: string")
    .Doc(R"doc(
Consumes the buffer input and produces nothing

Note that the output is meaningless. It's only purpose is so that
we can use it in other pipelines where writers are used
)doc");


    REGISTER_OP("FastaChunker")
    .Attr("chunk_size: int >= 1")
    .Input("queue_handle: resource")
    .Input("fasta_file: string") 
    .Input("fasta_pool: Ref(string)")
    .SetShapeFn([](InferenceContext *c) {
        ShapeHandle fastq_file;
        TF_RETURN_IF_ERROR(c->WithRank(c->input(1), 1, &fastq_file));
        auto dim_handle = c->Dim(fastq_file, 0);
        auto fastq_dim = c->Value(dim_handle);
        if (fastq_dim != 2) {
        return Internal("fasta_file requires 2-dimensional vector");
        }

        TF_RETURN_IF_ERROR(c->WithRank(c->input(2), 1, &fastq_file));
        dim_handle = c->Dim(fastq_file, 0);
        fastq_dim = c->Value(dim_handle);
        if (fastq_dim != 2) {
        return Internal("fasta_pool requires 2-dimensional vector");
        }

        return Status::OK();
        })
  .Doc(R"doc(
Chunks fasta files for processing into AGD chunks.
)doc");

    REGISTER_OP("FastqChunker")
    .Attr("chunk_size: int >= 1")
    .Input("queue_handle: resource")
    .Input("fastq_file: string") 
    .Input("fastq_pool: Ref(string)")
    .SetShapeFn([](InferenceContext *c) {
        ShapeHandle fastq_file;
        TF_RETURN_IF_ERROR(c->WithRank(c->input(1), 1, &fastq_file));
        auto dim_handle = c->Dim(fastq_file, 0);
        auto fastq_dim = c->Value(dim_handle);
        if (fastq_dim != 2) {
        return Internal("fastq_file requires 2-dimensional vector");
        }

        TF_RETURN_IF_ERROR(c->WithRank(c->input(2), 1, &fastq_file));
        dim_handle = c->Dim(fastq_file, 0);
        fastq_dim = c->Value(dim_handle);
        if (fastq_dim != 2) {
        return Internal("fastq_pool requires 2-dimensional vector");
        }

        return Status::OK();
        })
  .Doc(R"doc(

)doc");

    REGISTER_OP("FastqInterleavedChunker")
    .Attr("chunk_size: int >= 1")
    .Input("queue_handle: resource")
    .Input("fastq_file_0: string")
    .Input("fastq_file_1: string") 
    .Input("fastq_pool: Ref(string)")
    .SetShapeFn([](InferenceContext *c) {
        ShapeHandle fastq_file;
        TF_RETURN_IF_ERROR(c->WithRank(c->input(1), 1, &fastq_file));
        auto dim_handle = c->Dim(fastq_file, 0);
        auto fastq_dim = c->Value(dim_handle);
        if (fastq_dim != 2) {
        return Internal("fastq_file requires 2-dimensional vector");
        }
        TF_RETURN_IF_ERROR(c->WithRank(c->input(2), 1, &fastq_file));
        dim_handle = c->Dim(fastq_file, 0);
        fastq_dim = c->Value(dim_handle);
        if (fastq_dim != 2) {
        return Internal("fastq_file requires 2-dimensional vector");
        }

        TF_RETURN_IF_ERROR(c->WithRank(c->input(3), 1, &fastq_file));
        dim_handle = c->Dim(fastq_file, 0);
        fastq_dim = c->Value(dim_handle);
        if (fastq_dim != 2) {
        return Internal("fastq_pool requires 2-dimensional vector");
        }

        return Status::OK();
    })
  .Doc(R"doc(

)doc");

    REGISTER_REFERENCE_POOL("FastaReadPool")
    .Doc(R"doc(
A pool to manage FastaReadResource objects
)doc");

    REGISTER_REFERENCE_POOL("FastqReadPool")
    .Doc(R"doc(
A pool to manage FastqReadResource objects
)doc");

    REGISTER_OP("FileMMap")
    .Attr("container: string = ''")
    .Attr("shared_name: string = ''")
    .Attr("synchronous: bool = false")
    .Input("pool_handle: Ref(string)")
    .Input("filename: string")
    .Output("file_handle: string")
    .SetShapeFn([](InferenceContext* c) {
        TF_RETURN_IF_ERROR(check_vector(c, 0, 2));
        TF_RETURN_IF_ERROR(check_scalar(c, 1));
        c->set_output(0, c->Vector(2));
        return Status::OK();
        })
  .SetIsStateful()
    .Doc(R"doc(
Produces memory-mapped files, synchronously reads them, and produces a Tensor<2>
with the container and shared name for the file.

This is used in the case of a remote reader giving only the filenames to this reader
pool_handle: a handle to the filename queue
file_handle: a Tensor(2) of strings to access the shared mmaped file resource to downstream nodes
filename: a Tensor() of string for the unique key for this file
  )doc");


    REGISTER_REFERENCE_POOL("MMapPool")
    .Doc(R"doc(
Creates pools of MemoryMappedFile objects
)doc");


    REGISTER_OP("S3Reader")
    .Attr("access_key: string")
    .Attr("secret_key: string")
    .Attr("host: string")
    .Attr("bucket: string")
    .Input("pool_handle: Ref(string)")
    .Input("key: string")
    .Output("file_handle: string")
    .Output("file_name: string")
    .SetIsStateful()
    .Doc(R"doc(
Obtains file names from a queue, fetches those files from storage using S3, and writes
them to a buffer from a pool of buffers.

pool_handle: a handle to the filename queue
pool_handle: a handle to the buffer pool
file_handle: a Tensor(2) of strings to access the file resource in downstream nodes
file_name: a Tensor() of string for the unique key for this file
  )doc");

    REGISTER_OP("ZeroMqCSVSource")
    .Attr("url: string")
    .Attr("columns: int >= 1")
    .Output("output: string")
    .SetIsStateful()
    .Doc(R"doc(
  Creates a ZMQ reader that reads CSV line at a time from a ZMQ url of form tcp://blah:1234

  Op will pad or clip the CSV line to be exactly `columns` in terms of the length of `output`

  This dimension is specified by `columns`.
)doc");

    REGISTER_OP("ZeroMqSink")
    .Attr("url: string")
    .Input("input: string")
    .Doc(R"doc(
Creates a zmq writer that sends it's input to the specified URL
)doc");

    REGISTER_OP("ZeroMqSource")
    .Attr("url: string")
    .Output("output: string")
    .SetIsStateful()
    .SetShapeFn([](InferenceContext *c) {
        c->set_output(0, c->Scalar());
        return Status::OK();
        })
  .Doc(R"doc(
  Creates a ZMQ reader that reads one line at a time from a ZMQ url of form tcp://blah:1234
)doc");

    REGISTER_REFERENCE_POOL("BufferPool")
    .Doc(R"doc(
Creates and initializes a pool containing char buffers of size `buffer_size` bytes
  )doc");

    REGISTER_OP("AGDTester")
    .Attr("container: string = ''")
    .Attr("shared_name: string = ''")
    .Attr("sam_filename: string = ''")
    .Input("genome_handle: Ref(string)")
    .Input("agd_records: string")
    .Input("num_records: int32")
    .Output("agd_records_out: string")
    .Output("num_records_out: int32")
    .Doc(R"doc(
  Compares the agd format output with the SAM format output
)doc");

#define MAKE_OP(_name_)                         \
    REGISTER_OP(_name_)                           \
    .Output("handle: Ref(string)")                \
    .Attr("cmd_line: list(string)")                     \
    .Attr("container: string = ''")               \
    .Attr("shared_name: string = ''")             \
    .SetIsStateful()                              \
    .SetShapeFn([](InferenceContext *c) {         \
        c->set_output(0, c->Vector(2));           \
        return Status::OK();                      \
        })

    MAKE_OP("AlignerOptions")
    .Doc(R"doc(
An op that produces SNAP aligner options.
handle: The handle to the options.
cmd_line: The SNAP command line parsed to create the options.
container: If non-empty, this options is placed in the given container.
        Otherwise, a default container is used.
shared_name: If non-empty, this options will be shared under the given name
  across multiple sessions.
)doc");

    MAKE_OP("PairedAlignerOptions")
    .Doc(R"doc(
An op taht produces SNAP paired aligner options.
handle: The handle to the options.
cmd_line: The SNAP command line parsed to create the options.
container: If non-empty, this options is placed in the given container.
        Otherwise, a default container is used.
shared_name: If non-empty, this options will be shared under the given name
  across multiple sessions.
)doc");

    REGISTER_OP("GenomeIndex")
    .Output("handle: Ref(string)")
    .Attr("genome_location: string")
    .Attr("container: string = ''")
    .Attr("shared_name: string = ''")
    .SetIsStateful()
    .SetShapeFn([](InferenceContext *c) {
        c->set_output(0, c->Vector(2));
        return Status::OK();
        })
  .Doc(R"doc(
    An op that creates or gives ref to a SNAP genome index.
    handle: The handle to the genomeindex resource.
    genome_location: The path to the genome index directory.
    container: If non-empty, this index is placed in the given container.
    Otherwise, a default container is used.
    shared_name: If non-empty, this queue will be shared under the given name
    across multiple sessions.
    )doc");

    REGISTER_OP("NullAligner")
    .Attr("subchunk_size: int >= 1")
    .Attr("wait_time_secs: float = 0.0")
    .Input("buffer_list_pool: Ref(string)")
    .Input("read: string")
    .Output("result_buf_handle: string")
    .SetIsStateful()
    .SetShapeFn([](InferenceContext *c) {
        c->set_output(0, c->Matrix(1, 2));
        return Status::OK();
        })
  .Doc(R"doc(
Aligns input `read`, which contains multiple reads.
wait_time specifies the minimum time that the alignment should take
Loads the SNAP-based hash table into memory on construction to perform
generation of alignment candidates.
outputs a tensor [num_reads] containing serialized reads and results
containing the alignment candidates.
)doc");

    REGISTER_OP("SnapAlignPaired")
    .Attr("subchunk_size: int >= 1")
    .Attr("max_secondary: int >= 0")
    .Input("buffer_list_pool: Ref(string)")
    .Input("read: string")
    .Input("executor_handle: Ref(string)")
    .Output("result_buf_handle: string")
    .SetIsStateful()
    .SetShapeFn([](InferenceContext *c) {
        for (int i = 0; i < 3; i++) {
        TF_RETURN_IF_ERROR(check_vector(c, i, 2));
        }
        int max_secondary = 0;
        TF_RETURN_IF_ERROR(c->GetAttr("max_secondary", &max_secondary));
        c->set_output(0, c->Matrix(1+max_secondary, 2));
        return Status::OK();
        })
  .Doc(R"doc(
Aligns input `read`, which contains multiple reads.
Loads the SNAP-based hash table into memory on construction to perform
generation of alignment candidates.
outputs a tensor [num_reads] containing serialized reads and results
containing the alignment candidates.

Subchunk Size is the size in paired records. The actual chunk size will be 2x because of the pairing.
)doc");

    REGISTER_OP("SnapPairedExecutor")
    .Attr("num_threads: int >= 0")
    .Attr("work_queue_size: int >= 0")
    .Attr("container: string = ''")
    .Attr("shared_name: string = ''")
    .Input("options_handle: Ref(string)")
    .Input("genome_handle: Ref(string)")
    .Output("executor_handle: Ref(string)")
    .SetIsStateful()
    .SetShapeFn([](InferenceContext *c) {
        for (int i = 0; i < 2; i++) {
        TF_RETURN_IF_ERROR(check_vector(c, i, 2));
        }
        c->set_output(0, c->Vector(2));
        return Status::OK();
        })
  .Doc(R"doc(Provides a multithreaded execution context
to align paired reads using the SNAP algorithm.
  )doc");

    REGISTER_OP("SnapAlignSingle")
    .Attr("subchunk_size: int >= 1")
    .Attr("max_secondary: int >= 0")
    .Input("buffer_list_pool: Ref(string)")
    .Input("read: string")
    .Input("executor_handle: Ref(string)")
    .Output("result_buf_handle: string")
    .SetIsStateful()
    .SetShapeFn([](InferenceContext *c) {
        for (int i = 0; i < 3; i++) {
        TF_RETURN_IF_ERROR(check_vector(c, i, 2));
        }
        int max_secondary = 0;
        TF_RETURN_IF_ERROR(c->GetAttr("max_secondary", &max_secondary));

        c->set_output(0, c->Matrix(1+max_secondary, 2));
        return Status::OK();
        })
  .Doc(R"doc(
Aligns input `read`, which contains multiple reads.
Loads the SNAP-based hash table into memory on construction to perform
generation of alignment candidates.
outputs a tensor [num_reads] containing serialized reads and results
containing the alignment candidates.
)doc");

    REGISTER_OP("SnapSingleExecutor")
    .Attr("num_threads: int >= 0")
    .Attr("work_queue_size: int >= 0")
    .Attr("container: string = ''")
    .Attr("shared_name: string = ''")
    .Input("options_handle: Ref(string)")
    .Input("genome_handle: Ref(string)")
    .Output("executor_handle: Ref(string)")
    .SetIsStateful()
    .SetShapeFn([](InferenceContext *c) {
        for (int i = 0; i < 2; i++) {
        TF_RETURN_IF_ERROR(check_vector(c, i, 2));
        }
        c->set_output(0, c->Vector(2));
        return Status::OK();
        })
  .Doc(R"doc(Provides a multithreaded execution context
to align single reads using the SNAP algorithm.
            )doc");

    REGISTER_OP("SnapIndexReferenceSequences")
    .Input("genome_handle: Ref(string)")
    .Output("ref_seqs: string")
    .Output("ref_lens: string")
    .SetIsStateful()
    .SetShapeFn([](InferenceContext* c) {
        c->set_output(0, c->Scalar());
        c->set_output(1, c->Scalar());
        return Status::OK();
        })
    .Doc(R"doc(
    Given a SNAP genome index, produce a string containing the contigs
    (ref sequences) values comma separated.
    )doc");

    REGISTER_OP("BWASingleExecutor")
    .Attr("max_secondary: int >= 0")
    .Attr("num_threads: int >= 0")
    .Attr("work_queue_size: int >= 0")
    .Attr("max_read_size: int = 400")
    .Attr("container: string = ''")
    .Attr("shared_name: string = ''")
    .Input("options_handle: Ref(string)")
    .Input("index_handle: Ref(string)")
    .Output("executor_handle: Ref(string)")
    .SetIsStateful()
    .SetShapeFn([](InferenceContext *c) {
        for (int i = 0; i < 2; i++) {
        TF_RETURN_IF_ERROR(check_vector(c, i, 2));
        }
        c->set_output(0, c->Vector(2));
        return Status::OK();
        })
  .Doc(R"doc(Provides a multithreaded execution context
that aligns single reads using BWA. Pass to > 1 BWAAlignSingle nodes
for optimal performance.
            )doc");

    REGISTER_OP("BWAPairedExecutor")
    .Attr("max_secondary: int >= 0")
    .Attr("num_threads: int >= 0")
    .Attr("work_queue_size: int >= 0")
    .Attr("max_read_size: int = 400")
    .Attr("thread_ratio: float = 0.66")
    .Attr("container: string = ''")
    .Attr("shared_name: string = ''")
    .Input("options_handle: Ref(string)")
    .Input("index_handle: Ref(string)")
    .Output("executor_handle: Ref(string)")
    .SetIsStateful()
    .SetShapeFn([](InferenceContext *c) {
        for (int i = 0; i < 2; i++) {
        TF_RETURN_IF_ERROR(check_vector(c, i, 2));
        }
        c->set_output(0, c->Vector(2));
        return Status::OK();
        })
  .Doc(R"doc(Provides a multithreaded execution context
that aligns paired reads using BWA. Pass to > 1 BWAAlignPaired nodes
for optimal performance.
            )doc");

    REGISTER_OP("BWAAlignSingle")
    .Attr("subchunk_size: int")
    .Attr("max_read_size: int = 400")
    .Attr("max_secondary: int >= 1")
    .Input("buffer_list_pool: Ref(string)")
    .Input("executor_handle: Ref(string)")
    .Input("read: string")
    .SetShapeFn([](InferenceContext* c) {
        int max_secondary = 0;
        TF_RETURN_IF_ERROR(c->GetAttr("max_secondary", &max_secondary));

        c->set_output(0, c->Matrix(1+max_secondary, 2));
        return Status::OK();
        })
  .Output("result_buf_handle: string")
    .SetIsStateful()
    .Doc(R"doc(
  Run single-ended alignment with BWA MEM. 
  max_secondary must be at least 1 for chimeric reads that BWA may output.
)doc");

    REGISTER_OP("BWAAlignPaired")
    .Attr("subchunk_size: int")
    .Attr("max_read_size: int = 400")
    .Attr("max_secondary: int >= 1")
    .Input("buffer_list_pool: Ref(string)")
    .Input("executor_handle: Ref(string)")
    .Input("read: string")
    .Output("result_buf_handle: string")
    .SetIsStateful()
    .SetShapeFn([](InferenceContext* c) {
        int max_secondary = 0;
        TF_RETURN_IF_ERROR(c->GetAttr("max_secondary", &max_secondary));

        c->set_output(0, c->Matrix(1+max_secondary, 2));
        return Status::OK();
        })
    .Doc(R"doc(
  Run single-ended alignment with BWA MEM. 
  max_secondary must be at least 1 for chimeric reads that BWA may output.
  Must use the BWA paired executor for `executor_handle`.
)doc");

    REGISTER_OP("BWAAssembler")
    .Input("bwa_read_pool: Ref(string)")
    .Input("base_handle: string")
    .Input("qual_handle: string")
    .Input("meta_handle: string")
    .Input("num_records: int32")
    .Output("bwa_read_handle: string")
    .SetShapeFn([](InferenceContext* c) {
        c->set_output(0, c->Vector(2));
        return Status::OK();
        })
    .SetIsStateful()
    .Doc(R"doc(
Assembles all 3 fields (bases, qualities, and metadata) into a generic reader object
which is passed downstream for conversion / alignment.

Currently this op requires all 3 fields to be available.
If we need to only process a subset in the future, we must make a separate op.
)doc");

    REGISTER_OP("NoMetaBWAAssembler")
    .Input("bwa_read_pool: Ref(string)")
    .Input("base_handle: string")
    .Input("qual_handle: string")
    .Input("num_records: int32")
    .Output("bwa_read_handle: string")
    .SetShapeFn([](InferenceContext* c) {
        c->set_output(0, c->Vector(2));
        return Status::OK();
        })
    .SetIsStateful()
    .Doc(R"doc(
Assembles all 3 fields (bases, qualities, and metadata) into a generic reader object
which is passed downstream for conversion / alignment.

Currently this op requires all 3 fields to be available.
If we need to only process a subset in the future, we must make a separate op.
)doc");

    REGISTER_REFERENCE_POOL("BWAReadPool")
    .Doc(R"doc(
A pool specifically for bwa read resources.

Intended to be used for BWAAssembler
)doc");

    REGISTER_OP("BWAIndex")
    .Attr("index_location: string")
    .Attr("ignore_alt: bool")
    .Attr("container: string = ''")
    .Attr("shared_name: string = ''")
    .Output("handle: Ref(string)")
    .SetShapeFn([](InferenceContext* c) {
        c->set_output(0, c->Vector(2));
        return Status::OK();
        })
    .SetIsStateful()
    .Doc(R"doc(
  An op that creates or gives ref to a bwa index.
  handle: The handle to the BWAIndex resource.
  genome_location: The path to the genome index directory.
  container: If non-empty, this index is placed in the given container.
  Otherwise, a default container is used.
  shared_name: If non-empty, this queue will be shared under the given name
  across multiple sessions.
  )doc");

    REGISTER_OP("BwaIndexReferenceSequences")
    .Input("index_handle: Ref(string)")
    .Output("ref_seqs: string")
    .Output("ref_lens: string")
    .SetShapeFn([](InferenceContext* c) {
        c->set_output(0, c->Scalar());
        c->set_output(1, c->Scalar());
        return Status::OK();
        })
    .SetIsStateful()
    .Doc(R"doc(
    Produces ref sequences and lengths in comma separated strings.
    )doc");

    REGISTER_OP("BWAOptions")
    .Output("handle: Ref(string)")
    .Attr("options: list(string)")
    .Attr("container: string = ''")
    .Attr("shared_name: string = ''")
    .SetShapeFn([](InferenceContext* c) {
        c->set_output(0, c->Vector(2));
        return Status::OK();
        })
    .SetIsStateful()
    .Doc(R"doc(
  An op that creates or gives ref to a bwa index.
  handle: The handle to the BWAOptions resource.
  genome_location: The path to the genome index directory.
  container: If non-empty, this index is placed in the given container.
  Otherwise, a default container is used.
  shared_name: If non-empty, this queue will be shared under the given name
  across multiple sessions.
  )doc");

    REGISTER_OP("TwoBitConverter")
    .Input("num_records: int32")
    .Input("input: string")
    .Output("output: string")
    .SetShapeFn([](InferenceContext *c) {
        TF_RETURN_IF_ERROR(check_scalar(c, 0));
        TF_RETURN_IF_ERROR(check_vector(c, 1, 2));
        c->set_output(0, c->input(1));
        return Status::OK();
        })
  .Doc(R"doc(
Converts from an ASCII base buffer to a 2-bit output buffer, for BWA conversion.
This uses the same buffer, and can handle any Data type that exposes mutable access (e.g. Buffer)
)doc");

    REGISTER_OP("AgdImportBam")
    .Attr("path: string")
    .Attr("num_threads: int >= 1")
    .Attr("ref_seq_lens: list(int)")
    .Attr("chunk_size: int = 100000")
    .Attr("unaligned: bool = false")
    .Input("bufpair_pool: Ref(string)")
    .Output("chunk_out: string")
    .Output("num_records: int32")
    .Output("first_ordinal: int64")
    .SetIsStateful()
    .SetShapeFn([](InferenceContext *c) {
        TF_RETURN_IF_ERROR(check_vector(c, 0, 2));
        bool unaligned;
        TF_RETURN_IF_ERROR(c->GetAttr("unaligned", &unaligned));
        int dim;
        if (unaligned) dim = 3;
        else dim = 4;
        c->set_output(0, c->Matrix(dim, 2));
        c->set_output(1, c->Scalar());
        c->set_output(2, c->Scalar());
        return Status::OK();
        })
  .Doc(R"doc(
Import AGD chunks from a BAM file. The BAM can be aligned or unaligned. 
If paired, sort order MUST be by ID (metadata).
This op (currently) will skip secondary or supplemental alignments.

path: the full path of the BAM file
num_threads: number of threads to give BAM reader
ref_seq_lens: vector of reference sequence lengths
chunk_size: the output dataset chunk size (default 100K)
unaligned: set to true if the bam file is unaligned (or you don't want to import results)
bufpair_pool: reference to buffer pair pool
chunk_out: a 3 or 4 x 2 matrix containing handles to chunks in buffer pairs
num_records: number of records in output. Usually `chunk_size` except for the last one
)doc");

    REGISTER_OP("AgdImportSra")
    .Attr("path: string")
    .Attr("num_threads: int >= 1")
    .Attr("chunk_size: int = 100000")
    .Attr("start: int = 0")
    .Attr("count: int >= 0")
    .Input("bufpair_pool: Ref(string)")
    .Output("chunk_out: string")
    .Output("num_records: int32")
    .Output("first_ordinal: int64")
    .SetIsStateful()
    .SetShapeFn([](InferenceContext *c) {
        TF_RETURN_IF_ERROR(check_vector(c, 0, 2));
        int dim = 3;
        c->set_output(0, c->Matrix(dim, 2));
        c->set_output(1, c->Scalar());
        c->set_output(2, c->Scalar());
        return Status::OK();
        })
  .Doc(R"doc(
Import AGD chunks from a SRA file. 

path: the full path of the SRA file
num_threads: number of threads to give SRA reader
chunk_size: the output dataset chunk size (default 100K)
bufpair_pool: reference to buffer pair pool
chunk_out: a 3 x 2 matrix containing handles to chunks in buffer pairs
num_records: number of records in output. Usually `chunk_size` except for the last one
first_ordinal: ranges from 0 to the number of reads in the SRA file
)doc");

    REGISTER_OP("AgdOutputBam")
    .Attr("path: string")
    .Attr("pg_id: string")
    .Attr("ref_sequences: list(string)")
    .Attr("ref_seq_sizes: list(int)")
    .Attr("read_group: string")
    .Attr("sort_order: {'unknown', 'unsorted', 'queryname', 'coordinate'}")
    .Attr("num_threads: int >= 2")
    .Input("results_handle: string")
    .Input("bases_handle: string")
    .Input("qualities_handle: string")
    .Input("metadata_handle: string")
    .Input("num_records: int32")
    .Output("chunk: int32")
    .SetShapeFn([](InferenceContext* c) {
        for (size_t i = 1; i < 3; i++)
        TF_RETURN_IF_ERROR(check_vector(c, i, 2));
        TF_RETURN_IF_ERROR(check_scalar(c, 4));
        c->set_output(0, c->Scalar());
        return Status::OK();
        })
    .SetIsStateful()
    .Doc(R"doc(
  On execution, append reads/results chunks to output BAM file.

  Not all tags for SAM/BAM are currently supported, but support
  is planned. Currently supported is only required tags.

  RG and aux data is currently not supported. 

  results_handle: matrix of all results columns
  path: path for output .bam file
  pg_id: program id @PG for .bam
  ref_sequences: Reference sequences, @RG tags.
  ref_seq_sizes: Sizes of the references sequences.
  read_group: read group tag @RG
  *handles: the records to append to the BAM file
  num_records: the number of records held in *handles
  num_threads: number of threads for compression >= 2 because one is
  used to coordinate writing to disk.
  )doc");

    // All the new prototypes of the write ops go here

#define AGD_COMMON_HEADER_ATTRIBUTES \
    .Attr("record_type: {'text', 'base_compact', 'structured'}") \
    .Input("path: string") \
    .Input("record_id: string") \
    .Input("first_ordinal: int64") \
    .Input("num_records: int32") \
    .Input("resource_handle: string") \
    .Output("output_path: string")

#define COMMON_AGD_DOC \
    "record_type: one of base, qual, meta, or results* " \
    "path: the string of the path / key to be written" \
    "record_id: the string to write into the header for this given record" \
    "first_ordinal: the first ordinal to write into the header" \
    "num_records: the number of records in this chunk" \
    "resource_handle: a Vec(2) to look up the resource containing the data to be written" \
    "path: the output path of the key / file that was written"

#define CEPH_WRITER_OP(WRITER_TYPE) \
    REGISTER_OP("AGDCeph" WRITER_TYPE "Writer") \
    .Attr("cluster_name: string") \
    .Attr("user_name: string") \
    .Attr("ceph_conf_path: string") \
    .Attr("pool_name: string") \
    .Input("namespace: string") \
    AGD_COMMON_HEADER_ATTRIBUTES \
    .SetShapeFn([](InferenceContext *c) { \
        for (int i = 0; i < 5; i++) { \
        TF_RETURN_IF_ERROR(check_scalar(c, i)); \
        } \
        TF_RETURN_IF_ERROR(check_vector(c, 5, 2)); \
        c->set_output(0, c->Scalar()); \
        return Status::OK(); \
        }) \
    .Doc(R"doc( \
  Write a record of type " WRITER_TYPE " to Ceph \
   \
  cluster_name: Ceph cluster name \
  user_name: Ceph user name \
  ceph_conf_path: path to Ceph configuration file \
  pool_name: pool name to look up a given record)doc" \
    COMMON_AGD_DOC \
    )


#define FS_WRITER_OP(WRITER_TYPE) \
    REGISTER_OP("AGDFileSystem" WRITER_TYPE "Writer") \
    AGD_COMMON_HEADER_ATTRIBUTES \
    .SetShapeFn([](InferenceContext *c) { \
        for (int i = 0; i < 4; i++) { \
        TF_RETURN_IF_ERROR(check_scalar(c, i)); \
        } \
        TF_RETURN_IF_ERROR(check_vector(c, 4, 2)); \
        c->set_output(0, c->Scalar()); \
        return Status::OK(); \
        })

#define DUAL_WRITER_OP(WRITER_TYPE) \
    CEPH_WRITER_OP(WRITER_TYPE); \
    FS_WRITER_OP(WRITER_TYPE)

  DUAL_WRITER_OP("BufferPair");
  DUAL_WRITER_OP("BufferList");

#ifndef __APPLE__
  CEPH_WRITER_OP("Buffer")
    .Attr("compressed: bool");
#endif

  FS_WRITER_OP("Buffer")
    .Attr("compressed: bool");

    REGISTER_OP("StageBarrier")
    .Input("barrier_request_id: string")
    .Input("barrier_request_count: int32")
    .Input("input_queue_ref: resource")
    .Input("output_queue_ref: resource")
    .Output("request_id_out: string")
    .Output("request_count_out: int32")
    .SetShapeFn([](InferenceContext* c) {
        for (int i = 0; i < 2; i++) {
        TF_RETURN_IF_ERROR(check_scalar(c, 0));
        c->set_output(i, c->input(0));
        }
        return Status::OK();
        })
    .Doc(R"doc(
    Experimental.
    )doc");

    REGISTER_OP("Batcher")
    .Attr("batch_size: int >= 1")
    .Attr("T: type")
    .Attr("shape: shape")
    .Input("input_queue_ref: resource")
    .Output("batched_tensor: T")
    .Output("request_id: string")
    .SetShapeFn([](InferenceContext* c) {
        TensorShapeProto input_proto;
        TF_RETURN_IF_ERROR(c->GetAttr("shape", &input_proto));
        ShapeHandle input_shape;
        TF_RETURN_IF_ERROR(c->MakeShapeFromShapeProto(input_proto, &input_shape));
        if (!c->FullyDefined(input_shape)) {
        return Internal("attr shape must be fully defined");
        }
        PartialTensorShape unknown({-1});
        PartialTensorShape pt = unknown.Concatenate(PartialTensorShape(input_proto));
        ShapeHandle batch_shape;
        TF_RETURN_IF_ERROR(c->MakeShapeFromPartialTensorShape(pt, &batch_shape));

        c->set_output(0, batch_shape);
        c->set_output(1, c->Scalar());
        return Status::OK();
        })
    .SetIsStateful()
    .Doc(R"doc(
    Experimental
    )doc");

  REGISTER_OP("BufferPairCompressor")
    .Attr("pack: bool = false")
    .Input("buffer_pool: Ref(string)")
    .Input("buffer_pair: string")
    .Output("compressed_buffer: string")
    .SetShapeFn([](shape_inference::InferenceContext *c) {
        using namespace shape_inference;
        for (int i = 0; i < 2; i++) {
          TF_RETURN_IF_ERROR(check_vector(c, i, 2));
        }
        c->set_output(0, c->Vector(2));
        return Status::OK();
      })
    .Doc(R"doc(
  Compresses the prepared buffer_pair records into a buffer.
  pack: pack into binary bases. will cause an error if the bufferpair does not contain bases.
  )doc");

    REGISTER_OP("BufferListCompressor")
    .Input("buffer_pool: Ref(string)")
    .Input("buffer_list: string")
    .Output("buffer: string")
    .SetShapeFn([](InferenceContext *c) {
        for (int i = 0; i < 2; i++) {
        TF_RETURN_IF_ERROR(check_vector(c, i, 2));
        }
        c->set_output(0, c->input(1));
        return Status::OK();
        })
  .Doc(R"doc(
  Compresses the prepared buffer_list records and into individual buffers, and then outputs them
  )doc");
    
    REGISTER_OP("AGDReferenceGenome")
    .Output("handle: Ref(string)")
    .Attr("chunk_paths: list(string)")
    .Attr("container: string = ''")
    .Attr("shared_name: string = ''")
    .SetIsStateful()
    .SetShapeFn([](InferenceContext *c) {
        c->set_output(0, c->Vector(2));
        return Status::OK();
        })
  .Doc(R"doc(
    An op that creates a handle to an object containing an AGD reference genome dataset loaded into memory.
    handle: The handle to the AGDReferenceGenome resource.
    chunk_paths: The paths to the chunk files of the dataset storing the reference without extensions [refdata_0, refdata_1, etc] from the AGD metadata file.
    container: If non-empty, this index is placed in the given container.
    Otherwise, a default container is used.
    shared_name: If non-empty, this queue will be shared under the given name
    across multiple sessions.
    )doc");
    
/*    REGISTER_OP("AlignmentEnvironments")
    .Output("handle: Ref(string)")
    .Attr("gaps: tensor")
    .Attr("gap_extends: tensor")
    .Attr("pam_dists: tensor")
    .Attr("thresholds: tensor")
    .Attr("double_matrices: list(tensor)")
    .Attr("logpam_matrix: tensor")
    .Attr("logpam_gap: tensor")
    .Attr("logpam_gap_ext: tensor")
    .Attr("logpam_threshold: tensor")
    .Attr("logpam_pam_dist: tensor")
    .Attr("container: string = ''")
    .Attr("shared_name: string = ''")
    .SetIsStateful()
    .SetShapeFn([](InferenceContext *c) {
        c->set_output(0, c->Vector(2));
        return Status::OK();
        })
  .Doc(R"doc(
    Op that creates an AlignmentEnvironments object for protein clustering operations.
    gaps, gaps_exts, pam_dists, thresholds are float64 1D tensors of same size
    container: If non-empty, this index is placed in the given container.
    Otherwise, a default container is used.
    shared_name: If non-empty, this queue will be shared under the given name
    across multiple sessions.
<<<<<<< HEAD
    )doc");*/
=======
    )doc");
    
    REGISTER_OP("CandidateMap")
    .Output("handle: resource")
    .Attr("container: string = ''")
    .Attr("shared_name: string = ''")
    .SetIsStateful()
    .SetShapeFn([](InferenceContext *c) {
        c->set_output(0, c->Vector(2));
        return Status::OK();
        })
  .Doc(R"doc(
    A shared map of all alignment pairs to avoid computing the same thing twice.
    )doc");
    
    REGISTER_OP("AlignmentExecutor")
    .Output("handle: resource")
    .Attr("num_threads: int = 1")
    .Attr("capacity: int = 100")
    .Attr("container: string = ''")
    .Attr("shared_name: string = ''")
    .SetIsStateful()
    .SetShapeFn([](InferenceContext *c) {
        c->set_output(0, c->Vector(2));
        return Status::OK();
        })
  .Doc(R"doc(
    Shared resource for farming out alignments to all cores evenly via a work queue.
    )doc");
>>>>>>> f826826a

    REGISTER_OP("AGDProteinCluster")
    .Attr("ring_size: int >= 1")
    .Attr("should_seed: bool = false")
    .Attr("total_chunks: int >= 1")
    .Attr("min_score: int >= 1")
    .Attr("subsequence_homology: bool = true")
    .Attr("max_reps: int >= 1")
    .Attr("max_n_aa_not_covered: int >= 1")
    .Attr("node_id: int >= 0")
    .Attr("chunk_size: int >= 0")
    .Attr("cluster_length: int")
    .Attr("do_allall: bool = true")
    .Input("input_queue: resource")
    .Input("neighbor_queue: resource")
    .Input("neighbor_queue_out: resource")
    .Input("cluster_queue: resource")
    .Input("candidate_map: resource")
    .Input("executor: resource")
    .Input("alignment_envs: Ref(string)")
    .Output("whatevs: string")
    .SetIsStateful()
    .SetShapeFn([](InferenceContext *c) {
        c->set_output(0, c->Scalar());
        return Status::OK();
        })
    .Doc(R"doc(
    Op that is meant to be structured in a ring, taking input from input_queue
    and neighbor_queue (preferring neighbor_queue, the link in the ring), aligning 
    and clustering proteins therein, and maintaining the clusters created from chunks that were dequeued from 
    the input_queue. 
    )doc");
    
    REGISTER_OP("AGDChunkToTensor")
    .Input("chunk: string")
    .Output("tensor_out: string")
    .SetShapeFn([](InferenceContext *c) {
        c->set_output(0, c->Scalar());
        return Status::OK();
        })
    .Doc(R"doc(
    Op that converts a chunk to a scalar string tensor.
    )doc");
    
    REGISTER_OP("AGDClusterAggregate")
    .Attr("output_dir: string")
    .Input("genomes: string")
    .Input("match_ints: int32")
    .Input("match_doubles: double")
    .Output("tensor_out: string")
    .SetShapeFn([](InferenceContext *c) {
        c->set_output(0, c->Scalar());
        return Status::OK();
        })
    .Doc(R"doc(
    Op that aggregates cluster matches from multiple protein cluster ops.
    )doc");
}<|MERGE_RESOLUTION|>--- conflicted
+++ resolved
@@ -1452,7 +1452,7 @@
     across multiple sessions.
     )doc");
     
-/*    REGISTER_OP("AlignmentEnvironments")
+    REGISTER_OP("AlignmentEnvironments")
     .Output("handle: Ref(string)")
     .Attr("gaps: tensor")
     .Attr("gap_extends: tensor")
@@ -1478,9 +1478,6 @@
     Otherwise, a default container is used.
     shared_name: If non-empty, this queue will be shared under the given name
     across multiple sessions.
-<<<<<<< HEAD
-    )doc");*/
-=======
     )doc");
     
     REGISTER_OP("CandidateMap")
@@ -1510,7 +1507,6 @@
   .Doc(R"doc(
     Shared resource for farming out alignments to all cores evenly via a work queue.
     )doc");
->>>>>>> f826826a
 
     REGISTER_OP("AGDProteinCluster")
     .Attr("ring_size: int >= 1")
