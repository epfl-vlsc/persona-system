#include "tensorflow/core/framework/common_shape_fns.h"
#include "tensorflow/core/framework/op.h"

namespace tensorflow {

using namespace errors;
using namespace std;
using namespace shape_inference;

// let the consumer write their own doc
#define REGISTER_REFERENCE_POOL(_NAME) \
  REGISTER_OP(_NAME) \
    .Attr("size: int") \
    .Attr("bound: bool = true") \
    .Attr("container: string = ''") \
    .Attr("shared_name: string = ''") \
    .SetShapeFn([](InferenceContext* c) { \
        c->set_output(0, c->Vector(2)); \
        return Status::OK(); \
        }) \
    .Output("pool_handle: Ref(string)") \
    .SetIsStateful()

  Status check_vector(InferenceContext *c, size_t input_idx, size_t dim_size) {
    ShapeHandle input_data;
    TF_RETURN_IF_ERROR(c->WithRank(c->input(input_idx), 1, &input_data));
    auto dim_handle = c->Dim(input_data, 0);
    auto dim_value = c->Value(dim_handle);
    if (dim_value != dim_size) {
      return Internal("Op expected tensor of size ", dim_size, ", but got ", dim_value);
    }
    return Status::OK();
  }

  Status check_scalar(InferenceContext *c, size_t input_idx) {
    ShapeHandle input_data;
    TF_RETURN_IF_ERROR(c->WithRank(c->input(input_idx), 0, &input_data));
    return Status::OK();
  }

  REGISTER_OP("AGDAssembler")
  .Input("agd_read_pool: Ref(string)")
  .Input("base_handle: string")
  .Input("qual_handle: string")
  .Input("meta_handle: string")
  .Input("num_records: int32")
  .Output("agd_read_handle: string")
  .SetIsStateful()
  .SetShapeFn([](InferenceContext *c) {
      for (int i = 0; i < 4; i++) {
        TF_RETURN_IF_ERROR(check_vector(c, i, 2));
      }
      TF_RETURN_IF_ERROR(check_scalar(c, 4));
      c->set_output(0, c->Vector(2));
      return Status::OK();
    })
  .Doc(R"doc(
Assembles all 3 fields (bases, qualities, and metadata) into a generic reader object
which is passed downstream for conversion / alignment.

Currently this op requires all 3 fields to be available.
If we need to only process a subset in the future, we must make a separate op.
)doc");

  REGISTER_OP("NoMetaAGDAssembler")
  .Input("agd_read_pool: Ref(string)")
  .Input("base_handle: string")
  .Input("qual_handle: string")
  .Input("num_records: int32")
  .Output("agd_read_handle: string")
  .SetIsStateful()
  .SetShapeFn([](InferenceContext *c) {
      for (int i = 0; i < 3; i++) {
        TF_RETURN_IF_ERROR(check_vector(c, i, 2));
      }
      TF_RETURN_IF_ERROR(check_scalar(c, 3));
      c->set_output(0, c->Vector(2));
      return Status::OK();
    })
  .Doc(R"doc(
Assembles all 3 fields (bases, qualities, and metadata) into a generic reader object
which is passed downstream for conversion / alignment.

Currently this op requires all 3 fields to be available.
If we need to only process a subset in the future, we must make a separate op.
)doc");

  REGISTER_REFERENCE_POOL("AGDReadPool")
  .Doc(R"doc(
A pool specifically for agd read resources.

Intended to be used for AGDAssembler
)doc");

  REGISTER_OP("AGDCephMerge")
  .Attr("chunk_size: int >= 1")
  .Attr("intermediate_files: list(string)")
  .Attr("num_records: list(int)")
  .Attr("cluster_name: string")
  .Attr("user_name: string")
  .Attr("pool_name: string")
  .Attr("ceph_conf_path: string")
  .Attr("file_buf_size: int = 10")
  .Input("buffer_list_pool: Ref(string)")
  .Output("chunk_out: string")
  .Output("num_recs: int32")
  .SetIsStateful()
  .Doc(R"doc(
Merges multiple input chunks into chunks based on `chunk_size`
Only supports a single-stage of merging, i.e. this will not write out to an arbitrarily-large single chunk.

Each buffer list dequeued will have the same number of elements as the NUM_COLUMNS dimension for chunk_group_handles

chunk_size: the size, in number of records, of the output chunks
num_records: vector of number of records
file_buf_size: the buffer size used for each individual file, default 10MB.
)doc");

  REGISTER_OP("AGDCephWriteColumns")
  .Attr("cluster_name: string")
  .Attr("user_name: string")
  .Attr("ceph_conf_path: string")
  .Attr("compress: bool")
  .Attr("record_type: list({'raw','structured'})")
  .Input("output_queue_handle: resource")
  .Input("pool_name: string")
  .Input("record_id: string")
  .Input("column_handle: string")
  .Input("file_path: string")
  // TODO these can be collapsed into a vec(3) if that would help performance
  .Input("first_ordinal: int64")
  .Input("num_records: int32")
  .SetIsStateful() // TODO not sure if we need this
  .Doc(R"doc(
Writes out columns from a specified BufferList. The list contains
[data, index] BufferPairs. This Op constructs the header, unifies the buffers,
and writes to disk. Normally, this corresponds to a set of bases, qual, meta,
results columns.

This writes out to a Ceph object store only, defined by `cluster_name, user_name,
pool_name, and ceph_conf_path`.

Assumes that the record_id for a given set does not change for the runtime of the graph
and is thus passed as an Attr instead of an input (for efficiency);

)doc");

  REGISTER_OP("AGDConverter")
  .Input("buffer_pair_pool: Ref(string)")
  .Input("input_data: string")
  .Output("bases_out: string")
  .Output("qual_out: string")
  .Output("meta_out: string")
  .SetShapeFn([](InferenceContext *c) {
      for (int i = 0; i < 2; i++) {
        TF_RETURN_IF_ERROR(check_vector(c, i, 2));
      }
      c->set_output(0, c->Vector(2));
      c->set_output(1, c->Vector(2));
      c->set_output(2, c->Vector(2));

      return Status::OK();
    })
  .Doc(R"doc(
Converts an input file into three files of bases, qualities, and metadata
)doc");








REGISTER_OP("AGDGeneCoverage")
.Attr("ref_sequences: list(string)")
.Attr("ref_seq_sizes: list(int)")
.Attr("scale: int")
.Attr("max: int")
.Attr("bg: bool")
.Attr("d: bool")
.Attr("dz: bool")
.Attr("strand: string")
.Attr("bga: bool")
.Input("results_handle: string")
.Input("num_records: int32")
.Output("zeroed: int32")
.SetShapeFn([](::tensorflow::shape_inference::InferenceContext* c) {
      c->set_output(0, c->input(1));
      return Status::OK();
    })



// .SetShapeFn([](InferenceContext *c) {
//     ShapeHandle input_data;
//     int arr_size;
//     TF_RETURN_IF_ERROR(c->GetAttr("ref_size",&arr_size));
//     // TODO give shape to inputhandle ie int32 of size equi to ref_size
//     c->set_output(0, input_data);
//
//     return Status::OK();
//   })
.SetIsStateful()
.Doc(R"doc(
Gives coverage of each of the base-pair in reference genome.
)doc");



















  REGISTER_OP("AGDInterleavedConverter")
  .Input("buffer_pair_pool: Ref(string)")
  .Input("input_data_0: string")
  .Input("input_data_1: string")
  .Output("bases_out: string")
  .Output("qual_out: string")
  .Output("meta_out: string")
  .SetShapeFn([](InferenceContext *c) {
      for (int i = 0; i < 3; i++) {
      TF_RETURN_IF_ERROR(check_vector(c, i, 2));
      }
      c->set_output(0, c->Vector(2));
      c->set_output(1, c->Vector(2));
      c->set_output(2, c->Vector(2));

      return Status::OK();
      })
  .Doc(R"doc(
Converts two input files into three files of interleaved bases, qualities, and metadata
)doc");

  REGISTER_OP("AGDMarkDuplicates")
  .Input("buffer_pair_pool: Ref(string)")
  .Input("results_handle: string")
  .Input("num_records: int32")
  .Output("marked_results: string")
  .SetShapeFn([](InferenceContext *c) {
      ShapeHandle input_data;
      for (int i = 0; i < 2; i++) {
        TF_RETURN_IF_ERROR(c->WithRank(c->input(0), 1, &input_data));
        auto dim_handle = c->Dim(input_data, 0);
        auto dim_value = c->Value(dim_handle);
        if (dim_value != 2) {
          return Internal("AGDConverter input ", i, " must be a vector(2)");
        }
      }
      c->set_output(0, input_data);

      return Status::OK();
    })
  .SetIsStateful()
  .Doc(R"doc(
Mark duplicate reads/pairs that map to the same location.

This Op depends on data being sorted by metadata (QNAME),
i.e. A paired read is immediately followed by its mate.

Normally this step would be run on the aligner output before
sorting by genome location.

The implementation follows the approach used by SamBlaster
github.com/GregoryFaust/samblaster
wherein read pair signatures are looked up in a hash table
to determine if there are reads/pairs mapped to the exact
same location. Our implementation uses google::dense_hash_table,
trading memory for faster execution.
  )doc");

<<<<<<< HEAD
=======
  REGISTER_OP("AGDFlagstat")
  .Input("results_handle: string")
  .Input("num_records: int32")
  .Output("result: int32")
  .SetShapeFn([](::tensorflow::shape_inference::InferenceContext* c) {
      c->set_output(0, c->input(1));
      return Status::OK();
    })
  .Doc(R"doc(
Flagstat module that gathers and displays stats on a dataset
  )doc");
>>>>>>> 71614ebb

  REGISTER_OP("AGDMergeMetadata")
  .Attr("chunk_size: int >= 1")
  .Input("buffer_pair_pool: Ref(string)")
  .Input("output_buffer_queue_handle: resource")
  .Input("chunk_group_handles: string") // a record of NUM_SUPER_CHUNKS x NUM_COLUMNS x 2 (2 for reference)
  .Doc(R"doc(
Merges multiple input chunks into chunks based on `chunk_size`, using the metadata field
as sort key.

Op outputs a bufferlist with chunk columns in order: {meta, bases, quals, results}

Only supports a single-stage of merging, i.e. this will not write out to an arbitrarily-large single chunk.

Each buffer list dequeued will have the same number of elements as the NUM_COLUMNS dimension for chunk_group_handles

chunk_size: the size, in number of records, of the output chunks
)doc");

  REGISTER_OP("AGDMerge")
  .Attr("chunk_size: int >= 1")
  .Input("buffer_pair_pool: Ref(string)")
  .Input("output_buffer_queue_handle: resource")
  .Input("chunk_group_handles: string") // a record of NUM_SUPER_CHUNKS x NUM_COLUMNS x 2 (2 for reference)
  .Doc(R"doc(
Merges multiple input chunks into chunks based on `chunk_size`
Only supports a single-stage of merging, i.e. this will not write out to an arbitrarily-large single chunk.

Each buffer list dequeued will have the same number of elements as the NUM_COLUMNS dimension for chunk_group_handles

chunk_size: the size, in number of records, of the output chunks
*_handles: matrix of processed handles
output_buffer_queue_handle: a handle to a queue, into which are enqueued BufferList instance handles.
)doc");

  REGISTER_OP("AGDOutput")
  .Attr("unpack: bool = true")
  .Attr("columns: list(string)")
  .Input("chunk_names: string")
  .Input("chunk_size: int32")
  .Input("start: int32")
  .Input("finish: int32")
  .SetIsStateful()
  .Doc(R"doc(
Takes a vector of string keys for AGD chunks (full paths)

Prints records to stdout from record indices `start` to `finish`.
  )doc");

  REGISTER_OP("AGDReader")
  .Attr("container: string = ''")
  .Attr("shared_name: string = ''")
  .Attr("verify: bool = false")
  .Attr("reserve: int = 8192")
  .Attr("unpack: bool = true")
  .Input("buffer_pool: Ref(string)")
  .Input("file_handle: string")
  .Output("processed_buffers: string")
  .Output("num_records: int32")
  .Output("first_ordinal: int64")
  .Output("record_id: string")
  .SetShapeFn([](InferenceContext *c) {
      ShapeHandle sh;
      TF_RETURN_IF_ERROR(check_vector(c, 1, 2));

      c->set_output(0, c->Vector(2));
      for (int i = 1; i < 4; i++) {
        c->set_output(i, c->Scalar());
      }

      return Status::OK();
    })
  .SetIsStateful()
  .Doc(R"doc(
Read in the agd format from an upstream source (file reader or network reader).

Outputs a handle to the buffer containing the processed data

Input buffer_pool is a handle to a tensorflow::BufferPoolOp result tensor,
and file_handle should come from a file_mmap_op

reserve: the number of bytes to call 'reserve' on the vector.
  )doc");

  REGISTER_OP("AGDSortMetadata")
  .Input("buffer_pair_pool: Ref(string)")
  .Input("results_handles: string")
  .Input("bases_handles: string")
  .Input("qualities_handles: string")
  .Input("metadata_handles: string")
  .Input("num_records: int32")
  .Output("partial_handle: string")
  .Output("superchunk_records: int32")
  .SetShapeFn([](InferenceContext *c) {
      c->set_output(0, c->Matrix(4, 2));
      c->set_output(1, c->Scalar());

      return Status::OK();
    })
  .SetIsStateful()
  .Doc(R"doc(
Takes N results buffers, and associated bases, qualities and metadata
chunks, and sorts them into a merged a superchunk output buffer. This
is the main sort step in the AGD external merge sort.

This version sorts by metadata (QNAME in SAM).

Outputs handle to merged, sorted superchunks in `partial_handles`.
A BufferList that contains bases, qual, meta, results superchunk
BufferPairs ready for writing to disk.

Inputs -> (N, 2) string handles to buffers containing results, bases,
qualities and metadata. num_records is a vector of int32's with the
number of records per chunk.

Currently does not support a general number of columns.
The column order (for passing into AGDWriteColumns) is [bases, qualities, metadata, results]

  )doc");

  REGISTER_OP("AGDSort")
  .Input("buffer_pair_pool: Ref(string)")
  .Input("results_handles: string")
  .Input("column_handles: string")
  .Input("num_records: int32")
  .Output("partial_handle: string")
  .Output("superchunk_records: int32")
  .SetShapeFn([](InferenceContext *c) {

      auto dim = c->Dim(c->input(2), 0);
      auto dimval = c->Value(dim);
      c->set_output(0, c->Matrix(dimval + 1, 2));
      c->set_output(1, c->Scalar());

      return Status::OK();
    })
  .SetIsStateful()
  .Doc(R"doc(
Takes N results buffers, and associated bases, qualities and metadata
chunks, and sorts them into a merged a superchunk output buffer. This
is the main sort step in the AGD external merge sort.

Outputs handle to merged, sorted superchunks in `partial_handles`.
A BufferList that contains bases, qual, meta, results superchunk
BufferPairs ready for writing to disk.

Inputs -> (N, 2) string handles to buffers containing results, bases,
qualities and metadata. num_records is a vector of int32's with the
number of records per chunk.

Currently does not support a general number of columns.
The column order (for passing into AGDWriteColumns) is [bases, qualities, metadata, results]

  )doc");

  REGISTER_OP("AGDVerifySort")
  .Input("path: string")
  .Input("chunk_names: string")
  .Input("chunk_sizes: int32")
  .SetIsStateful()
  .Doc(R"doc(
Verifies that the dataset referred to by `chunk_names` is sorted.

Chunk names must be in contiguous order.
  )doc");

  REGISTER_REFERENCE_POOL("BufferListPool")
  .Doc(R"doc(
Creates and initializes a pool containing a list of char buffers of size `buffer_size` bytes
  )doc");

  REGISTER_REFERENCE_POOL("BufferPairPool")
  .Doc(R"doc(
Creates and initializes a pool containing a pair of char buffers of size `buffer_size` bytes
  )doc");

  REGISTER_OP("BufferSink")
  .Attr("container: string = ''")
  .Attr("shared_name: string = ''")
  .Input("data: string")
  .Doc(R"doc(
Consumes the buffer input and produces nothing
)doc");

  REGISTER_OP("BufferListSink")
  .Attr("container: string = ''")
  .Attr("shared_name: string = ''")
  .Input("data: string")
  .Output("id: string")
  .Doc(R"doc(
Consumes the buffer input and produces nothing

Note that the output is meaningless. It's only purpose is so that
we can use it in other pipelines where writers are used
)doc");

  REGISTER_OP("CephReader")
  .Attr("cluster_name: string")
  .Attr("user_name: string")
  .Attr("ceph_conf_path: string")
  .Attr("read_size: int")
  .Attr("pool_name: string")
  .Input("buffer_pool: Ref(string)")
  .Input("key: string")
  .Input("namespace: string")
  .Output("file_handle: string")
  .SetShapeFn([](InferenceContext *c) {
      ShapeHandle sh;
      TF_RETURN_IF_ERROR(c->WithRank(c->input(0), 1, &sh));
      auto dim_handle = c->Dim(sh, 0);
      auto dim_val = c->Value(dim_handle);
      if (dim_val != 2) {
        return Internal("buffer_handle must have dimensions {2}. Got ", dim_val);
      }
      TF_RETURN_IF_ERROR(c->WithRank(c->input(1), 0, &sh));
      TF_RETURN_IF_ERROR(c->WithRank(c->input(2), 0, &sh));
      c->set_output(0, c->input(0));
      return Status::OK();
    })
  .Doc(R"doc(
Obtains file names from a queue, fetches those files from Ceph storage using Librados,
and writes them to a buffer from a pool of buffers.

buffer_pool: a handle to the buffer pool
key: key reference to the filename queue
file_handle: a Tensor(2) of strings to access the file resource in downstream nodes
  )doc");

  REGISTER_OP("FastqChunker")
  .Attr("chunk_size: int >= 1")
  .Input("queue_handle: resource")
  .Input("fastq_file: string") // TODO change this to resource when you update the op
  .Input("fastq_pool: Ref(string)")
  .SetShapeFn([](InferenceContext *c) {
      ShapeHandle fastq_file;
      TF_RETURN_IF_ERROR(c->WithRank(c->input(1), 1, &fastq_file));
      auto dim_handle = c->Dim(fastq_file, 0);
      auto fastq_dim = c->Value(dim_handle);
      if (fastq_dim != 2) {
        return Internal("fastq_file requires 2-dimensional vector");
      }

      TF_RETURN_IF_ERROR(c->WithRank(c->input(2), 1, &fastq_file));
      dim_handle = c->Dim(fastq_file, 0);
      fastq_dim = c->Value(dim_handle);
      if (fastq_dim != 2) {
        return Internal("fastq_pool requires 2-dimensional vector");
      }

      return Status::OK();
    })
  .Doc(R"doc(

)doc");

  REGISTER_OP("FastqInterleavedChunker")
          .Attr("chunk_size: int >= 1")
          .Input("queue_handle: resource")
          .Input("fastq_file_0: string") // TODO change this to resource when you update the op
          .Input("fastq_file_1: string") // TODO change this to resource when you update the op
          .Input("fastq_pool: Ref(string)")
          .SetShapeFn([](InferenceContext *c) {
            ShapeHandle fastq_file;
            TF_RETURN_IF_ERROR(c->WithRank(c->input(1), 1, &fastq_file));
            auto dim_handle = c->Dim(fastq_file, 0);
            auto fastq_dim = c->Value(dim_handle);
            if (fastq_dim != 2) {
              return Internal("fastq_file requires 2-dimensional vector");
            }
            TF_RETURN_IF_ERROR(c->WithRank(c->input(2), 1, &fastq_file));
            dim_handle = c->Dim(fastq_file, 0);
            fastq_dim = c->Value(dim_handle);
            if (fastq_dim != 2) {
              return Internal("fastq_file requires 2-dimensional vector");
            }

            TF_RETURN_IF_ERROR(c->WithRank(c->input(3), 1, &fastq_file));
            dim_handle = c->Dim(fastq_file, 0);
            fastq_dim = c->Value(dim_handle);
            if (fastq_dim != 2) {
              return Internal("fastq_pool requires 2-dimensional vector");
            }

            return Status::OK();
          })
          .Doc(R"doc(

)doc");

  REGISTER_REFERENCE_POOL("FastqReadPool")
  .Doc(R"doc(
A pool to manage FastqReadResource objects
)doc");

  REGISTER_OP("FileMMap")
  .Attr("container: string = ''")
  .Attr("shared_name: string = ''")
  .Attr("synchronous: bool = false")
  .Input("pool_handle: Ref(string)")
  .Input("filename: string")
  .Output("file_handle: string")
  .SetShapeFn([](InferenceContext* c) {
      TF_RETURN_IF_ERROR(check_vector(c, 0, 2));
      TF_RETURN_IF_ERROR(check_scalar(c, 1));
      c->set_output(0, c->Vector(2));
      return Status::OK();
      })
  .SetIsStateful()
  .Doc(R"doc(
Produces memory-mapped files, synchronously reads them, and produces a Tensor<2>
with the container and shared name for the file.

This is used in the case of a remote reader giving only the filenames to this reader
pool_handle: a handle to the filename queue
file_handle: a Tensor(2) of strings to access the shared mmaped file resource to downstream nodes
filename: a Tensor() of string for the unique key for this file
  )doc");


  REGISTER_REFERENCE_POOL("MMapPool")
  .Doc(R"doc(
Creates pools of MemoryMappedFile objects
)doc");


  REGISTER_OP("S3Reader")
  .Attr("access_key: string")
  .Attr("secret_key: string")
  .Attr("host: string")
  .Attr("bucket: string")
  .Input("pool_handle: Ref(string)")
  .Input("key: string")
  .Output("file_handle: string")
  .Output("file_name: string")
  .SetIsStateful()
  .Doc(R"doc(
Obtains file names from a queue, fetches those files from storage using S3, and writes
them to a buffer from a pool of buffers.

pool_handle: a handle to the filename queue
pool_handle: a handle to the buffer pool
file_handle: a Tensor(2) of strings to access the file resource in downstream nodes
file_name: a Tensor() of string for the unique key for this file
  )doc");

  REGISTER_OP("ZeroMqCSVSource")
  .Attr("url: string")
  .Attr("columns: int >= 1")
  .Output("output: string")
  .SetIsStateful()
  .Doc(R"doc(
  Creates a ZMQ reader that reads CSV line at a time from a ZMQ url of form tcp://blah:1234

  Op will pad or clip the CSV line to be exactly `columns` in terms of the length of `output`

  This dimension is specified by `columns`.
)doc");

  REGISTER_OP("ZeroMqSink")
  .Attr("url: string")
  .Input("input: string")
  .Doc(R"doc(
Creates a zmq writer that sends it's input to the specified URL
)doc");

  REGISTER_OP("ZeroMqSource")
  .Attr("url: string")
  .Output("output: string")
  .SetIsStateful()
  .SetShapeFn([](InferenceContext *c) {
      c->set_output(0, c->Scalar());
      return Status::OK();
    })
  .Doc(R"doc(
  Creates a ZMQ reader that reads one line at a time from a ZMQ url of form tcp://blah:1234
)doc");

  REGISTER_REFERENCE_POOL("BufferPool")
  .Doc(R"doc(
Creates and initializes a pool containing char buffers of size `buffer_size` bytes
  )doc");

  REGISTER_OP("AGDTester")
  .Attr("container: string = ''")
  .Attr("shared_name: string = ''")
  .Attr("sam_filename: string = ''")
  .Input("genome_handle: Ref(string)")
  .Input("agd_records: string")
  .Input("num_records: int32")
  .Output("agd_records_out: string")
  .Output("num_records_out: int32")
  .Doc(R"doc(
  Compares the agd format output with the SAM format output
)doc");

#define MAKE_OP(_name_)                         \
  REGISTER_OP(_name_)                           \
  .Output("handle: Ref(string)")                \
  .Attr("cmd_line: list(string)")                     \
  .Attr("container: string = ''")               \
  .Attr("shared_name: string = ''")             \
  .SetIsStateful()                              \
  .SetShapeFn([](InferenceContext *c) {         \
      c->set_output(0, c->Vector(2));           \
      return Status::OK();                      \
    })

MAKE_OP("AlignerOptions")
        .Doc(R"doc(
An op that produces SNAP aligner options.
handle: The handle to the options.
cmd_line: The SNAP command line parsed to create the options.
container: If non-empty, this options is placed in the given container.
        Otherwise, a default container is used.
shared_name: If non-empty, this options will be shared under the given name
  across multiple sessions.
)doc");

MAKE_OP("PairedAlignerOptions")
        .Doc(R"doc(
An op taht produces SNAP paired aligner options.
handle: The handle to the options.
cmd_line: The SNAP command line parsed to create the options.
container: If non-empty, this options is placed in the given container.
        Otherwise, a default container is used.
shared_name: If non-empty, this options will be shared under the given name
  across multiple sessions.
)doc");

  REGISTER_OP("GenomeIndex")
  .Output("handle: Ref(string)")
  .Attr("genome_location: string")
  .Attr("container: string = ''")
  .Attr("shared_name: string = ''")
  .SetIsStateful()
  .SetShapeFn([](InferenceContext *c) {
      c->set_output(0, c->Vector(2));
      return Status::OK();
    })
  .Doc(R"doc(
    An op that creates or gives ref to a SNAP genome index.
    handle: The handle to the genomeindex resource.
    genome_location: The path to the genome index directory.
    container: If non-empty, this index is placed in the given container.
    Otherwise, a default container is used.
    shared_name: If non-empty, this queue will be shared under the given name
    across multiple sessions.
    )doc");

  REGISTER_OP("NullAligner")
  .Attr("subchunk_size: int >= 1")
  .Attr("wait_time_secs: float = 0.0")
  .Input("buffer_list_pool: Ref(string)")
  .Input("read: string")
  .Output("result_buf_handle: string")
  .SetIsStateful()
  .SetShapeFn([](InferenceContext *c) {
      c->set_output(0, c->Matrix(1, 2));
      return Status::OK();
    })
  .Doc(R"doc(
Aligns input `read`, which contains multiple reads.
wait_time specifies the minimum time that the alignment should take
Loads the SNAP-based hash table into memory on construction to perform
generation of alignment candidates.
outputs a tensor [num_reads] containing serialized reads and results
containing the alignment candidates.
)doc");

  REGISTER_OP("SnapAlignPaired")
  .Attr("num_threads: int >= 1")
  .Attr("subchunk_size: int >= 1")
  .Attr("work_queue_size: int = 3")
  .Attr("max_secondary: int >= 0")
  .Input("genome_handle: Ref(string)")
  .Input("options_handle: Ref(string)")
  .Input("buffer_list_pool: Ref(string)")
  .Input("read: string")
  .Output("result_buf_handle: string")
  .SetIsStateful()
  .SetShapeFn([](InferenceContext *c) {
      for (int i = 0; i < 4; i++) {
        TF_RETURN_IF_ERROR(check_vector(c, i, 2));
      }
      int max_secondary = 0;
      TF_RETURN_IF_ERROR(c->GetAttr("max_secondary", &max_secondary));
      c->set_output(0, c->Matrix(1+max_secondary, 2));
      return Status::OK();
    })
  .Doc(R"doc(
Aligns input `read`, which contains multiple reads.
Loads the SNAP-based hash table into memory on construction to perform
generation of alignment candidates.
outputs a tensor [num_reads] containing serialized reads and results
containing the alignment candidates.

Subchunk Size is the size in paired records. The actual chunk size will be 2x because of the pairing.
)doc");

  REGISTER_OP("SnapAlignSingle")
  .Attr("subchunk_size: int >= 1")
  .Attr("max_secondary: int >= 0")
  .Input("buffer_list_pool: Ref(string)")
  .Input("read: string")
  .Input("executor_handle: Ref(string)")
  .Output("result_buf_handle: string")
  .SetIsStateful() // TODO not sure if needed
  .SetShapeFn([](InferenceContext *c) {
      for (int i = 0; i < 3; i++) {
        TF_RETURN_IF_ERROR(check_vector(c, i, 2));
      }
      int max_secondary = 0;
      TF_RETURN_IF_ERROR(c->GetAttr("max_secondary", &max_secondary));

      c->set_output(0, c->Matrix(1+max_secondary, 2));
      return Status::OK();
    })
  .Doc(R"doc(
Aligns input `read`, which contains multiple reads.
Loads the SNAP-based hash table into memory on construction to perform
generation of alignment candidates.
outputs a tensor [num_reads] containing serialized reads and results
containing the alignment candidates.
)doc");

  REGISTER_OP("SnapSingleExecutor")
  .Attr("num_threads: int >= 0")
  .Attr("work_queue_size: int >= 0")
  .Attr("container: string = ''")
  .Attr("shared_name: string = ''")
  .Input("options_handle: Ref(string)")
  .Input("genome_handle: Ref(string)")
  .Output("executor_handle: Ref(string)")
  .SetIsStateful()
  .SetShapeFn([](InferenceContext *c) {
      for (int i = 0; i < 2; i++) {
        TF_RETURN_IF_ERROR(check_vector(c, i, 2));
      }
      c->set_output(0, c->Vector(2));
      return Status::OK();
      })
  .Doc(R"doc(Provides a multithreaded execution context
to align single reads using the SNAP algorithm.
            )doc");

  REGISTER_OP("SnapIndexReferenceSequences")
    .Input("genome_handle: Ref(string)")
    .SetShapeFn([](InferenceContext* c) {
        c->set_output(0, c->Vector(InferenceContext::kUnknownDim));
        c->set_output(1, c->Vector(InferenceContext::kUnknownDim));
        return Status::OK();
        })
      .Output("ref_seqs: string")
      .Output("ref_lens: int32")
      .SetIsStateful()
      .Doc(R"doc(
    Given a SNAP genome index, produce a string matrix containing the contigs
    (ref sequences).
    )doc");

  REGISTER_OP("BWASingleExecutor")
    .Attr("max_secondary: int >= 0")
    .Attr("num_threads: int >= 0")
    .Attr("work_queue_size: int >= 0")
    .Attr("max_read_size: int = 400")
    .Attr("container: string = ''")
    .Attr("shared_name: string = ''")
    .Input("options_handle: Ref(string)")
    .Input("index_handle: Ref(string)")
    .Output("executor_handle: Ref(string)")
    .SetIsStateful()
          .SetShapeFn([](InferenceContext *c) {
            for (int i = 0; i < 2; i++) {
              TF_RETURN_IF_ERROR(check_vector(c, i, 2));
            }
            c->set_output(0, c->Vector(2));
            return Status::OK();
          })
          .Doc(R"doc(Provides a multithreaded execution context
that aligns single reads using BWA. Pass to > 1 BWAAlignSingle nodes
for optimal performance.
            )doc");
  
  REGISTER_OP("BWAPairedExecutor")
    .Attr("max_secondary: int >= 0")
    .Attr("num_threads: int >= 0")
    .Attr("work_queue_size: int >= 0")
    .Attr("max_read_size: int = 400")
    .Attr("thread_ratio: float = 0.66")
    .Attr("container: string = ''")
    .Attr("shared_name: string = ''")
    .Input("options_handle: Ref(string)")
    .Input("index_handle: Ref(string)")
    .Output("executor_handle: Ref(string)")
    .SetIsStateful()
    .SetShapeFn([](InferenceContext *c) {
        for (int i = 0; i < 2; i++) {
        TF_RETURN_IF_ERROR(check_vector(c, i, 2));
        }
        c->set_output(0, c->Vector(2));
        return Status::OK();
        })
  .Doc(R"doc(Provides a multithreaded execution context
that aligns paired reads using BWA. Pass to > 1 BWAAlignPaired nodes
for optimal performance.
            )doc");

  REGISTER_OP("BWAAlignSingle")
  .Attr("subchunk_size: int")
  .Attr("max_read_size: int = 400")
  .Attr("max_secondary: int >= 1")
  .Input("buffer_list_pool: Ref(string)")
  .Input("executor_handle: Ref(string)")
  .Input("read: string")
  .SetShapeFn([](InferenceContext* c) {
      int max_secondary = 0;
      TF_RETURN_IF_ERROR(c->GetAttr("max_secondary", &max_secondary));

      c->set_output(0, c->Matrix(1+max_secondary, 2));
      return Status::OK();
      })
  .Output("result_buf_handle: string")
  .SetIsStateful()
  .Doc(R"doc(
  Run single-ended alignment with BWA MEM.
  max_secondary must be at least 1 for chimeric reads that BWA may output.
)doc");
  
  REGISTER_OP("BWAAlignPaired")
  .Attr("subchunk_size: int")
  .Attr("max_read_size: int = 400")
  .Attr("max_secondary: int >= 1")
  .Input("buffer_list_pool: Ref(string)")
  .Input("executor_handle: Ref(string)")
  .Input("read: string")
  .SetShapeFn([](InferenceContext* c) {
      int max_secondary = 0;
      TF_RETURN_IF_ERROR(c->GetAttr("max_secondary", &max_secondary));

      c->set_output(0, c->Matrix(1+max_secondary, 2));
      return Status::OK();
      })
  .Output("result_buf_handle: string")
  .SetIsStateful()
  .Doc(R"doc(
  Run single-ended alignment with BWA MEM. 
  max_secondary must be at least 1 for chimeric reads that BWA may output.
  Must use the BWA paired executor for `executor_handle`.
)doc");

  REGISTER_OP("BWAAssembler")
  .Input("bwa_read_pool: Ref(string)")
  .Input("base_handle: string")
  .Input("qual_handle: string")
  .Input("meta_handle: string")
  .Input("num_records: int32")
  .SetShapeFn([](InferenceContext* c) {
      c->set_output(0, c->Vector(2));
      return Status::OK();
      })
  .Output("bwa_read_handle: string")
  .SetIsStateful()
  .Doc(R"doc(
Assembles all 3 fields (bases, qualities, and metadata) into a generic reader object
which is passed downstream for conversion / alignment.

Currently this op requires all 3 fields to be available.
If we need to only process a subset in the future, we must make a separate op.
)doc");

  REGISTER_OP("NoMetaBWAAssembler")
  .Input("bwa_read_pool: Ref(string)")
  .Input("base_handle: string")
  .Input("qual_handle: string")
  .Input("num_records: int32")
  .SetShapeFn([](InferenceContext* c) {
      c->set_output(0, c->Vector(2));
      return Status::OK();
      })
  .Output("bwa_read_handle: string")
  .SetIsStateful()
  .Doc(R"doc(
Assembles all 3 fields (bases, qualities, and metadata) into a generic reader object
which is passed downstream for conversion / alignment.

Currently this op requires all 3 fields to be available.
If we need to only process a subset in the future, we must make a separate op.
)doc");

  REGISTER_REFERENCE_POOL("BWAReadPool")
  .Doc(R"doc(
A pool specifically for bwa read resources.

Intended to be used for BWAAssembler
)doc");

  REGISTER_OP("BWAIndex")
      .Output("handle: Ref(string)")
      .SetShapeFn([](InferenceContext* c) {
          c->set_output(0, c->Vector(2));
          return Status::OK();
          })
      .Attr("index_location: string")
      .Attr("ignore_alt: bool")
      .Attr("container: string = ''")
      .Attr("shared_name: string = ''")
      .SetIsStateful()
      .Doc(R"doc(
  An op that creates or gives ref to a bwa index.
  handle: The handle to the BWAIndex resource.
  genome_location: The path to the genome index directory.
  container: If non-empty, this index is placed in the given container.
  Otherwise, a default container is used.
  shared_name: If non-empty, this queue will be shared under the given name
  across multiple sessions.
  )doc");

  REGISTER_OP("BwaIndexReferenceSequences")
    .Input("index_handle: Ref(string)")
    .SetShapeFn([](InferenceContext* c) {
        c->set_output(0, c->Vector(InferenceContext::kUnknownDim));
        c->set_output(1, c->Vector(InferenceContext::kUnknownDim));
        return Status::OK();
        })
    .Output("ref_seqs: string")
    .Output("ref_lens: int32")
    .SetIsStateful()
    .Doc(R"doc(
    Given a BWA genome index, produce two vectors containing the contigs
    (ref sequences) and their sizes.
    )doc");

  REGISTER_OP("BWAOptions")
      .Output("handle: Ref(string)")
      .Attr("options: list(string)")
      .Attr("container: string = ''")
      .Attr("shared_name: string = ''")
          .SetShapeFn([](InferenceContext* c) {
            c->set_output(0, c->Vector(2));
            return Status::OK();
          })
      .SetIsStateful()
      .Doc(R"doc(
  An op that creates or gives ref to a bwa index.
  handle: The handle to the BWAOptions resource.
  genome_location: The path to the genome index directory.
  container: If non-empty, this index is placed in the given container.
  Otherwise, a default container is used.
  shared_name: If non-empty, this queue will be shared under the given name
  across multiple sessions.
  )doc");

  REGISTER_OP("TwoBitConverter")
  .Input("num_records: int32")
  .Input("input: string")
  .Output("output: string")
  .SetShapeFn([](InferenceContext *c) {
    TF_RETURN_IF_ERROR(check_scalar(c, 0));
    TF_RETURN_IF_ERROR(check_vector(c, 1, 2));
    c->set_output(0, c->input(1));
    return Status::OK();
  })
  .Doc(R"doc(
Converts from an ASCII base buffer to a 2-bit output buffer, for BWA conversion.
This uses the same buffer, and can handle any Data type that exposes mutable access (e.g. Buffer)
)doc");

<<<<<<< HEAD
=======
  REGISTER_OP("AgdImportBam")
  .Attr("path: string")
  .Attr("num_threads: int >= 1")
  .Attr("ref_seq_lens: list(int)")
  .Attr("chunk_size: int = 100000")
  .Attr("unaligned: bool = false")
  .Input("bufpair_pool: Ref(string)")
  .Output("chunk_out: string")
  .Output("num_records: int32")
          .Output("first_ordinal: int64")
  .SetIsStateful()
  .SetShapeFn([](InferenceContext *c) {
      TF_RETURN_IF_ERROR(check_vector(c, 0, 2));
      bool unaligned;
      TF_RETURN_IF_ERROR(c->GetAttr("unaligned", &unaligned));
      int dim;
      if (unaligned) dim = 3;
      else dim = 4;
      c->set_output(0, c->Matrix(dim, 2));
      c->set_output(1, c->Scalar());
      c->set_output(2, c->Scalar());
      return Status::OK();
    })
  .Doc(R"doc(
Import AGD chunks from a BAM file. The BAM can be aligned or unaligned. 
If paired, sort order MUST be by ID (metadata).
This op (currently) will skip secondary or supplemental alignments.

path: the full path of the BAM file
num_threads: number of threads to give BAM reader
ref_seq_lens: vector of reference sequence lengths
chunk_size: the output dataset chunk size (default 100K)
unaligned: set to true if the bam file is unaligned (or you don't want to import results)
bufpair_pool: reference to buffer pair pool
chunk_out: a 3 or 4 x 2 matrix containing handles to chunks in buffer pairs
num_records: number of records in output. Usually `chunk_size` except for the last one
)doc");

REGISTER_OP("AgdImportSra")
  .Attr("path: string")
  .Attr("num_threads: int >= 1")
  .Attr("chunk_size: int = 100000")
  .Attr("start: int = 0")
  .Attr("count: int >= 0")
  .Input("bufpair_pool: Ref(string)")
  .Output("chunk_out: string")
  .Output("num_records: int32")
  .Output("first_ordinal: int64")
  .SetIsStateful()
  .SetShapeFn([](InferenceContext *c) {
      TF_RETURN_IF_ERROR(check_vector(c, 0, 2));
      int dim = 3;
      c->set_output(0, c->Matrix(dim, 2));
      c->set_output(1, c->Scalar());
      c->set_output(2, c->Scalar());
      return Status::OK();
    })
  .Doc(R"doc(
Import AGD chunks from a SRA file. 

path: the full path of the SRA file
num_threads: number of threads to give SRA reader
chunk_size: the output dataset chunk size (default 100K)
bufpair_pool: reference to buffer pair pool
chunk_out: a 3 x 2 matrix containing handles to chunks in buffer pairs
num_records: number of records in output. Usually `chunk_size` except for the last one
first_ordinal: ranges from 0 to the number of reads in the SRA file
)doc");

>>>>>>> 71614ebb
  REGISTER_OP("AgdOutputBam")
  .Attr("path: string")
  .Attr("pg_id: string")
  .Attr("ref_sequences: list(string)")
  .Attr("ref_seq_sizes: list(int)")
  .Attr("read_group: string")
  .Attr("sort_order: {'unknown', 'unsorted', 'queryname', 'coordinate'}")
  .Attr("num_threads: int >= 2")
  .Input("results_handle: string")
  .Input("bases_handle: string")
  .Input("qualities_handle: string")
  .Input("metadata_handle: string")
  .Input("num_records: int32")
  .SetShapeFn([](InferenceContext* c) {
    return NoOutputs(c);
    })
  .SetIsStateful()
  .Doc(R"doc(
  On execution, append reads/results chunks to output BAM file.

  Not all tags for SAM/BAM are currently supported, but support
  is planned. Currently supported is only required tags.

  RG and aux data is currently not supported.

  results_handle: matrix of all results columns
  path: path for output .bam file
  pg_id: program id @PG for .bam
  ref_sequences: Reference sequences, @RG tags.
  ref_seq_sizes: Sizes of the references sequences.
  read_group: read group tag @RG
  *handles: the records to append to the BAM file
  num_records: the number of records held in *handles
  num_threads: number of threads for compression >= 2 because one is
  used to coordinate writing to disk.
  )doc");

  // All the new prototypes of the write ops go here

#define AGD_COMMON_HEADER_ATTRIBUTES \
  .Attr("record_type: {'text', 'base_compact', 'structured'}") \
  .Input("path: string") \
  .Input("record_id: string") \
  .Input("first_ordinal: int64") \
  .Input("num_records: int32") \
  .Input("resource_handle: string") \
  .Output("output_path: string")

#define COMMON_AGD_DOC \
  "record_type: one of base, qual, meta, or results* " \
  "path: the string of the path / key to be written" \
  "record_id: the string to write into the header for this given record" \
  "first_ordinal: the first ordinal to write into the header" \
  "num_records: the number of records in this chunk" \
  "resource_handle: a Vec(2) to look up the resource containing the data to be written" \
  "path: the output path of the key / file that was written"

#define CEPH_WRITER_OP(WRITER_TYPE) \
  REGISTER_OP("AGDCeph" WRITER_TYPE "Writer") \
  .Attr("cluster_name: string") \
  .Attr("user_name: string") \
  .Attr("ceph_conf_path: string") \
  .Attr("pool_name: string") \
  .Input("namespace: string") \
  AGD_COMMON_HEADER_ATTRIBUTES \
  .SetShapeFn([](InferenceContext *c) { \
    for (int i = 0; i < 5; i++) { \
      TF_RETURN_IF_ERROR(check_scalar(c, i)); \
    } \
    TF_RETURN_IF_ERROR(check_vector(c, 5, 2)); \
    c->set_output(0, c->Scalar()); \
    return Status::OK(); \
  }) \
  .Doc(R"doc( \
  Write a record of type " WRITER_TYPE " to Ceph \
   \
  cluster_name: Ceph cluster name \
  user_name: Ceph user name \
  ceph_conf_path: path to Ceph configuration file \
  pool_name: pool name to look up a given record)doc" \
  COMMON_AGD_DOC \
)


#define FS_WRITER_OP(WRITER_TYPE) \
  REGISTER_OP("AGDFileSystem" WRITER_TYPE "Writer") \
  AGD_COMMON_HEADER_ATTRIBUTES \
  .SetShapeFn([](InferenceContext *c) { \
    for (int i = 0; i < 4; i++) { \
      TF_RETURN_IF_ERROR(check_scalar(c, i)); \
    } \
    TF_RETURN_IF_ERROR(check_vector(c, 4, 2)); \
    c->set_output(0, c->Scalar()); \
    return Status::OK(); \
  })

#define DUAL_WRITER_OP(WRITER_TYPE) \
  CEPH_WRITER_OP(WRITER_TYPE); \
  FS_WRITER_OP(WRITER_TYPE)

  DUAL_WRITER_OP("BufferPair");
  DUAL_WRITER_OP("BufferList");

  CEPH_WRITER_OP("Buffer")
  .Attr("compressed: bool");

  FS_WRITER_OP("Buffer")
  .Attr("compressed: bool");

  REGISTER_OP("StageBarrier")
  .Input("barrier_request_id: string")
  .Input("barrier_request_count: int32")
  .Input("input_queue_ref: resource")
  .Input("output_queue_ref: resource")
  .Output("request_id_out: string")
  .Output("request_count_out: int32")
  .SetShapeFn([](InferenceContext* c) {
    for (int i = 0; i < 2; i++) {
      TF_RETURN_IF_ERROR(check_scalar(c, 0));
      c->set_output(i, c->input(0));
    }
    return Status::OK();
  })
  .Doc(R"doc(
  )doc");

<<<<<<< HEAD
=======
  REGISTER_OP("Batcher")
  .Attr("batch_size: int >= 1")
  .Attr("T: type")
  .Attr("shape: shape")
  .Input("input_queue_ref: resource")
  .Output("batched_tensor: T")
  .Output("request_id: string")
  .SetShapeFn([](InferenceContext* c) {
    TensorShapeProto input_proto;
    TF_RETURN_IF_ERROR(c->GetAttr("shape", &input_proto));
    ShapeHandle input_shape;
    TF_RETURN_IF_ERROR(c->MakeShapeFromShapeProto(input_proto, &input_shape));
    if (!c->FullyDefined(input_shape)) {
      return Internal("attr shape must be fully defined");
    }
    PartialTensorShape unknown({-1});
    PartialTensorShape pt = unknown.Concatenate(PartialTensorShape(input_proto));
    ShapeHandle batch_shape;
    TF_RETURN_IF_ERROR(c->MakeShapeFromPartialTensorShape(pt, &batch_shape));

    c->set_output(0, batch_shape);
    c->set_output(1, c->Scalar());
    return Status::OK();
  })
  .SetIsStateful();

>>>>>>> 71614ebb
  REGISTER_OP("BufferPairCompressor")
  .Attr("pack: bool = false")
  .Input("buffer_pool: Ref(string)")
  .Input("buffer_pair: string")
  .Output("compressed_buffer: string")
  .SetShapeFn([](shape_inference::InferenceContext *c) {
      using namespace shape_inference;
      for (int i = 0; i < 2; i++) {
        TF_RETURN_IF_ERROR(check_vector(c, i, 2));
      }

      c->set_output(0, c->Vector(2));
      return Status::OK();
    })
  .Doc(R"doc(
Compresses the prepared buffer_pair records into a buffer.
pack: pack into binary bases. will cause an error if the bufferpair does not contain bases.
)doc");

  REGISTER_OP("BufferListCompressor")
  .Input("buffer_pool: Ref(string)")
  .Input("buffer_list: string")
  .Output("buffer: string")
  .SetShapeFn([](InferenceContext *c) {
      for (int i = 0; i < 2; i++) {
        TF_RETURN_IF_ERROR(check_vector(c, i, 2));
      }
      c->set_output(0, c->input(1));
      return Status::OK();
    })
  .Doc(R"doc(
Compresses the prepared buffer_list records and into individual buffers, and then outputs them
)doc");
}<|MERGE_RESOLUTION|>--- conflicted
+++ resolved
@@ -282,8 +282,7 @@
 trading memory for faster execution.
   )doc");
 
-<<<<<<< HEAD
-=======
+
   REGISTER_OP("AGDFlagstat")
   .Input("results_handle: string")
   .Input("num_records: int32")
@@ -295,7 +294,7 @@
   .Doc(R"doc(
 Flagstat module that gathers and displays stats on a dataset
   )doc");
->>>>>>> 71614ebb
+
 
   REGISTER_OP("AGDMergeMetadata")
   .Attr("chunk_size: int >= 1")
@@ -878,7 +877,7 @@
 that aligns single reads using BWA. Pass to > 1 BWAAlignSingle nodes
 for optimal performance.
             )doc");
-  
+
   REGISTER_OP("BWAPairedExecutor")
     .Attr("max_secondary: int >= 0")
     .Attr("num_threads: int >= 0")
@@ -923,7 +922,7 @@
   Run single-ended alignment with BWA MEM.
   max_secondary must be at least 1 for chimeric reads that BWA may output.
 )doc");
-  
+
   REGISTER_OP("BWAAlignPaired")
   .Attr("subchunk_size: int")
   .Attr("max_read_size: int = 400")
@@ -941,7 +940,7 @@
   .Output("result_buf_handle: string")
   .SetIsStateful()
   .Doc(R"doc(
-  Run single-ended alignment with BWA MEM. 
+  Run single-ended alignment with BWA MEM.
   max_secondary must be at least 1 for chimeric reads that BWA may output.
   Must use the BWA paired executor for `executor_handle`.
 )doc");
@@ -1063,8 +1062,6 @@
 This uses the same buffer, and can handle any Data type that exposes mutable access (e.g. Buffer)
 )doc");
 
-<<<<<<< HEAD
-=======
   REGISTER_OP("AgdImportBam")
   .Attr("path: string")
   .Attr("num_threads: int >= 1")
@@ -1089,7 +1086,7 @@
       return Status::OK();
     })
   .Doc(R"doc(
-Import AGD chunks from a BAM file. The BAM can be aligned or unaligned. 
+Import AGD chunks from a BAM file. The BAM can be aligned or unaligned.
 If paired, sort order MUST be by ID (metadata).
 This op (currently) will skip secondary or supplemental alignments.
 
@@ -1123,7 +1120,7 @@
       return Status::OK();
     })
   .Doc(R"doc(
-Import AGD chunks from a SRA file. 
+Import AGD chunks from a SRA file.
 
 path: the full path of the SRA file
 num_threads: number of threads to give SRA reader
@@ -1134,7 +1131,7 @@
 first_ordinal: ranges from 0 to the number of reads in the SRA file
 )doc");
 
->>>>>>> 71614ebb
+
   REGISTER_OP("AgdOutputBam")
   .Attr("path: string")
   .Attr("pg_id: string")
@@ -1261,8 +1258,7 @@
   .Doc(R"doc(
   )doc");
 
-<<<<<<< HEAD
-=======
+
   REGISTER_OP("Batcher")
   .Attr("batch_size: int >= 1")
   .Attr("T: type")
@@ -1289,7 +1285,7 @@
   })
   .SetIsStateful();
 
->>>>>>> 71614ebb
+
   REGISTER_OP("BufferPairCompressor")
   .Attr("pack: bool = false")
   .Input("buffer_pool: Ref(string)")
