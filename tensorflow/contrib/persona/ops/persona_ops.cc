#include "tensorflow/core/framework/common_shape_fns.h"
#include "tensorflow/core/framework/op.h"

namespace tensorflow {

  using namespace errors;
  using namespace std;
  using namespace shape_inference;

  // let the consumer write their own doc
#define REGISTER_REFERENCE_POOL(_NAME) \
  REGISTER_OP(_NAME) \
  .Attr("size: int") \
  .Attr("bound: bool = true") \
  .Attr("container: string = ''") \
  .Attr("shared_name: string = ''") \
  .SetShapeFn([](InferenceContext* c) { \
      c->set_output(0, c->Vector(2)); \
      return Status::OK(); \
      }) \
  .Output("pool_handle: Ref(string)") \
  .SetIsStateful()

  Status check_vector(InferenceContext *c, size_t input_idx, size_t dim_size) {
    ShapeHandle input_data;
    TF_RETURN_IF_ERROR(c->WithRank(c->input(input_idx), 1, &input_data));
    auto dim_handle = c->Dim(input_data, 0);
    auto dim_value = c->Value(dim_handle);
    if (dim_value != dim_size) {
      return Internal("Op expected tensor of size ", dim_size, ", but got ", dim_value);
    }
    return Status::OK();
  }

  Status check_scalar(InferenceContext *c, size_t input_idx) {
    ShapeHandle input_data;
    TF_RETURN_IF_ERROR(c->WithRank(c->input(input_idx), 0, &input_data));
    return Status::OK();
  }

  REGISTER_OP("AGDAssembler")
    .Input("agd_read_pool: Ref(string)")
    .Input("base_handle: string")
    .Input("qual_handle: string")
    .Input("meta_handle: string")
    .Input("num_records: int32")
    .Output("agd_read_handle: string")
    .SetIsStateful()
    .SetShapeFn([](InferenceContext *c) {
        for (int i = 0; i < 4; i++) {
        TF_RETURN_IF_ERROR(check_vector(c, i, 2));
        }
        TF_RETURN_IF_ERROR(check_scalar(c, 4));
        c->set_output(0, c->Vector(2));
        return Status::OK();
        })
  .Doc(R"doc(
Assembles all 3 fields (bases, qualities, and metadata) into a generic reader object
which is passed downstream for conversion / alignment.

Currently this op requires all 3 fields to be available.
If we need to only process a subset in the future, we must make a separate op.
)doc");

    REGISTER_OP("NoMetaAGDAssembler")
    .Input("agd_read_pool: Ref(string)")
    .Input("base_handle: string")
    .Input("qual_handle: string")
    .Input("num_records: int32")
    .Output("agd_read_handle: string")
    .SetIsStateful()
    .SetShapeFn([](InferenceContext *c) {
        for (int i = 0; i < 3; i++) {
        TF_RETURN_IF_ERROR(check_vector(c, i, 2));
        }
        TF_RETURN_IF_ERROR(check_scalar(c, 3));
        c->set_output(0, c->Vector(2));
        return Status::OK();
        })
  .Doc(R"doc(
Assembles all 3 fields (bases, qualities, and metadata) into a generic reader object
which is passed downstream for conversion / alignment.

Currently this op requires all 3 fields to be available.
If we need to only process a subset in the future, we must make a separate op.
)doc");

    REGISTER_REFERENCE_POOL("AGDReadPool")
    .Doc(R"doc(
A pool specifically for agd read resources.

Intended to be used for AGDAssembler
)doc");

    REGISTER_OP("AGDCephMerge")
    .Attr("chunk_size: int >= 1")
    .Attr("intermediate_files: list(string)")
    .Attr("num_records: list(int)")
    .Attr("cluster_name: string")
    .Attr("user_name: string")
    .Attr("pool_name: string")
    .Attr("ceph_conf_path: string")
    .Attr("file_buf_size: int = 10")
    .Input("buffer_list_pool: Ref(string)")
    .Output("chunk_out: string")
    .Output("num_recs: int32")
    .SetIsStateful()
    .Doc(R"doc(
Merges multiple input chunks into chunks based on `chunk_size`
Only supports a single-stage of merging, i.e. this will not write out to an arbitrarily-large single chunk.

Each buffer list dequeued will have the same number of elements as the NUM_COLUMNS dimension for chunk_group_handles

chunk_size: the size, in number of records, of the output chunks
num_records: vector of number of records
file_buf_size: the buffer size used for each individual file, default 10MB.
)doc");

    REGISTER_OP("AGDCephWriteColumns")
    .Attr("cluster_name: string")
    .Attr("user_name: string")
    .Attr("ceph_conf_path: string")
    .Attr("compress: bool")
    .Attr("record_type: list({'raw','structured'})")
    .Input("output_queue_handle: resource")
    .Input("pool_name: string")
    .Input("record_id: string")
    .Input("column_handle: string")
    .Input("file_path: string")
    // TODO these can be collapsed into a vec(3) if that would help performance
    .Input("first_ordinal: int64")
    .Input("num_records: int32")
    .SetIsStateful() // TODO not sure if we need this
    .Doc(R"doc(
Writes out columns from a specified BufferList. The list contains
[data, index] BufferPairs. This Op constructs the header, unifies the buffers,
and writes to disk. Normally, this corresponds to a set of bases, qual, meta,
results columns.

This writes out to a Ceph object store only, defined by `cluster_name, user_name,
pool_name, and ceph_conf_path`.

Assumes that the record_id for a given set does not change for the runtime of the graph
and is thus passed as an Attr instead of an input (for efficiency);

)doc");

    REGISTER_OP("AGDConverter")
    .Input("buffer_pair_pool: Ref(string)")
    .Input("input_data: string")
    .Output("bases_out: string")
    .Output("qual_out: string")
    .Output("meta_out: string")
    .SetShapeFn([](InferenceContext *c) {
        for (int i = 0; i < 2; i++) {
        TF_RETURN_IF_ERROR(check_vector(c, i, 2));
        }
        c->set_output(0, c->Vector(2));
        c->set_output(1, c->Vector(2));
        c->set_output(2, c->Vector(2));

        return Status::OK();
        })
  .Doc(R"doc(
Converts an input file into three files of bases, qualities, and metadata
)doc");

<<<<<<< HEAD
    REGISTER_OP("AGDInterleavedConverter")
    .Input("buffer_pair_pool: Ref(string)")
    .Input("input_data_0: string")
    .Input("input_data_1: string")
    .Output("bases_out: string")
    .Output("qual_out: string")
    .Output("meta_out: string")
    .SetShapeFn([](InferenceContext *c) {
        for (int i = 0; i < 3; i++) {
        TF_RETURN_IF_ERROR(check_vector(c, i, 2));
        }
        c->set_output(0, c->Vector(2));
        c->set_output(1, c->Vector(2));
        c->set_output(2, c->Vector(2));

        return Status::OK();
        })
=======







REGISTER_OP("AGDGeneCoverage")
.Attr("ref_sequences: list(string)")
.Attr("ref_seq_sizes: list(int)")
.Attr("scale: int")
.Attr("max: int")
.Attr("bg: bool")
.Attr("d: bool")
.Attr("dz: bool")
.Attr("strand: string")
.Attr("bga: bool")
.Input("results_handle: string")
.Input("num_records: int32")
.Output("zeroed: int32")
.SetShapeFn([](::tensorflow::shape_inference::InferenceContext* c) {
      c->set_output(0, c->input(1));
      return Status::OK();
    })

.SetIsStateful()
.Doc(R"doc(
Gives coverage values of each of the base-pair in reference genome.
)doc");



















  REGISTER_OP("AGDInterleavedConverter")
  .Input("buffer_pair_pool: Ref(string)")
  .Input("input_data_0: string")
  .Input("input_data_1: string")
  .Output("bases_out: string")
  .Output("qual_out: string")
  .Output("meta_out: string")
  .SetShapeFn([](InferenceContext *c) {
      for (int i = 0; i < 3; i++) {
      TF_RETURN_IF_ERROR(check_vector(c, i, 2));
      }
      c->set_output(0, c->Vector(2));
      c->set_output(1, c->Vector(2));
      c->set_output(2, c->Vector(2));

      return Status::OK();
      })
>>>>>>> ae7f61af
  .Doc(R"doc(
Converts two input files into three files of interleaved bases, qualities, and metadata
)doc");

    REGISTER_OP("AGDMarkDuplicates")
    .Input("buffer_pair_pool: Ref(string)")
    .Input("results_handle: string")
    .Input("num_records: int32")
    .Output("marked_results: string")
    .SetShapeFn([](InferenceContext *c) {
        ShapeHandle input_data;
        for (int i = 0; i < 2; i++) {
        TF_RETURN_IF_ERROR(c->WithRank(c->input(0), 1, &input_data));
        auto dim_handle = c->Dim(input_data, 0);
        auto dim_value = c->Value(dim_handle);
        if (dim_value != 2) {
        return Internal("AGDConverter input ", i, " must be a vector(2)");
        }
        }
        c->set_output(0, input_data);

        return Status::OK();
        })
  .SetIsStateful()
    .Doc(R"doc(
Mark duplicate reads/pairs that map to the same location.

This Op depends on data being sorted by metadata (QNAME),
i.e. A paired read is immediately followed by its mate.

Normally this step would be run on the aligner output before
sorting by genome location.

The implementation follows the approach used by SamBlaster
github.com/GregoryFaust/samblaster
wherein read pair signatures are looked up in a hash table
to determine if there are reads/pairs mapped to the exact
same location. Our implementation uses google::dense_hash_table,
trading memory for faster execution.
  )doc");

<<<<<<< HEAD
    REGISTER_OP("AGDFlagstat")
    .Input("results_handle: string")
    .Input("num_records: int32")
    .Output("result: int32")
    .SetShapeFn([](::tensorflow::shape_inference::InferenceContext* c) {
        c->set_output(0, c->input(1));
        return Status::OK();
        })
=======

  REGISTER_OP("AGDFlagstat")
  .Input("results_handle: string")
  .Input("num_records: int32")
  .Output("result: int32")
  .SetShapeFn([](::tensorflow::shape_inference::InferenceContext* c) {
      c->set_output(0, c->input(1));
      return Status::OK();
    })
>>>>>>> ae7f61af
  .Doc(R"doc(
Flagstat module that gathers and displays stats on a dataset
  )doc");

<<<<<<< HEAD
    REGISTER_OP("AGDMergeMetadata")
    .Attr("chunk_size: int >= 1")
    .Input("buffer_pair_pool: Ref(string)")
    .Input("output_buffer_queue_handle: resource")
    .Input("chunk_group_handles: string") // a record of NUM_SUPER_CHUNKS x NUM_COLUMNS x 2 (2 for reference)
    .Doc(R"doc(
=======

  REGISTER_OP("AGDMergeMetadata")
  .Attr("chunk_size: int >= 1")
  .Input("buffer_pair_pool: Ref(string)")
  .Input("output_buffer_queue_handle: resource")
  .Input("chunk_group_handles: string") // a record of NUM_SUPER_CHUNKS x NUM_COLUMNS x 2 (2 for reference)
  .Doc(R"doc(
>>>>>>> ae7f61af
Merges multiple input chunks into chunks based on `chunk_size`, using the metadata field
as sort key.

Op outputs a bufferlist with chunk columns in order: {meta, bases, quals, results}

Only supports a single-stage of merging, i.e. this will not write out to an arbitrarily-large single chunk.

Each buffer list dequeued will have the same number of elements as the NUM_COLUMNS dimension for chunk_group_handles

chunk_size: the size, in number of records, of the output chunks
)doc");

    REGISTER_OP("AGDMerge")
    .Attr("chunk_size: int >= 1")
    .Input("buffer_pair_pool: Ref(string)")
    .Input("output_buffer_queue_handle: resource")
    .Input("chunk_group_handles: string") // a record of NUM_SUPER_CHUNKS x NUM_COLUMNS x 2 (2 for reference)
    .Doc(R"doc(
Merges multiple input chunks into chunks based on `chunk_size`
Only supports a single-stage of merging, i.e. this will not write out to an arbitrarily-large single chunk.

Each buffer list dequeued will have the same number of elements as the NUM_COLUMNS dimension for chunk_group_handles

chunk_size: the size, in number of records, of the output chunks
*_handles: matrix of processed handles
output_buffer_queue_handle: a handle to a queue, into which are enqueued BufferList instance handles.
)doc");

    REGISTER_OP("AGDOutput")
    .Attr("unpack: bool = true")
    .Attr("columns: list(string)")
    .Input("chunk_names: string")
    .Input("chunk_size: int32")
    .Input("start: int32")
    .Input("finish: int32")
    .SetIsStateful()
    .Doc(R"doc(
Takes a vector of string keys for AGD chunks (full paths)

Prints records to stdout from record indices `start` to `finish`.
  )doc");

    REGISTER_OP("AGDReader")
    .Attr("container: string = ''")
    .Attr("shared_name: string = ''")
    .Attr("verify: bool = false")
    .Attr("reserve: int = 8192")
    .Attr("unpack: bool = true")
    .Input("buffer_pool: Ref(string)")
    .Input("file_handle: string")
    .Output("processed_buffers: string")
    .Output("num_records: int32")
    .Output("first_ordinal: int64")
    .Output("record_id: string")
    .SetShapeFn([](InferenceContext *c) {
        ShapeHandle sh;
        TF_RETURN_IF_ERROR(check_vector(c, 1, 2));

        c->set_output(0, c->Vector(2));
        for (int i = 1; i < 4; i++) {
        c->set_output(i, c->Scalar());
        }

        return Status::OK();
        })
  .SetIsStateful()
    .Doc(R"doc(
Read in the agd format from an upstream source (file reader or network reader).

Outputs a handle to the buffer containing the processed data

Input buffer_pool is a handle to a tensorflow::BufferPoolOp result tensor,
and file_handle should come from a file_mmap_op

reserve: the number of bytes to call 'reserve' on the vector.
  )doc");

    REGISTER_OP("AGDSortMetadata")
    .Input("buffer_pair_pool: Ref(string)")
    .Input("results_handles: string")
    .Input("bases_handles: string")
    .Input("qualities_handles: string")
    .Input("metadata_handles: string")
    .Input("num_records: int32")
    .Output("partial_handle: string")
    .Output("superchunk_records: int32")
    .SetShapeFn([](InferenceContext *c) {
        c->set_output(0, c->Matrix(4, 2));
        c->set_output(1, c->Scalar());

        return Status::OK();
        })
  .SetIsStateful()
    .Doc(R"doc(
Takes N results buffers, and associated bases, qualities and metadata
chunks, and sorts them into a merged a superchunk output buffer. This
is the main sort step in the AGD external merge sort.

This version sorts by metadata (QNAME in SAM).

Outputs handle to merged, sorted superchunks in `partial_handles`.
A BufferList that contains bases, qual, meta, results superchunk
BufferPairs ready for writing to disk.

Inputs -> (N, 2) string handles to buffers containing results, bases,
qualities and metadata. num_records is a vector of int32's with the
number of records per chunk.

Currently does not support a general number of columns.
The column order (for passing into AGDWriteColumns) is [bases, qualities, metadata, results]

  )doc");

    REGISTER_OP("AGDSort")
    .Input("buffer_pair_pool: Ref(string)")
    .Input("results_handles: string")
    .Input("column_handles: string")
    .Input("num_records: int32")
    .Output("partial_handle: string")
    .Output("superchunk_records: int32")
    .SetShapeFn([](InferenceContext *c) {

        auto dim = c->Dim(c->input(2), 0);
        auto dimval = c->Value(dim);
        c->set_output(0, c->Matrix(dimval + 1, 2));
        c->set_output(1, c->Scalar());

        return Status::OK();
        })
  .SetIsStateful()
    .Doc(R"doc(
Takes N results buffers, and associated bases, qualities and metadata
chunks, and sorts them into a merged a superchunk output buffer. This
is the main sort step in the AGD external merge sort.

Outputs handle to merged, sorted superchunks in `partial_handles`.
A BufferList that contains bases, qual, meta, results superchunk
BufferPairs ready for writing to disk.

Inputs -> (N, 2) string handles to buffers containing results, bases,
qualities and metadata. num_records is a vector of int32's with the
number of records per chunk.

Currently does not support a general number of columns.
The column order (for passing into AGDWriteColumns) is [bases, qualities, metadata, results]

  )doc");

    REGISTER_OP("AGDVerifySort")
    .Input("path: string")
    .Input("chunk_names: string")
    .Input("chunk_sizes: int32")
    .SetIsStateful()
    .Doc(R"doc(
Verifies that the dataset referred to by `chunk_names` is sorted.

Chunk names must be in contiguous order.
  )doc");

    REGISTER_REFERENCE_POOL("BufferListPool")
    .Doc(R"doc(
Creates and initializes a pool containing a list of char buffers of size `buffer_size` bytes
  )doc");

    REGISTER_REFERENCE_POOL("BufferPairPool")
    .Doc(R"doc(
Creates and initializes a pool containing a pair of char buffers of size `buffer_size` bytes
  )doc");

    REGISTER_OP("BufferSink")
    .Attr("container: string = ''")
    .Attr("shared_name: string = ''")
    .Input("data: string")
    .Doc(R"doc(
Consumes the buffer input and produces nothing
)doc");

    REGISTER_OP("BufferListSink")
    .Attr("container: string = ''")
    .Attr("shared_name: string = ''")
    .Input("data: string")
    .Output("id: string")
    .Doc(R"doc(
Consumes the buffer input and produces nothing

Note that the output is meaningless. It's only purpose is so that
we can use it in other pipelines where writers are used
)doc");

    REGISTER_OP("CephReader")
    .Attr("cluster_name: string")
    .Attr("user_name: string")
    .Attr("ceph_conf_path: string")
    .Attr("read_size: int")
    .Attr("pool_name: string")
    .Input("buffer_pool: Ref(string)")
    .Input("key: string")
    .Input("namespace: string")
    .Output("file_handle: string")
    .SetShapeFn([](InferenceContext *c) {
        ShapeHandle sh;
        TF_RETURN_IF_ERROR(c->WithRank(c->input(0), 1, &sh));
        auto dim_handle = c->Dim(sh, 0);
        auto dim_val = c->Value(dim_handle);
        if (dim_val != 2) {
        return Internal("buffer_handle must have dimensions {2}. Got ", dim_val);
        }
        TF_RETURN_IF_ERROR(c->WithRank(c->input(1), 0, &sh));
        TF_RETURN_IF_ERROR(c->WithRank(c->input(2), 0, &sh));
        c->set_output(0, c->input(0));
        return Status::OK();
        })
  .Doc(R"doc(
Obtains file names from a queue, fetches those files from Ceph storage using Librados,
and writes them to a buffer from a pool of buffers.

buffer_pool: a handle to the buffer pool
key: key reference to the filename queue
file_handle: a Tensor(2) of strings to access the file resource in downstream nodes
  )doc");

    REGISTER_OP("FastqChunker")
    .Attr("chunk_size: int >= 1")
    .Input("queue_handle: resource")
    .Input("fastq_file: string") 
    .Input("fastq_pool: Ref(string)")
    .SetShapeFn([](InferenceContext *c) {
        ShapeHandle fastq_file;
        TF_RETURN_IF_ERROR(c->WithRank(c->input(1), 1, &fastq_file));
        auto dim_handle = c->Dim(fastq_file, 0);
        auto fastq_dim = c->Value(dim_handle);
        if (fastq_dim != 2) {
        return Internal("fastq_file requires 2-dimensional vector");
        }

        TF_RETURN_IF_ERROR(c->WithRank(c->input(2), 1, &fastq_file));
        dim_handle = c->Dim(fastq_file, 0);
        fastq_dim = c->Value(dim_handle);
        if (fastq_dim != 2) {
        return Internal("fastq_pool requires 2-dimensional vector");
        }

        return Status::OK();
        })
  .Doc(R"doc(

)doc");

    REGISTER_OP("FastqInterleavedChunker")
    .Attr("chunk_size: int >= 1")
    .Input("queue_handle: resource")
    .Input("fastq_file_0: string")
    .Input("fastq_file_1: string") 
    .Input("fastq_pool: Ref(string)")
    .SetShapeFn([](InferenceContext *c) {
        ShapeHandle fastq_file;
        TF_RETURN_IF_ERROR(c->WithRank(c->input(1), 1, &fastq_file));
        auto dim_handle = c->Dim(fastq_file, 0);
        auto fastq_dim = c->Value(dim_handle);
        if (fastq_dim != 2) {
        return Internal("fastq_file requires 2-dimensional vector");
        }
        TF_RETURN_IF_ERROR(c->WithRank(c->input(2), 1, &fastq_file));
        dim_handle = c->Dim(fastq_file, 0);
        fastq_dim = c->Value(dim_handle);
        if (fastq_dim != 2) {
        return Internal("fastq_file requires 2-dimensional vector");
        }

        TF_RETURN_IF_ERROR(c->WithRank(c->input(3), 1, &fastq_file));
        dim_handle = c->Dim(fastq_file, 0);
        fastq_dim = c->Value(dim_handle);
        if (fastq_dim != 2) {
        return Internal("fastq_pool requires 2-dimensional vector");
        }

        return Status::OK();
    })
  .Doc(R"doc(

)doc");

    REGISTER_REFERENCE_POOL("FastqReadPool")
    .Doc(R"doc(
A pool to manage FastqReadResource objects
)doc");

    REGISTER_OP("FileMMap")
    .Attr("container: string = ''")
    .Attr("shared_name: string = ''")
    .Attr("synchronous: bool = false")
    .Input("pool_handle: Ref(string)")
    .Input("filename: string")
    .Output("file_handle: string")
    .SetShapeFn([](InferenceContext* c) {
        TF_RETURN_IF_ERROR(check_vector(c, 0, 2));
        TF_RETURN_IF_ERROR(check_scalar(c, 1));
        c->set_output(0, c->Vector(2));
        return Status::OK();
        })
  .SetIsStateful()
    .Doc(R"doc(
Produces memory-mapped files, synchronously reads them, and produces a Tensor<2>
with the container and shared name for the file.

This is used in the case of a remote reader giving only the filenames to this reader
pool_handle: a handle to the filename queue
file_handle: a Tensor(2) of strings to access the shared mmaped file resource to downstream nodes
filename: a Tensor() of string for the unique key for this file
  )doc");


    REGISTER_REFERENCE_POOL("MMapPool")
    .Doc(R"doc(
Creates pools of MemoryMappedFile objects
)doc");


    REGISTER_OP("S3Reader")
    .Attr("access_key: string")
    .Attr("secret_key: string")
    .Attr("host: string")
    .Attr("bucket: string")
    .Input("pool_handle: Ref(string)")
    .Input("key: string")
    .Output("file_handle: string")
    .Output("file_name: string")
    .SetIsStateful()
    .Doc(R"doc(
Obtains file names from a queue, fetches those files from storage using S3, and writes
them to a buffer from a pool of buffers.

pool_handle: a handle to the filename queue
pool_handle: a handle to the buffer pool
file_handle: a Tensor(2) of strings to access the file resource in downstream nodes
file_name: a Tensor() of string for the unique key for this file
  )doc");

    REGISTER_OP("ZeroMqCSVSource")
    .Attr("url: string")
    .Attr("columns: int >= 1")
    .Output("output: string")
    .SetIsStateful()
    .Doc(R"doc(
  Creates a ZMQ reader that reads CSV line at a time from a ZMQ url of form tcp://blah:1234

  Op will pad or clip the CSV line to be exactly `columns` in terms of the length of `output`

  This dimension is specified by `columns`.
)doc");

    REGISTER_OP("ZeroMqSink")
    .Attr("url: string")
    .Input("input: string")
    .Doc(R"doc(
Creates a zmq writer that sends it's input to the specified URL
)doc");

    REGISTER_OP("ZeroMqSource")
    .Attr("url: string")
    .Output("output: string")
    .SetIsStateful()
    .SetShapeFn([](InferenceContext *c) {
        c->set_output(0, c->Scalar());
        return Status::OK();
        })
  .Doc(R"doc(
  Creates a ZMQ reader that reads one line at a time from a ZMQ url of form tcp://blah:1234
)doc");

    REGISTER_REFERENCE_POOL("BufferPool")
    .Doc(R"doc(
Creates and initializes a pool containing char buffers of size `buffer_size` bytes
  )doc");

    REGISTER_OP("AGDTester")
    .Attr("container: string = ''")
    .Attr("shared_name: string = ''")
    .Attr("sam_filename: string = ''")
    .Input("genome_handle: Ref(string)")
    .Input("agd_records: string")
    .Input("num_records: int32")
    .Output("agd_records_out: string")
    .Output("num_records_out: int32")
    .Doc(R"doc(
  Compares the agd format output with the SAM format output
)doc");

#define MAKE_OP(_name_)                         \
    REGISTER_OP(_name_)                           \
    .Output("handle: Ref(string)")                \
    .Attr("cmd_line: list(string)")                     \
    .Attr("container: string = ''")               \
    .Attr("shared_name: string = ''")             \
    .SetIsStateful()                              \
    .SetShapeFn([](InferenceContext *c) {         \
        c->set_output(0, c->Vector(2));           \
        return Status::OK();                      \
        })

    MAKE_OP("AlignerOptions")
    .Doc(R"doc(
An op that produces SNAP aligner options.
handle: The handle to the options.
cmd_line: The SNAP command line parsed to create the options.
container: If non-empty, this options is placed in the given container.
        Otherwise, a default container is used.
shared_name: If non-empty, this options will be shared under the given name
  across multiple sessions.
)doc");

    MAKE_OP("PairedAlignerOptions")
    .Doc(R"doc(
An op taht produces SNAP paired aligner options.
handle: The handle to the options.
cmd_line: The SNAP command line parsed to create the options.
container: If non-empty, this options is placed in the given container.
        Otherwise, a default container is used.
shared_name: If non-empty, this options will be shared under the given name
  across multiple sessions.
)doc");

    REGISTER_OP("GenomeIndex")
    .Output("handle: Ref(string)")
    .Attr("genome_location: string")
    .Attr("container: string = ''")
    .Attr("shared_name: string = ''")
    .SetIsStateful()
    .SetShapeFn([](InferenceContext *c) {
        c->set_output(0, c->Vector(2));
        return Status::OK();
        })
  .Doc(R"doc(
    An op that creates or gives ref to a SNAP genome index.
    handle: The handle to the genomeindex resource.
    genome_location: The path to the genome index directory.
    container: If non-empty, this index is placed in the given container.
    Otherwise, a default container is used.
    shared_name: If non-empty, this queue will be shared under the given name
    across multiple sessions.
    )doc");

    REGISTER_OP("NullAligner")
    .Attr("subchunk_size: int >= 1")
    .Attr("wait_time_secs: float = 0.0")
    .Input("buffer_list_pool: Ref(string)")
    .Input("read: string")
    .Output("result_buf_handle: string")
    .SetIsStateful()
    .SetShapeFn([](InferenceContext *c) {
        c->set_output(0, c->Matrix(1, 2));
        return Status::OK();
        })
  .Doc(R"doc(
Aligns input `read`, which contains multiple reads.
wait_time specifies the minimum time that the alignment should take
Loads the SNAP-based hash table into memory on construction to perform
generation of alignment candidates.
outputs a tensor [num_reads] containing serialized reads and results
containing the alignment candidates.
)doc");

<<<<<<< HEAD
    REGISTER_OP("SnapAlignPaired")
    .Attr("subchunk_size: int >= 1")
    .Attr("max_secondary: int >= 0")
    .Input("buffer_list_pool: Ref(string)")
    .Input("read: string")
    .Input("executor_handle: Ref(string)")
    .Output("result_buf_handle: string")
    .SetIsStateful()
    .SetShapeFn([](InferenceContext *c) {
        for (int i = 0; i < 3; i++) {
=======
  REGISTER_OP("SnapAlignPaired")
  .Attr("num_threads: int >= 1")
  .Attr("subchunk_size: int >= 1")
  .Attr("work_queue_size: int = 3")
  .Attr("max_secondary: int >= 0")
  .Input("genome_handle: Ref(string)")
  .Input("options_handle: Ref(string)")
  .Input("buffer_list_pool: Ref(string)")
  .Input("read: string")
  .Output("result_buf_handle: string")
  .SetIsStateful()
  .SetShapeFn([](InferenceContext *c) {
      for (int i = 0; i < 4; i++) {
>>>>>>> ae7f61af
        TF_RETURN_IF_ERROR(check_vector(c, i, 2));
        }
        int max_secondary = 0;
        TF_RETURN_IF_ERROR(c->GetAttr("max_secondary", &max_secondary));
        c->set_output(0, c->Matrix(1+max_secondary, 2));
        return Status::OK();
        })
  .Doc(R"doc(
Aligns input `read`, which contains multiple reads.
Loads the SNAP-based hash table into memory on construction to perform
generation of alignment candidates.
outputs a tensor [num_reads] containing serialized reads and results
containing the alignment candidates.

Subchunk Size is the size in paired records. The actual chunk size will be 2x because of the pairing.
)doc");

<<<<<<< HEAD
    REGISTER_OP("SnapPairedExecutor")
    .Attr("num_threads: int >= 0")
    .Attr("work_queue_size: int >= 0")
    .Attr("container: string = ''")
    .Attr("shared_name: string = ''")
    .Input("options_handle: Ref(string)")
    .Input("genome_handle: Ref(string)")
    .Output("executor_handle: Ref(string)")
    .SetIsStateful()
    .SetShapeFn([](InferenceContext *c) {
        for (int i = 0; i < 2; i++) {
        TF_RETURN_IF_ERROR(check_vector(c, i, 2));
        }
        c->set_output(0, c->Vector(2));
        return Status::OK();
        })
  .Doc(R"doc(Provides a multithreaded execution context
to align paired reads using the SNAP algorithm.
  )doc");

    REGISTER_OP("SnapAlignSingle")
    .Attr("subchunk_size: int >= 1")
    .Attr("max_secondary: int >= 0")
    .Input("buffer_list_pool: Ref(string)")
    .Input("read: string")
    .Input("executor_handle: Ref(string)")
    .Output("result_buf_handle: string")
    .SetIsStateful()
    .SetShapeFn([](InferenceContext *c) {
        for (int i = 0; i < 3; i++) {
=======
  REGISTER_OP("SnapAlignSingle")
  .Attr("subchunk_size: int >= 1")
  .Attr("max_secondary: int >= 0")
  .Input("buffer_list_pool: Ref(string)")
  .Input("read: string")
  .Input("executor_handle: Ref(string)")
  .Output("result_buf_handle: string")
  .SetIsStateful() // TODO not sure if needed
  .SetShapeFn([](InferenceContext *c) {
      for (int i = 0; i < 3; i++) {
>>>>>>> ae7f61af
        TF_RETURN_IF_ERROR(check_vector(c, i, 2));
        }
        int max_secondary = 0;
        TF_RETURN_IF_ERROR(c->GetAttr("max_secondary", &max_secondary));

        c->set_output(0, c->Matrix(1+max_secondary, 2));
        return Status::OK();
        })
  .Doc(R"doc(
Aligns input `read`, which contains multiple reads.
Loads the SNAP-based hash table into memory on construction to perform
generation of alignment candidates.
outputs a tensor [num_reads] containing serialized reads and results
containing the alignment candidates.
)doc");

    REGISTER_OP("SnapSingleExecutor")
    .Attr("num_threads: int >= 0")
    .Attr("work_queue_size: int >= 0")
    .Attr("container: string = ''")
    .Attr("shared_name: string = ''")
    .Input("options_handle: Ref(string)")
    .Input("genome_handle: Ref(string)")
    .Output("executor_handle: Ref(string)")
    .SetIsStateful()
    .SetShapeFn([](InferenceContext *c) {
        for (int i = 0; i < 2; i++) {
        TF_RETURN_IF_ERROR(check_vector(c, i, 2));
        }
        c->set_output(0, c->Vector(2));
        return Status::OK();
        })
  .Doc(R"doc(Provides a multithreaded execution context
to align single reads using the SNAP algorithm.
            )doc");

    REGISTER_OP("SnapIndexReferenceSequences")
    .Input("genome_handle: Ref(string)")
    .Output("ref_seqs: string")
    .Output("ref_lens: int32")
    .SetIsStateful()
    .SetShapeFn([](InferenceContext* c) {
        c->set_output(0, c->Vector(InferenceContext::kUnknownDim));
        c->set_output(1, c->Vector(InferenceContext::kUnknownDim));
        return Status::OK();
        })
    .Doc(R"doc(
    Given a SNAP genome index, produce a string matrix containing the contigs
    (ref sequences).
    )doc");

    REGISTER_OP("BWASingleExecutor")
    .Attr("max_secondary: int >= 0")
    .Attr("num_threads: int >= 0")
    .Attr("work_queue_size: int >= 0")
    .Attr("max_read_size: int = 400")
    .Attr("container: string = ''")
    .Attr("shared_name: string = ''")
    .Input("options_handle: Ref(string)")
    .Input("index_handle: Ref(string)")
    .Output("executor_handle: Ref(string)")
    .SetIsStateful()
    .SetShapeFn([](InferenceContext *c) {
        for (int i = 0; i < 2; i++) {
        TF_RETURN_IF_ERROR(check_vector(c, i, 2));
        }
        c->set_output(0, c->Vector(2));
        return Status::OK();
        })
  .Doc(R"doc(Provides a multithreaded execution context
that aligns single reads using BWA. Pass to > 1 BWAAlignSingle nodes
for optimal performance.
            )doc");

<<<<<<< HEAD
    REGISTER_OP("BWAPairedExecutor")
=======
  REGISTER_OP("BWAPairedExecutor")
>>>>>>> ae7f61af
    .Attr("max_secondary: int >= 0")
    .Attr("num_threads: int >= 0")
    .Attr("work_queue_size: int >= 0")
    .Attr("max_read_size: int = 400")
    .Attr("thread_ratio: float = 0.66")
    .Attr("container: string = ''")
    .Attr("shared_name: string = ''")
    .Input("options_handle: Ref(string)")
    .Input("index_handle: Ref(string)")
    .Output("executor_handle: Ref(string)")
    .SetIsStateful()
    .SetShapeFn([](InferenceContext *c) {
        for (int i = 0; i < 2; i++) {
        TF_RETURN_IF_ERROR(check_vector(c, i, 2));
        }
        c->set_output(0, c->Vector(2));
        return Status::OK();
        })
  .Doc(R"doc(Provides a multithreaded execution context
that aligns paired reads using BWA. Pass to > 1 BWAAlignPaired nodes
for optimal performance.
            )doc");

    REGISTER_OP("BWAAlignSingle")
    .Attr("subchunk_size: int")
    .Attr("max_read_size: int = 400")
    .Attr("max_secondary: int >= 1")
    .Input("buffer_list_pool: Ref(string)")
    .Input("executor_handle: Ref(string)")
    .Input("read: string")
    .SetShapeFn([](InferenceContext* c) {
        int max_secondary = 0;
        TF_RETURN_IF_ERROR(c->GetAttr("max_secondary", &max_secondary));

        c->set_output(0, c->Matrix(1+max_secondary, 2));
        return Status::OK();
        })
  .Output("result_buf_handle: string")
<<<<<<< HEAD
    .SetIsStateful()
    .Doc(R"doc(
  Run single-ended alignment with BWA MEM. 
  max_secondary must be at least 1 for chimeric reads that BWA may output.
)doc");

    REGISTER_OP("BWAAlignPaired")
    .Attr("subchunk_size: int")
    .Attr("max_read_size: int = 400")
    .Attr("max_secondary: int >= 1")
    .Input("buffer_list_pool: Ref(string)")
    .Input("executor_handle: Ref(string)")
    .Input("read: string")
    .Output("result_buf_handle: string")
    .SetIsStateful()
    .SetShapeFn([](InferenceContext* c) {
        int max_secondary = 0;
        TF_RETURN_IF_ERROR(c->GetAttr("max_secondary", &max_secondary));

        c->set_output(0, c->Matrix(1+max_secondary, 2));
        return Status::OK();
        })
    .Doc(R"doc(
  Run single-ended alignment with BWA MEM. 
=======
  .SetIsStateful()
  .Doc(R"doc(
  Run single-ended alignment with BWA MEM.
  max_secondary must be at least 1 for chimeric reads that BWA may output.
)doc");

  REGISTER_OP("BWAAlignPaired")
  .Attr("subchunk_size: int")
  .Attr("max_read_size: int = 400")
  .Attr("max_secondary: int >= 1")
  .Input("buffer_list_pool: Ref(string)")
  .Input("executor_handle: Ref(string)")
  .Input("read: string")
  .SetShapeFn([](InferenceContext* c) {
      int max_secondary = 0;
      TF_RETURN_IF_ERROR(c->GetAttr("max_secondary", &max_secondary));

      c->set_output(0, c->Matrix(1+max_secondary, 2));
      return Status::OK();
      })
  .Output("result_buf_handle: string")
  .SetIsStateful()
  .Doc(R"doc(
  Run single-ended alignment with BWA MEM.
>>>>>>> ae7f61af
  max_secondary must be at least 1 for chimeric reads that BWA may output.
  Must use the BWA paired executor for `executor_handle`.
)doc");

    REGISTER_OP("BWAAssembler")
    .Input("bwa_read_pool: Ref(string)")
    .Input("base_handle: string")
    .Input("qual_handle: string")
    .Input("meta_handle: string")
    .Input("num_records: int32")
    .Output("bwa_read_handle: string")
    .SetShapeFn([](InferenceContext* c) {
        c->set_output(0, c->Vector(2));
        return Status::OK();
        })
    .SetIsStateful()
    .Doc(R"doc(
Assembles all 3 fields (bases, qualities, and metadata) into a generic reader object
which is passed downstream for conversion / alignment.

Currently this op requires all 3 fields to be available.
If we need to only process a subset in the future, we must make a separate op.
)doc");

    REGISTER_OP("NoMetaBWAAssembler")
    .Input("bwa_read_pool: Ref(string)")
    .Input("base_handle: string")
    .Input("qual_handle: string")
    .Input("num_records: int32")
    .Output("bwa_read_handle: string")
    .SetShapeFn([](InferenceContext* c) {
        c->set_output(0, c->Vector(2));
        return Status::OK();
        })
    .SetIsStateful()
    .Doc(R"doc(
Assembles all 3 fields (bases, qualities, and metadata) into a generic reader object
which is passed downstream for conversion / alignment.

Currently this op requires all 3 fields to be available.
If we need to only process a subset in the future, we must make a separate op.
)doc");

    REGISTER_REFERENCE_POOL("BWAReadPool")
    .Doc(R"doc(
A pool specifically for bwa read resources.

Intended to be used for BWAAssembler
)doc");

    REGISTER_OP("BWAIndex")
    .Attr("index_location: string")
    .Attr("ignore_alt: bool")
    .Attr("container: string = ''")
    .Attr("shared_name: string = ''")
    .Output("handle: Ref(string)")
    .SetShapeFn([](InferenceContext* c) {
        c->set_output(0, c->Vector(2));
        return Status::OK();
        })
    .SetIsStateful()
    .Doc(R"doc(
  An op that creates or gives ref to a bwa index.
  handle: The handle to the BWAIndex resource.
  genome_location: The path to the genome index directory.
  container: If non-empty, this index is placed in the given container.
  Otherwise, a default container is used.
  shared_name: If non-empty, this queue will be shared under the given name
  across multiple sessions.
  )doc");

    REGISTER_OP("BwaIndexReferenceSequences")
    .Input("index_handle: Ref(string)")
    .Output("ref_seqs: string")
    .Output("ref_lens: int32")
    .SetShapeFn([](InferenceContext* c) {
        c->set_output(0, c->Vector(InferenceContext::kUnknownDim));
        c->set_output(1, c->Vector(InferenceContext::kUnknownDim));
        return Status::OK();
        })
    .SetIsStateful()
    .Doc(R"doc(
    Given a BWA genome index, produce two vectors containing the contigs
    (ref sequences) and their sizes.
    )doc");

    REGISTER_OP("BWAOptions")
    .Output("handle: Ref(string)")
    .Attr("options: list(string)")
    .Attr("container: string = ''")
    .Attr("shared_name: string = ''")
    .SetShapeFn([](InferenceContext* c) {
        c->set_output(0, c->Vector(2));
        return Status::OK();
        })
    .SetIsStateful()
    .Doc(R"doc(
  An op that creates or gives ref to a bwa index.
  handle: The handle to the BWAOptions resource.
  genome_location: The path to the genome index directory.
  container: If non-empty, this index is placed in the given container.
  Otherwise, a default container is used.
  shared_name: If non-empty, this queue will be shared under the given name
  across multiple sessions.
  )doc");

    REGISTER_OP("TwoBitConverter")
    .Input("num_records: int32")
    .Input("input: string")
    .Output("output: string")
    .SetShapeFn([](InferenceContext *c) {
        TF_RETURN_IF_ERROR(check_scalar(c, 0));
        TF_RETURN_IF_ERROR(check_vector(c, 1, 2));
        c->set_output(0, c->input(1));
        return Status::OK();
        })
  .Doc(R"doc(
Converts from an ASCII base buffer to a 2-bit output buffer, for BWA conversion.
This uses the same buffer, and can handle any Data type that exposes mutable access (e.g. Buffer)
)doc");

    REGISTER_OP("AgdImportBam")
    .Attr("path: string")
    .Attr("num_threads: int >= 1")
    .Attr("ref_seq_lens: list(int)")
    .Attr("chunk_size: int = 100000")
    .Attr("unaligned: bool = false")
    .Input("bufpair_pool: Ref(string)")
    .Output("chunk_out: string")
    .Output("num_records: int32")
    .Output("first_ordinal: int64")
    .SetIsStateful()
    .SetShapeFn([](InferenceContext *c) {
        TF_RETURN_IF_ERROR(check_vector(c, 0, 2));
        bool unaligned;
        TF_RETURN_IF_ERROR(c->GetAttr("unaligned", &unaligned));
        int dim;
        if (unaligned) dim = 3;
        else dim = 4;
        c->set_output(0, c->Matrix(dim, 2));
        c->set_output(1, c->Scalar());
        c->set_output(2, c->Scalar());
        return Status::OK();
        })
  .Doc(R"doc(
Import AGD chunks from a BAM file. The BAM can be aligned or unaligned.
If paired, sort order MUST be by ID (metadata).
This op (currently) will skip secondary or supplemental alignments.

path: the full path of the BAM file
num_threads: number of threads to give BAM reader
ref_seq_lens: vector of reference sequence lengths
chunk_size: the output dataset chunk size (default 100K)
unaligned: set to true if the bam file is unaligned (or you don't want to import results)
bufpair_pool: reference to buffer pair pool
chunk_out: a 3 or 4 x 2 matrix containing handles to chunks in buffer pairs
num_records: number of records in output. Usually `chunk_size` except for the last one
)doc");

    REGISTER_OP("AgdImportSra")
    .Attr("path: string")
    .Attr("num_threads: int >= 1")
    .Attr("chunk_size: int = 100000")
    .Attr("start: int = 0")
    .Attr("count: int >= 0")
    .Input("bufpair_pool: Ref(string)")
    .Output("chunk_out: string")
    .Output("num_records: int32")
    .Output("first_ordinal: int64")
    .SetIsStateful()
    .SetShapeFn([](InferenceContext *c) {
        TF_RETURN_IF_ERROR(check_vector(c, 0, 2));
        int dim = 3;
        c->set_output(0, c->Matrix(dim, 2));
        c->set_output(1, c->Scalar());
        c->set_output(2, c->Scalar());
        return Status::OK();
        })
  .Doc(R"doc(
Import AGD chunks from a SRA file.

path: the full path of the SRA file
num_threads: number of threads to give SRA reader
chunk_size: the output dataset chunk size (default 100K)
bufpair_pool: reference to buffer pair pool
chunk_out: a 3 x 2 matrix containing handles to chunks in buffer pairs
num_records: number of records in output. Usually `chunk_size` except for the last one
first_ordinal: ranges from 0 to the number of reads in the SRA file
)doc");

<<<<<<< HEAD
    REGISTER_OP("AgdOutputBam")
    .Attr("path: string")
    .Attr("pg_id: string")
    .Attr("ref_sequences: list(string)")
    .Attr("ref_seq_sizes: list(int)")
    .Attr("read_group: string")
    .Attr("sort_order: {'unknown', 'unsorted', 'queryname', 'coordinate'}")
    .Attr("num_threads: int >= 2")
    .Input("results_handle: string")
    .Input("bases_handle: string")
    .Input("qualities_handle: string")
    .Input("metadata_handle: string")
    .Input("num_records: int32")
    .Output("chunk: int32")
    .SetShapeFn([](InferenceContext* c) {
        for (size_t i = 1; i < 3; i++)
        TF_RETURN_IF_ERROR(check_vector(c, i, 2));
        TF_RETURN_IF_ERROR(check_scalar(c, 4));
        c->set_output(0, c->Scalar());
        return Status::OK();
        })
    .SetIsStateful()
    .Doc(R"doc(
=======

  REGISTER_OP("AgdOutputBam")
  .Attr("path: string")
  .Attr("pg_id: string")
  .Attr("ref_sequences: list(string)")
  .Attr("ref_seq_sizes: list(int)")
  .Attr("read_group: string")
  .Attr("sort_order: {'unknown', 'unsorted', 'queryname', 'coordinate'}")
  .Attr("num_threads: int >= 2")
  .Input("results_handle: string")
  .Input("bases_handle: string")
  .Input("qualities_handle: string")
  .Input("metadata_handle: string")
  .Input("num_records: int32")
  .SetShapeFn([](InferenceContext* c) {
    return NoOutputs(c);
    })
  .SetIsStateful()
  .Doc(R"doc(
>>>>>>> ae7f61af
  On execution, append reads/results chunks to output BAM file.

  Not all tags for SAM/BAM are currently supported, but support
  is planned. Currently supported is only required tags.

  RG and aux data is currently not supported.

  results_handle: matrix of all results columns
  path: path for output .bam file
  pg_id: program id @PG for .bam
  ref_sequences: Reference sequences, @RG tags.
  ref_seq_sizes: Sizes of the references sequences.
  read_group: read group tag @RG
  *handles: the records to append to the BAM file
  num_records: the number of records held in *handles
  num_threads: number of threads for compression >= 2 because one is
  used to coordinate writing to disk.
  )doc");

    // All the new prototypes of the write ops go here

#define AGD_COMMON_HEADER_ATTRIBUTES \
    .Attr("record_type: {'text', 'base_compact', 'structured'}") \
    .Input("path: string") \
    .Input("record_id: string") \
    .Input("first_ordinal: int64") \
    .Input("num_records: int32") \
    .Input("resource_handle: string") \
    .Output("output_path: string")

#define COMMON_AGD_DOC \
    "record_type: one of base, qual, meta, or results* " \
    "path: the string of the path / key to be written" \
    "record_id: the string to write into the header for this given record" \
    "first_ordinal: the first ordinal to write into the header" \
    "num_records: the number of records in this chunk" \
    "resource_handle: a Vec(2) to look up the resource containing the data to be written" \
    "path: the output path of the key / file that was written"

#define CEPH_WRITER_OP(WRITER_TYPE) \
    REGISTER_OP("AGDCeph" WRITER_TYPE "Writer") \
    .Attr("cluster_name: string") \
    .Attr("user_name: string") \
    .Attr("ceph_conf_path: string") \
    .Attr("pool_name: string") \
    .Input("namespace: string") \
    AGD_COMMON_HEADER_ATTRIBUTES \
    .SetShapeFn([](InferenceContext *c) { \
        for (int i = 0; i < 5; i++) { \
        TF_RETURN_IF_ERROR(check_scalar(c, i)); \
        } \
        TF_RETURN_IF_ERROR(check_vector(c, 5, 2)); \
        c->set_output(0, c->Scalar()); \
        return Status::OK(); \
        }) \
    .Doc(R"doc( \
  Write a record of type " WRITER_TYPE " to Ceph \
   \
  cluster_name: Ceph cluster name \
  user_name: Ceph user name \
  ceph_conf_path: path to Ceph configuration file \
  pool_name: pool name to look up a given record)doc" \
    COMMON_AGD_DOC \
    )


#define FS_WRITER_OP(WRITER_TYPE) \
    REGISTER_OP("AGDFileSystem" WRITER_TYPE "Writer") \
    AGD_COMMON_HEADER_ATTRIBUTES \
    .SetShapeFn([](InferenceContext *c) { \
        for (int i = 0; i < 4; i++) { \
        TF_RETURN_IF_ERROR(check_scalar(c, i)); \
        } \
        TF_RETURN_IF_ERROR(check_vector(c, 4, 2)); \
        c->set_output(0, c->Scalar()); \
        return Status::OK(); \
        })

#define DUAL_WRITER_OP(WRITER_TYPE) \
    CEPH_WRITER_OP(WRITER_TYPE); \
    FS_WRITER_OP(WRITER_TYPE)

  DUAL_WRITER_OP("BufferPair");
  DUAL_WRITER_OP("BufferList");

  CEPH_WRITER_OP("Buffer")
    .Attr("compressed: bool");

  FS_WRITER_OP("Buffer")
    .Attr("compressed: bool");

    REGISTER_OP("StageBarrier")
    .Input("barrier_request_id: string")
    .Input("barrier_request_count: int32")
    .Input("input_queue_ref: resource")
    .Input("output_queue_ref: resource")
    .Output("request_id_out: string")
    .Output("request_count_out: int32")
    .SetShapeFn([](InferenceContext* c) {
        for (int i = 0; i < 2; i++) {
        TF_RETURN_IF_ERROR(check_scalar(c, 0));
        c->set_output(i, c->input(0));
        }
        return Status::OK();
        })
    .Doc(R"doc(
    Experimental.
    )doc");

<<<<<<< HEAD
    REGISTER_OP("Batcher")
    .Attr("batch_size: int >= 1")
    .Attr("T: type")
    .Attr("shape: shape")
    .Input("input_queue_ref: resource")
    .Output("batched_tensor: T")
    .Output("request_id: string")
    .SetShapeFn([](InferenceContext* c) {
        TensorShapeProto input_proto;
        TF_RETURN_IF_ERROR(c->GetAttr("shape", &input_proto));
        ShapeHandle input_shape;
        TF_RETURN_IF_ERROR(c->MakeShapeFromShapeProto(input_proto, &input_shape));
        if (!c->FullyDefined(input_shape)) {
        return Internal("attr shape must be fully defined");
        }
        PartialTensorShape unknown({-1});
        PartialTensorShape pt = unknown.Concatenate(PartialTensorShape(input_proto));
        ShapeHandle batch_shape;
        TF_RETURN_IF_ERROR(c->MakeShapeFromPartialTensorShape(pt, &batch_shape));
=======

  REGISTER_OP("Batcher")
  .Attr("batch_size: int >= 1")
  .Attr("T: type")
  .Attr("shape: shape")
  .Input("input_queue_ref: resource")
  .Output("batched_tensor: T")
  .Output("request_id: string")
  .SetShapeFn([](InferenceContext* c) {
    TensorShapeProto input_proto;
    TF_RETURN_IF_ERROR(c->GetAttr("shape", &input_proto));
    ShapeHandle input_shape;
    TF_RETURN_IF_ERROR(c->MakeShapeFromShapeProto(input_proto, &input_shape));
    if (!c->FullyDefined(input_shape)) {
      return Internal("attr shape must be fully defined");
    }
    PartialTensorShape unknown({-1});
    PartialTensorShape pt = unknown.Concatenate(PartialTensorShape(input_proto));
    ShapeHandle batch_shape;
    TF_RETURN_IF_ERROR(c->MakeShapeFromPartialTensorShape(pt, &batch_shape));
>>>>>>> ae7f61af

        c->set_output(0, batch_shape);
        c->set_output(1, c->Scalar());
        return Status::OK();
        })
    .SetIsStateful()
    .Doc(R"doc(
    Experimental
    )doc");


  REGISTER_OP("BufferPairCompressor")
    .Attr("pack: bool = false")
    .Input("buffer_pool: Ref(string)")
    .Input("buffer_pair: string")
    .Output("compressed_buffer: string")
    .SetShapeFn([](shape_inference::InferenceContext *c) {
        using namespace shape_inference;
        for (int i = 0; i < 2; i++) {
          TF_RETURN_IF_ERROR(check_vector(c, i, 2));
        }
        c->set_output(0, c->Vector(2));
        return Status::OK();
      })
    .Doc(R"doc(
  Compresses the prepared buffer_pair records into a buffer.
  pack: pack into binary bases. will cause an error if the bufferpair does not contain bases.
  )doc");

    REGISTER_OP("BufferListCompressor")
    .Input("buffer_pool: Ref(string)")
    .Input("buffer_list: string")
    .Output("buffer: string")
    .SetShapeFn([](InferenceContext *c) {
        for (int i = 0; i < 2; i++) {
        TF_RETURN_IF_ERROR(check_vector(c, i, 2));
        }
        c->set_output(0, c->input(1));
        return Status::OK();
        })
  .Doc(R"doc(
  Compresses the prepared buffer_list records and into individual buffers, and then outputs them
  )doc");
}<|MERGE_RESOLUTION|>--- conflicted
+++ resolved
@@ -145,6 +145,28 @@
 
 )doc");
 
+    REGISTER_OP("AGDGeneCoverage")
+    .Attr("ref_sequences: list(string)")
+    .Attr("ref_seq_sizes: list(int)")
+    .Attr("scale: int")
+    .Attr("max: int")
+    .Attr("bg: bool")
+    .Attr("d: bool")
+    .Attr("dz: bool")
+    .Attr("strand: string")
+    .Attr("bga: bool")
+    .Input("results_handle: string")
+    .Input("num_records: int32")
+    .Output("zeroed: int32")
+    .SetShapeFn([](::tensorflow::shape_inference::InferenceContext* c) {
+        c->set_output(0, c->input(1));
+        return Status::OK();
+        })
+    .SetIsStateful()
+    .Doc(R"doc(
+    Gives coverage values of each of the base-pair in reference genome.
+    )doc");
+
     REGISTER_OP("AGDConverter")
     .Input("buffer_pair_pool: Ref(string)")
     .Input("input_data: string")
@@ -165,7 +187,6 @@
 Converts an input file into three files of bases, qualities, and metadata
 )doc");
 
-<<<<<<< HEAD
     REGISTER_OP("AGDInterleavedConverter")
     .Input("buffer_pair_pool: Ref(string)")
     .Input("input_data_0: string")
@@ -183,73 +204,6 @@
 
         return Status::OK();
         })
-=======
-
-
-
-
-
-
-
-REGISTER_OP("AGDGeneCoverage")
-.Attr("ref_sequences: list(string)")
-.Attr("ref_seq_sizes: list(int)")
-.Attr("scale: int")
-.Attr("max: int")
-.Attr("bg: bool")
-.Attr("d: bool")
-.Attr("dz: bool")
-.Attr("strand: string")
-.Attr("bga: bool")
-.Input("results_handle: string")
-.Input("num_records: int32")
-.Output("zeroed: int32")
-.SetShapeFn([](::tensorflow::shape_inference::InferenceContext* c) {
-      c->set_output(0, c->input(1));
-      return Status::OK();
-    })
-
-.SetIsStateful()
-.Doc(R"doc(
-Gives coverage values of each of the base-pair in reference genome.
-)doc");
-
-
-
-
-
-
-
-
-
-
-
-
-
-
-
-
-
-
-
-  REGISTER_OP("AGDInterleavedConverter")
-  .Input("buffer_pair_pool: Ref(string)")
-  .Input("input_data_0: string")
-  .Input("input_data_1: string")
-  .Output("bases_out: string")
-  .Output("qual_out: string")
-  .Output("meta_out: string")
-  .SetShapeFn([](InferenceContext *c) {
-      for (int i = 0; i < 3; i++) {
-      TF_RETURN_IF_ERROR(check_vector(c, i, 2));
-      }
-      c->set_output(0, c->Vector(2));
-      c->set_output(1, c->Vector(2));
-      c->set_output(2, c->Vector(2));
-
-      return Status::OK();
-      })
->>>>>>> ae7f61af
   .Doc(R"doc(
 Converts two input files into three files of interleaved bases, qualities, and metadata
 )doc");
@@ -291,7 +245,6 @@
 trading memory for faster execution.
   )doc");
 
-<<<<<<< HEAD
     REGISTER_OP("AGDFlagstat")
     .Input("results_handle: string")
     .Input("num_records: int32")
@@ -300,37 +253,16 @@
         c->set_output(0, c->input(1));
         return Status::OK();
         })
-=======
-
-  REGISTER_OP("AGDFlagstat")
-  .Input("results_handle: string")
-  .Input("num_records: int32")
-  .Output("result: int32")
-  .SetShapeFn([](::tensorflow::shape_inference::InferenceContext* c) {
-      c->set_output(0, c->input(1));
-      return Status::OK();
-    })
->>>>>>> ae7f61af
   .Doc(R"doc(
 Flagstat module that gathers and displays stats on a dataset
   )doc");
 
-<<<<<<< HEAD
     REGISTER_OP("AGDMergeMetadata")
     .Attr("chunk_size: int >= 1")
     .Input("buffer_pair_pool: Ref(string)")
     .Input("output_buffer_queue_handle: resource")
     .Input("chunk_group_handles: string") // a record of NUM_SUPER_CHUNKS x NUM_COLUMNS x 2 (2 for reference)
     .Doc(R"doc(
-=======
-
-  REGISTER_OP("AGDMergeMetadata")
-  .Attr("chunk_size: int >= 1")
-  .Input("buffer_pair_pool: Ref(string)")
-  .Input("output_buffer_queue_handle: resource")
-  .Input("chunk_group_handles: string") // a record of NUM_SUPER_CHUNKS x NUM_COLUMNS x 2 (2 for reference)
-  .Doc(R"doc(
->>>>>>> ae7f61af
 Merges multiple input chunks into chunks based on `chunk_size`, using the metadata field
 as sort key.
 
@@ -793,7 +725,6 @@
 containing the alignment candidates.
 )doc");
 
-<<<<<<< HEAD
     REGISTER_OP("SnapAlignPaired")
     .Attr("subchunk_size: int >= 1")
     .Attr("max_secondary: int >= 0")
@@ -804,21 +735,6 @@
     .SetIsStateful()
     .SetShapeFn([](InferenceContext *c) {
         for (int i = 0; i < 3; i++) {
-=======
-  REGISTER_OP("SnapAlignPaired")
-  .Attr("num_threads: int >= 1")
-  .Attr("subchunk_size: int >= 1")
-  .Attr("work_queue_size: int = 3")
-  .Attr("max_secondary: int >= 0")
-  .Input("genome_handle: Ref(string)")
-  .Input("options_handle: Ref(string)")
-  .Input("buffer_list_pool: Ref(string)")
-  .Input("read: string")
-  .Output("result_buf_handle: string")
-  .SetIsStateful()
-  .SetShapeFn([](InferenceContext *c) {
-      for (int i = 0; i < 4; i++) {
->>>>>>> ae7f61af
         TF_RETURN_IF_ERROR(check_vector(c, i, 2));
         }
         int max_secondary = 0;
@@ -836,7 +752,6 @@
 Subchunk Size is the size in paired records. The actual chunk size will be 2x because of the pairing.
 )doc");
 
-<<<<<<< HEAD
     REGISTER_OP("SnapPairedExecutor")
     .Attr("num_threads: int >= 0")
     .Attr("work_queue_size: int >= 0")
@@ -867,18 +782,6 @@
     .SetIsStateful()
     .SetShapeFn([](InferenceContext *c) {
         for (int i = 0; i < 3; i++) {
-=======
-  REGISTER_OP("SnapAlignSingle")
-  .Attr("subchunk_size: int >= 1")
-  .Attr("max_secondary: int >= 0")
-  .Input("buffer_list_pool: Ref(string)")
-  .Input("read: string")
-  .Input("executor_handle: Ref(string)")
-  .Output("result_buf_handle: string")
-  .SetIsStateful() // TODO not sure if needed
-  .SetShapeFn([](InferenceContext *c) {
-      for (int i = 0; i < 3; i++) {
->>>>>>> ae7f61af
         TF_RETURN_IF_ERROR(check_vector(c, i, 2));
         }
         int max_secondary = 0;
@@ -953,11 +856,7 @@
 for optimal performance.
             )doc");
 
-<<<<<<< HEAD
     REGISTER_OP("BWAPairedExecutor")
-=======
-  REGISTER_OP("BWAPairedExecutor")
->>>>>>> ae7f61af
     .Attr("max_secondary: int >= 0")
     .Attr("num_threads: int >= 0")
     .Attr("work_queue_size: int >= 0")
@@ -996,7 +895,6 @@
         return Status::OK();
         })
   .Output("result_buf_handle: string")
-<<<<<<< HEAD
     .SetIsStateful()
     .Doc(R"doc(
   Run single-ended alignment with BWA MEM. 
@@ -1021,32 +919,6 @@
         })
     .Doc(R"doc(
   Run single-ended alignment with BWA MEM. 
-=======
-  .SetIsStateful()
-  .Doc(R"doc(
-  Run single-ended alignment with BWA MEM.
-  max_secondary must be at least 1 for chimeric reads that BWA may output.
-)doc");
-
-  REGISTER_OP("BWAAlignPaired")
-  .Attr("subchunk_size: int")
-  .Attr("max_read_size: int = 400")
-  .Attr("max_secondary: int >= 1")
-  .Input("buffer_list_pool: Ref(string)")
-  .Input("executor_handle: Ref(string)")
-  .Input("read: string")
-  .SetShapeFn([](InferenceContext* c) {
-      int max_secondary = 0;
-      TF_RETURN_IF_ERROR(c->GetAttr("max_secondary", &max_secondary));
-
-      c->set_output(0, c->Matrix(1+max_secondary, 2));
-      return Status::OK();
-      })
-  .Output("result_buf_handle: string")
-  .SetIsStateful()
-  .Doc(R"doc(
-  Run single-ended alignment with BWA MEM.
->>>>>>> ae7f61af
   max_secondary must be at least 1 for chimeric reads that BWA may output.
   Must use the BWA paired executor for `executor_handle`.
 )doc");
@@ -1192,7 +1064,7 @@
         return Status::OK();
         })
   .Doc(R"doc(
-Import AGD chunks from a BAM file. The BAM can be aligned or unaligned.
+Import AGD chunks from a BAM file. The BAM can be aligned or unaligned. 
 If paired, sort order MUST be by ID (metadata).
 This op (currently) will skip secondary or supplemental alignments.
 
@@ -1226,7 +1098,7 @@
         return Status::OK();
         })
   .Doc(R"doc(
-Import AGD chunks from a SRA file.
+Import AGD chunks from a SRA file. 
 
 path: the full path of the SRA file
 num_threads: number of threads to give SRA reader
@@ -1237,7 +1109,6 @@
 first_ordinal: ranges from 0 to the number of reads in the SRA file
 )doc");
 
-<<<<<<< HEAD
     REGISTER_OP("AgdOutputBam")
     .Attr("path: string")
     .Attr("pg_id: string")
@@ -1261,33 +1132,12 @@
         })
     .SetIsStateful()
     .Doc(R"doc(
-=======
-
-  REGISTER_OP("AgdOutputBam")
-  .Attr("path: string")
-  .Attr("pg_id: string")
-  .Attr("ref_sequences: list(string)")
-  .Attr("ref_seq_sizes: list(int)")
-  .Attr("read_group: string")
-  .Attr("sort_order: {'unknown', 'unsorted', 'queryname', 'coordinate'}")
-  .Attr("num_threads: int >= 2")
-  .Input("results_handle: string")
-  .Input("bases_handle: string")
-  .Input("qualities_handle: string")
-  .Input("metadata_handle: string")
-  .Input("num_records: int32")
-  .SetShapeFn([](InferenceContext* c) {
-    return NoOutputs(c);
-    })
-  .SetIsStateful()
-  .Doc(R"doc(
->>>>>>> ae7f61af
   On execution, append reads/results chunks to output BAM file.
 
   Not all tags for SAM/BAM are currently supported, but support
   is planned. Currently supported is only required tags.
 
-  RG and aux data is currently not supported.
+  RG and aux data is currently not supported. 
 
   results_handle: matrix of all results columns
   path: path for output .bam file
@@ -1391,7 +1241,6 @@
     Experimental.
     )doc");
 
-<<<<<<< HEAD
     REGISTER_OP("Batcher")
     .Attr("batch_size: int >= 1")
     .Attr("T: type")
@@ -1411,28 +1260,6 @@
         PartialTensorShape pt = unknown.Concatenate(PartialTensorShape(input_proto));
         ShapeHandle batch_shape;
         TF_RETURN_IF_ERROR(c->MakeShapeFromPartialTensorShape(pt, &batch_shape));
-=======
-
-  REGISTER_OP("Batcher")
-  .Attr("batch_size: int >= 1")
-  .Attr("T: type")
-  .Attr("shape: shape")
-  .Input("input_queue_ref: resource")
-  .Output("batched_tensor: T")
-  .Output("request_id: string")
-  .SetShapeFn([](InferenceContext* c) {
-    TensorShapeProto input_proto;
-    TF_RETURN_IF_ERROR(c->GetAttr("shape", &input_proto));
-    ShapeHandle input_shape;
-    TF_RETURN_IF_ERROR(c->MakeShapeFromShapeProto(input_proto, &input_shape));
-    if (!c->FullyDefined(input_shape)) {
-      return Internal("attr shape must be fully defined");
-    }
-    PartialTensorShape unknown({-1});
-    PartialTensorShape pt = unknown.Concatenate(PartialTensorShape(input_proto));
-    ShapeHandle batch_shape;
-    TF_RETURN_IF_ERROR(c->MakeShapeFromPartialTensorShape(pt, &batch_shape));
->>>>>>> ae7f61af
 
         c->set_output(0, batch_shape);
         c->set_output(1, c->Scalar());
@@ -1442,7 +1269,6 @@
     .Doc(R"doc(
     Experimental
     )doc");
-
 
   REGISTER_OP("BufferPairCompressor")
     .Attr("pack: bool = false")
