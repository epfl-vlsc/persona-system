--- conflicted
+++ resolved
@@ -375,10 +375,7 @@
     REGISTER_OP("AGDBaseCompression")
     .Attr("unpack: bool = true")
     .Input("results: string")
-<<<<<<< HEAD
     .Input("records : string")
-=======
->>>>>>> 7604faae
     .Input("chunk_size: int32")
     .Output("ret : int32")
     .SetShapeFn([](InferenceContext *c) {
@@ -387,14 +384,9 @@
         })
     .SetIsStateful()
     .Doc(R"doc(
-<<<<<<< HEAD
 Conpress the given data into a CIGAR with additional information.
 
 Format of a regular cigar with "|" as delimiter.
-
-=======
-     compresses the base string
->>>>>>> 7604faae
     )doc");
 
     REGISTER_OP("AGDBaseDecompression")
