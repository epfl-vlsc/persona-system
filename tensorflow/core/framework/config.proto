--- conflicted
+++ resolved
@@ -138,18 +138,14 @@
 
   // Options that apply to all graphs.
   GraphOptions graph_options = 10;
-<<<<<<< HEAD
   
-  // Options that apply to FPGA accelerated nodes
-  FPGAOptions fpga_options = 11;
-
-=======
-
   // Global timeout for all blocking operations in this session.  If non-zero,
   // and not overridden on a per-operation basis, this value will be used as the
   // deadline for all blocking operations.
   int64 operation_timeout_in_ms = 11;
->>>>>>> facef954
+  
+  // Options that apply to FPGA accelerated nodes
+  FPGAOptions fpga_options = 12;
 };
 
 // EXPERIMENTAL. Options for a single Run() call.
