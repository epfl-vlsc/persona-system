--- conflicted
+++ resolved
@@ -6,16 +6,14 @@
 option java_multiple_files = true;
 option java_package = "org.tensorflow.framework";
 
-<<<<<<< HEAD
+import "tensorflow/core/framework/step_stats.proto";
+
 message FPGAOptions {
   string system_type = 1; // "harp" or "catapult"
   string version = 2;     // different versions may require
                           // different management interfaces
   string bitstream_path = 3;
 };
-=======
-import "tensorflow/core/framework/step_stats.proto";
->>>>>>> 99952d68
 
 message GPUOptions {
   // A value between 0 and 1 that indicates what fraction of the
@@ -140,13 +138,10 @@
 
   // Options that apply to all graphs.
   GraphOptions graph_options = 10;
-<<<<<<< HEAD
   
   // Options that apply to FPGA accelerated nodes
   FPGAOptions fpga_options = 11;
 
-};
-=======
 };
 
 // EXPERIMENTAL. Options for a single Run() call.
@@ -164,5 +159,4 @@
   // "RunOptions" proto.
   // EXPERIMENTAL: The format and set of events may change in future versions.
   StepStats step_stats = 1;
-}
->>>>>>> 99952d68
+}