syntax = "proto3";

package tensorflow;
option cc_enable_arenas = true;
option java_outer_classname = "ConfigProtos";
option java_multiple_files = true;
option java_package = "org.tensorflow.framework";

import "tensorflow/core/framework/cost_graph.proto";
import "tensorflow/core/framework/graph.proto";
import "tensorflow/core/framework/step_stats.proto";
import "tensorflow/core/protobuf/debug.proto";

message FPGAOptions {
  string system_type = 1; // "harp" or "catapult"
  string version = 2;     // different versions may require
                          // different management interfaces
  string bitstream_path = 3;
};

message GPUOptions {
  // A value between 0 and 1 that indicates what fraction of the
  // available GPU memory to pre-allocate for each process.  1 means
  // to pre-allocate all of the GPU memory, 0.5 means the process
  // allocates ~50% of the available GPU memory.
  double per_process_gpu_memory_fraction = 1;

  // The type of GPU allocation strategy to use.
  //
  // Allowed values:
  // "": The empty string (default) uses a system-chosen default
  //     which may change over time.
  //
  // "BFC": A "Best-fit with coalescing" algorithm, simplified from a
  //        version of dlmalloc.
  string allocator_type = 2;

  // Delay deletion of up to this many bytes to reduce the number of
  // interactions with gpu driver code.  If 0, the system chooses
  // a reasonable default (several MBs).
  int64 deferred_deletion_bytes = 3;

  // If true, the allocator does not pre-allocate the entire specified
  // GPU memory region, instead starting small and growing as needed.
  bool allow_growth = 4;

  // A comma-separated list of GPU ids that determines the 'visible'
  // to 'virtual' mapping of GPU devices.  For example, if TensorFlow
  // can see 8 GPU devices in the process, and one wanted to map
  // visible GPU devices 5 and 3 as "/gpu:0", and "/gpu:1", then one
  // would specify this field as "5,3".  This field is similar in
  // spirit to the CUDA_VISIBLE_DEVICES environment variable, except
  // it applies to the visible GPU devices in the process.
  //
  // NOTE: The GPU driver provides the process with the visible GPUs
  // in an order which is not guaranteed to have any correlation to
  // the *physical* GPU id in the machine.  This field is used for
  // remapping "visible" to "virtual", which means this operates only
  // after the process starts.  Users are required to use vendor
  // specific mechanisms (e.g., CUDA_VISIBLE_DEVICES) to control the
  // physical to visible device mapping prior to invoking TensorFlow.
  string visible_device_list = 5;
};

// Options passed to the graph optimizer
message OptimizerOptions {
  // If true, optimize the graph using common subexpression elimination.
  bool do_common_subexpression_elimination = 1;

  // If true, perform constant folding optimization on the graph.
  bool do_constant_folding = 2;

  // If true, perform function inlining on the graph.
  bool do_function_inlining = 4;

  // Optimization level
  enum Level {
    // L1 is the default level.
    // Optimization performed at L1 :
    // 1. Common subexpression elimination
    // 2. Constant folding
    L1 = 0;

    // No optimizations
    L0 = -1;
  }

  Level opt_level = 3;

  // Control the use of the compiler/jit.  Experimental.
  enum GlobalJitLevel {
    DEFAULT = 0;  // Default setting ("off" now, but later expected to be "on")
    OFF = -1;
    // The following settings turn on compilation, with higher values being
    // more aggressive.  Higher values may reduce opportunities for parallelism
    // and may use more memory.  (At present, there is no distinction, but this
    // is expected to change.)
    ON_1 = 1;
    ON_2 = 2;
  }
  GlobalJitLevel global_jit_level = 5;
}

message GraphOptions {
  // Removed, use optimizer_options below.
  reserved "skip_common_subexpression_elimination";
  reserved 1;

  // If true, use control flow to schedule the activation of Recv nodes.
  // (Currently ignored.)
  bool enable_recv_scheduling = 2;

  // Options controlling how graph is optimized.
  OptimizerOptions optimizer_options = 3;

  // The number of steps to run before returning a cost model detailing
  // the memory usage and performance of each node of the graph. 0 means
  // no cost model.
  int64 build_cost_model = 4;

  // The number of steps to skip before collecting statistics for the
  // cost model.
  int64 build_cost_model_after = 9;

  // Annotate each Node with Op output shape data, to the extent it can
  // be statically inferred.
  bool infer_shapes = 5;

  // Only place the subgraphs that are run, rather than the entire graph.
  //
  // This is useful for interactive graph building, where one might
  // produce graphs that cannot be placed during the debugging
  // process.  In particular, it allows the client to continue work in
  // a session after adding a node to a graph whose placement
  // constraints are unsatisfiable.
  bool place_pruned_graph = 6;

  // If true, transfer float values between processes as bfloat16.
  bool enable_bfloat16_sendrecv = 7;

  // If > 0, record a timeline every this many steps.
  // EXPERIMENTAL: This currently has no effect in MasterSession.
  int32 timeline_step = 8;
};

message ThreadPoolOptionProto {
  // The number of threads in the pool.
  //
  // 0 means the system picks a value based on where this option proto is used
  // (see the declaration of the specific field for more info).
  int32 num_threads = 1;
};

message RPCOptions {
  // If true, always use RPC to contact the session target.
  //
  // If false (the default option), TensorFlow may use an optimized
  // transport for client-master communication that avoids the RPC
  // stack. This option is primarily for used testing the RPC stack.
  bool use_rpc_for_inprocess_master = 1;
};

// Session configuration parameters.
// The system picks appropriate values for fields that are not set.
message ConfigProto {
  // Map from device type name (e.g., "CPU" or "GPU" ) to maximum
  // number of devices of that type to use.  If a particular device
  // type is not found in the map, the system picks an appropriate
  // number.
  map<string, int32> device_count = 1;

  // The execution of an individual op (for some op types) can be
  // parallelized on a pool of intra_op_parallelism_threads.
  // 0 means the system picks an appropriate number.
  int32 intra_op_parallelism_threads = 2;

  // Nodes that perform blocking operations are enqueued on a pool of
  // inter_op_parallelism_threads available in each process.
  //
  // 0 means the system picks an appropriate number.
  //
  // Note that the first Session created in the process sets the
  // number of threads for all future sessions unless use_per_session_threads is
  // true or session_inter_op_thread_pool is configured.
  int32 inter_op_parallelism_threads = 5;

  // If true, use a new set of threads for this session rather than the global
  // pool of threads. Only supported by direct sessions.
  //
  // If false, use the global threads created by the first session, or the
  // per-session thread pools configured by session_inter_op_thread_pool.
  //
  // This option is deprecated. The same effect can be achieved by setting
  // session_inter_op_thread_pool to have one element, whose num_threads equals
  // inter_op_parallelism_threads.
  bool use_per_session_threads = 9;

  // This option is experimental - it may be replaced with a different mechanism
  // in the future. The intended use is for when some session invocations need
  // to run in a background pool limited to a small number of threads.
  //
  // Configures session thread pools. If this is configured, then RunOptions for
  // a Run call can select the thread pool to use.
  //
  // If a pool's num_threads is 0, then inter_op_parallelism_threads is used.
  repeated ThreadPoolOptionProto session_inter_op_thread_pool = 12;

  // Assignment of Nodes to Devices is recomputed every placement_period
  // steps until the system warms up (at which point the recomputation
  // typically slows down automatically).
  int32 placement_period = 3;

  // When any filters are present sessions will ignore all devices which do not
  // match the filters. Each filter can be partially specified, e.g. "/job:ps"
  // "/job:worker/replica:3", etc.
  repeated string device_filters = 4;

  // Options that apply to all GPUs.
  GPUOptions gpu_options = 6;

  // Whether soft placement is allowed. If allow_soft_placement is true,
  // an op will be placed on CPU if
  //   1. there's no GPU implementation for the OP
  // or
  //   2. no GPU devices are known or registered
  // or
  //   3. need to co-locate with reftype input(s) which are from CPU.
  bool allow_soft_placement = 7;

  // Whether device placements should be logged.
  bool log_device_placement = 8;

  // Options that apply to all graphs.
  GraphOptions graph_options = 10;
  
  // Global timeout for all blocking operations in this session.  If non-zero,
  // and not overridden on a per-operation basis, this value will be used as the
  // deadline for all blocking operations.
  int64 operation_timeout_in_ms = 11;
<<<<<<< HEAD
  
  // Options that apply to FPGA accelerated nodes
  FPGAOptions fpga_options = 13;
};
=======
>>>>>>> 097c8860

  // Options that apply when this session uses the distributed runtime.
  RPCOptions rpc_options = 13;
};

// EXPERIMENTAL. Options for a single Run() call.
message RunOptions {
  // TODO(pbar) Turn this into a TraceOptions proto which allows
  // tracing to be controlled in a more orthogonal manner?
  enum TraceLevel {
    NO_TRACE = 0;
    SOFTWARE_TRACE = 1;
    HARDWARE_TRACE = 2;
    FULL_TRACE = 3;
  }
  TraceLevel trace_level = 1;

  // Time to wait for operation to complete in milliseconds.
  int64 timeout_in_ms = 2;

  // The thread pool to use, if session_inter_op_thread_pool is configured.
  int32 inter_op_thread_pool = 3;

  // Whether the partition graph(s) executed by the executor(s) should be
  // outputted via RunMetadata.
  bool output_partition_graphs = 5;

  // EXPERIMENTAL.  Options used to initialize DebuggerState, if enabled.
  DebugOptions debug_options = 6;

  reserved 4;
}

// EXPERIMENTAL. Metadata output (i.e., non-Tensor) for a single Run() call.
message RunMetadata {
  // Statistics traced for this step. Populated if tracing is turned on via the
  // "RunOptions" proto.
  // EXPERIMENTAL: The format and set of events may change in future versions.
  StepStats step_stats = 1;

  // The cost graph for the computation defined by the run call.
  CostGraphDef cost_graph = 2;

  // Graphs of the partitions executed by executors.
  repeated GraphDef partition_graphs = 3;
}<|MERGE_RESOLUTION|>--- conflicted
+++ resolved
@@ -10,13 +10,6 @@
 import "tensorflow/core/framework/graph.proto";
 import "tensorflow/core/framework/step_stats.proto";
 import "tensorflow/core/protobuf/debug.proto";
-
-message FPGAOptions {
-  string system_type = 1; // "harp" or "catapult"
-  string version = 2;     // different versions may require
-                          // different management interfaces
-  string bitstream_path = 3;
-};
 
 message GPUOptions {
   // A value between 0 and 1 that indicates what fraction of the
@@ -237,13 +230,6 @@
   // and not overridden on a per-operation basis, this value will be used as the
   // deadline for all blocking operations.
   int64 operation_timeout_in_ms = 11;
-<<<<<<< HEAD
-  
-  // Options that apply to FPGA accelerated nodes
-  FPGAOptions fpga_options = 13;
-};
-=======
->>>>>>> 097c8860
 
   // Options that apply when this session uses the distributed runtime.
   RPCOptions rpc_options = 13;
