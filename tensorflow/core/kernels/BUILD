# Description:
# Op kernel implementations for TensorFlow.
#
# Note: Any test that uses GPU support and which we would like to
# benchmark should be linked statically so that it can be executed
# from a py_binary or cuda_py_test test logger.  For such a test,
# append "_gpu" to the test name to invoke the GPU benchmarks.  Example:
#
#   # for CPU tests
#   $ bazel test -c opt --copt=-mavx //third_party/tensorflow/core/kernels:my_op_test
#   # for GPU benchmarks
#   $ bazel run -c opt --copt=-mavx --config=cuda //third_party/tensorflow/core/kernels:my_op_test_gpu -- --benchmarks=..
#
package(default_visibility = ["//visibility:public"])

licenses(["notice"])  # Apache 2.0

package_group(
    name = "friends",
    packages = [
        "//learning/deepmind/...",
        "//tensorflow/...",
    ],
)

load(
    "//tensorflow:tensorflow.bzl",
    "tf_cc_test",
    "tf_cc_tests",
    "tf_copts",
    "tf_opts_nortti_if_android",
    "tf_kernel_library",
    "cc_header_only_library",
)
load("//tensorflow:tensorflow.bzl", "tf_cuda_cc_test")
load("//tensorflow:tensorflow.bzl", "tf_cuda_cc_tests")
load(
    "//tensorflow/core:platform/default/build_config.bzl",
    "tf_proto_library",
    "tf_kernel_tests_linkstatic",
)

config_setting(
    # Add "--define tensorflow_xsmm=1" to your build command to use libxsmm for
    # convolutions (and possibly more in the future). You will also need
    # appropriate -mavx*, as required by specific op you use.
    name = "xsmm",
    values = {
        "define": "tensorflow_xsmm=1",
    },
)

config_setting(
    # Add "--define tensorflow_xsmm_backward=1" to your build command to use
    # libxsmm for backward convolutions (and possibly more in the future). You
    # will also need appropriate -mavx*, as required by specific op you use.
    name = "xsmm_backward",
    values = {
        "define": "tensorflow_xsmm=1",
        "define": "tensorflow_xsmm_backward=1",
    },
)

# Public support libraries ----------------------------------------------------

cc_library(
    name = "assign_op",
    hdrs = ["assign_op.h"],
    deps = [
        "//tensorflow/core:framework",
        "//third_party/eigen3",
    ],
)

tf_kernel_library(
    name = "strided_slice_op",
    srcs = [
        "strided_slice_op.cc",
        "strided_slice_op_inst_0.cc",
        "strided_slice_op_inst_1.cc",
        "strided_slice_op_inst_2.cc",
        "strided_slice_op_inst_3.cc",
        "strided_slice_op_inst_4.cc",
        "strided_slice_op_inst_5.cc",
        "strided_slice_op_inst_6.cc",
    ],
    hdrs = [
        "dense_update_ops.h",
        "slice_op.h",
        "strided_slice_op.h",
        "strided_slice_op_impl.h",
    ],
    gpu_srcs = [
        "dense_update_ops.h",
        "slice_op.h",
        "strided_slice_op.h",
        "strided_slice_op_impl.h",
        "strided_slice_op_gpu.cu.cc",
        "slice_op_gpu.cu.cc",
    ],
    deps = [
        ":bounds_check",
        ":ops_util",
        "//tensorflow/core:framework",
        "//tensorflow/core:lib",
        "//third_party/eigen3",
    ],
)

tf_kernel_library(
    name = "concat_lib",
    srcs = [
        "concat_lib_cpu.cc",
        "concat_lib_gpu.cc",
    ],
    hdrs = [
        "concat_lib.h",
        "concat_lib_cpu.h",
    ],
    gpu_srcs = [
        "concat_lib_gpu_impl.cu.cc",
        "concat_lib.h",
        "cuda_device_array.h",
        "cuda_device_array_gpu.h",
    ],
    deps = [
        ":bounds_check",
        "//tensorflow/core:framework",
        "//third_party/eigen3",
    ],
    alwayslink = 0,
)

cc_library(
    name = "concat_lib_hdrs",
    hdrs = [
        "concat_lib.h",
        "concat_lib_cpu.h",
    ],
    deps = [
        ":eigen_helpers",
        ":ops_util_hdrs",
        "//third_party/eigen3",
    ],
)

cc_library(
    name = "conv_2d",
    hdrs = ["conv_2d.h"],
    deps = [
        ":eigen_helpers",
        "//tensorflow/core:framework",
        "//third_party/eigen3",
    ],
)

tf_kernel_library(
    name = "extract_image_patches_op",
    prefix = "extract_image_patches_op",
    deps = [
        ":bounds_check",
        ":eigen_helpers",
        ":ops_util",
        "//tensorflow/core:framework",
        "//tensorflow/core:lib",
        "//third_party/eigen3",
    ],
)

cc_library(
    name = "conv_3d",
    hdrs = ["conv_3d.h"],
    deps = [
        ":eigen_helpers",
        "//tensorflow/core:framework",
        "//third_party/eigen3",
    ],
)

cc_library(
    name = "fill_functor",
    srcs = ["fill_functor.cc"],
    hdrs = ["fill_functor.h"],
    deps = [
        "//tensorflow/core:framework",
        "//third_party/eigen3",
    ],
)

cc_library(
    name = "initializable_lookup_table",
    srcs = ["initializable_lookup_table.cc"],
    hdrs = ["initializable_lookup_table.h"],
    deps = [
        "//tensorflow/core:framework",
        "//tensorflow/core:lib",
    ],
)

cc_library(
    name = "lookup_util",
    srcs = ["lookup_util.cc"],
    hdrs = ["lookup_util.h"],
    deps = [
        ":initializable_lookup_table",
        "//tensorflow/core:framework",
        "//tensorflow/core:lib",
    ],
)

cc_library(
    name = "ops_testutil",
    testonly = 1,
    hdrs = ["ops_testutil.h"],
    deps = [
        "//tensorflow/core:core_cpu",
        "//tensorflow/core:framework",
        "//tensorflow/core:lib",
        "//tensorflow/core:tensor_testutil",
        "//tensorflow/core:test",
        "//third_party/eigen3",
    ],
)

cc_library(
    name = "ops_util",
    srcs = ["ops_util.cc"],
    hdrs = ["ops_util.h"],
    copts = ["-Wno-sign-compare"],
    deps = [
        "//tensorflow/core:framework",
        "//tensorflow/core:lib",
        "//third_party/eigen3",
    ],
)

cc_library(
    name = "ops_util_hdrs",
    hdrs = ["ops_util.h"],
    deps = [
        ":eigen_helpers",
        "//third_party/eigen3",
    ],
)

tf_cc_test(
    name = "ops_util_test",
    size = "small",
    srcs = ["ops_util_test.cc"],
    deps = [
        ":ops_util",
        "//tensorflow/core:framework",
        "//tensorflow/core:test",
        "//tensorflow/core:test_main",
        "//third_party/eigen3",
    ],
)

cc_library(
    name = "stage_op",
    srcs = ["stage_op.cc"],
    deps = [
        "//tensorflow/core:framework",
        "//tensorflow/core:lib",
    ],
)

cc_library(
    name = "queue_base",
    srcs = ["queue_base.cc"],
    hdrs = ["queue_base.h"],
    deps = [
        "//tensorflow/core:framework",
        "//tensorflow/core:lib",
    ],
)

cc_library(
    name = "queue_op",
    hdrs = ["queue_op.h"],
    deps = [
        ":queue_base",
        "//tensorflow/core:framework",
        "//tensorflow/core:lib",
    ],
)

cc_library(
    name = "priority_queue",
    srcs = ["priority_queue.cc"],
    hdrs = ["priority_queue.h"],
    deps = [
        ":queue_base",
        ":queue_op",
        ":typed_queue",
        "//tensorflow/core:framework",
        "//tensorflow/core:lib",
    ],
)

tf_proto_library(
    name = "writer_base_proto",
    srcs = ["writer_base.proto"],
    cc_api_version = 2,
    go_api_version = 2,
    java_api_version = 2,
)

cc_library(
    name = "writer_base",
    srcs = ["writer_base.cc"],
    hdrs = ["writer_base.h"],
    deps = [
        ":writer_base_proto_cc",
        "//tensorflow/core:framework",
        "//tensorflow/core:lib",
    ],
)

cc_library(
    name = "writer_async_base",
    srcs = ["writer_async_base.cc"],
    hdrs = ["writer_async_base.h"],
    deps = [
        ":writer_base_proto_cc",
        "//tensorflow/core:framework",
        "//tensorflow/core:lib",
    ],
)

tf_proto_library(
    name = "reader_base_proto",
    srcs = ["reader_base.proto"],
    cc_api_version = 2,
    go_api_version = 2,
    java_api_version = 2,
)

cc_library(
    name = "reader_base",
    srcs = ["reader_base.cc"],
    hdrs = ["reader_base.h"],
    deps = [
        ":reader_base_proto_cc",
        "//tensorflow/core:framework",
        "//tensorflow/core:lib",
    ],
)

cc_library(
    name = "save_restore_tensor",
    srcs = ["save_restore_tensor.cc"],
    hdrs = ["save_restore_tensor.h"],
    copts = ["-Wno-sign-compare"],
    deps = [
        ":bounds_check",
        "//tensorflow/core:framework",
        "//tensorflow/core:lib",
        "//tensorflow/core/util/tensor_bundle",
    ],
)

tf_kernel_library(
    name = "split_lib",
    srcs = ["split_lib_cpu.cc"],
    hdrs = ["split_lib.h"],
    gpu_srcs = [
        "split_lib_gpu.cu.cc",
        "split_lib.h",
    ],
    deps = [
        ":cuda_device_array",
        "//tensorflow/core:framework",
        "//third_party/eigen3",
    ],
    alwayslink = 0,
)

cc_library(
    name = "typed_queue",
    hdrs = ["typed_queue.h"],
    deps = [
        ":queue_base",
    ],
)

# Private support libraries ---------------------------------------------------

cc_library(
    name = "bounds_check",
    hdrs = ["bounds_check.h"],
    visibility = ["//tensorflow:__subpackages__"],
    deps = [
        "//tensorflow/core:framework_lite",
        "//third_party/eigen3",
    ],
)

cc_header_only_library(
    name = "bounds_check_lib",
    deps = [":bounds_check"],
)

cc_library(
    name = "cuda_device_array",
    hdrs = [
        "cuda_device_array.h",
        "cuda_device_array_gpu.h",
    ],
    visibility = ["//tensorflow:__subpackages__"],
    deps = [
        "//tensorflow/core:lib",
    ],
)

cc_library(
    name = "eigen_helpers",
    hdrs = [
        "eigen_activations.h",
        "eigen_attention.h",
        "eigen_backward_cuboid_convolutions.h",
        "eigen_backward_spatial_convolutions.h",
        "eigen_cuboid_convolution.h",
        "eigen_patch_3d.h",
        "eigen_pooling.h",
        "eigen_softmax.h",
        "eigen_spatial_convolutions.h",
    ],
    deps = [
        "//third_party/eigen3",
    ],
)

cc_library(
    name = "image_resizer_state",
    hdrs = ["image_resizer_state.h"],
    visibility = ["//visibility:private"],
    deps = [
        "//tensorflow/core:lib",
        "//third_party/eigen3",
    ],
)

cc_header_only_library(
    name = "image_resizer_state_lib",
    deps = [":image_resizer_state"],
)

# OpKernel libraries ----------------------------------------------------------

ARRAY_DEPS = [
    ":bounds_check",
    ":concat_lib",
    ":fill_functor",
    ":gather_functor",
    ":ops_util",
    ":transpose_functor",
    "//tensorflow/core:array_grad",
    "//tensorflow/core:array_ops_op_lib",
    "//tensorflow/core:core_cpu",
    "//tensorflow/core:framework",
    "//tensorflow/core:lib",
    "//tensorflow/core:lib_internal",
    "//tensorflow/core:proto_text",
    "//tensorflow/core:protos_all_cc",
    "//third_party/eigen3",
]

cc_library(
    name = "array_not_windows",
    deps = [
        ":immutable_constant_op",
    ],
)

tf_kernel_library(
    name = "immutable_constant_op",
    prefix = "immutable_constant_op",
    deps = ARRAY_DEPS,
)

tf_kernel_library(
    name = "set_kernels",
    prefix = "set_kernels",
    deps = [
        "//tensorflow/core:framework_headers_lib",
        "//tensorflow/core:lib",
        "//tensorflow/core:set_ops_op_lib",
        "//third_party/eigen3",
    ],
)

tf_kernel_library(
    name = "debug_ops",
    prefix = "debug_ops",
    deps = ARRAY_DEPS + [
        "//tensorflow/core:gpu_runtime",
        "//tensorflow/core/debug:debug_io_utils",
    ],
)

cc_library(
    name = "array",
    deps = [
        ":batch_space_ops",
        ":bcast_ops",
        ":bitcast_op",
        ":concat_op",
        ":constant_op",
        ":debug_ops",
        ":depth_space_ops",
        ":diag_op",
        ":edit_distance_op",
        ":extract_image_patches_op",
        ":gather_nd_op",
        ":gather_op",
        ":identity_op",
        ":inplace_ops",
        ":listdiff_op",
        ":matrix_band_part_op",
        ":matrix_diag_op",
        ":matrix_set_diag_op",
        ":mirror_pad_op",
        ":one_hot_op",
        ":pack_op",
        ":pad_op",
        ":quantize_and_dequantize_op",
        ":reshape_op",
        ":reverse_op",
        ":reverse_sequence_op",
        ":shape_ops",
        ":slice_op",
        ":split_op",
        ":split_v_op",
        ":strided_slice_op",
        ":tile_ops",
        ":transpose_op",
        ":unique_op",
        ":unpack_op",
        ":where_op",
    ],
)

tf_kernel_library(
    name = "bcast_ops",
    prefix = "bcast_ops",
    deps = ARRAY_DEPS,
)

tf_kernel_library(
    name = "bitcast_op",
    prefix = "bitcast_op",
    deps = ARRAY_DEPS,
)

tf_kernel_library(
    name = "concat_op",
    prefix = "concat_op",
    deps = ARRAY_DEPS,
)

tf_kernel_library(
    name = "constant_op",
    prefix = "constant_op",
    deps = ARRAY_DEPS,
)

tf_kernel_library(
    name = "diag_op",
    prefix = "diag_op",
    deps = ARRAY_DEPS,
)

tf_kernel_library(
    name = "edit_distance_op",
    prefix = "edit_distance_op",
    deps = ARRAY_DEPS,
)

tf_kernel_library(
    name = "gather_nd_op",
    prefix = "gather_nd_op",
    deps = ARRAY_DEPS,
)

tf_kernel_library(
    name = "gather_op",
    prefix = "gather_op",
    deps = ARRAY_DEPS,
)

tf_kernel_library(
    name = "identity_op",
    prefix = "identity_op",
    deps = ARRAY_DEPS,
)

tf_kernel_library(
    name = "listdiff_op",
    prefix = "listdiff_op",
    deps = ARRAY_DEPS,
)

tf_kernel_library(
    name = "matrix_band_part_op",
    prefix = "matrix_band_part_op",
    deps = ARRAY_DEPS,
)

tf_kernel_library(
    name = "matrix_diag_op",
    prefix = "matrix_diag_op",
    deps = ARRAY_DEPS,
)

tf_kernel_library(
    name = "matrix_set_diag_op",
    prefix = "matrix_set_diag_op",
    deps = ARRAY_DEPS,
)

tf_kernel_library(
    name = "mirror_pad_op",
    prefix = "mirror_pad_op",
    deps = ARRAY_DEPS,
)

tf_kernel_library(
    name = "one_hot_op",
    prefix = "one_hot_op",
    deps = ARRAY_DEPS,
)

tf_kernel_library(
    name = "pack_op",
    prefix = "pack_op",
    deps = ARRAY_DEPS,
)

tf_kernel_library(
    name = "pad_op",
    prefix = "pad_op",
    deps = ARRAY_DEPS,
)

tf_kernel_library(
    name = "quantize_and_dequantize_op",
    prefix = "quantize_and_dequantize_op",
    deps = ARRAY_DEPS,
)

tf_kernel_library(
    name = "reshape_op",
    prefix = "reshape_op",
    deps = ARRAY_DEPS,
)

tf_kernel_library(
    name = "reverse_op",
    prefix = "reverse_op",
    deps = ARRAY_DEPS,
)

tf_kernel_library(
    name = "reverse_sequence_op",
    prefix = "reverse_sequence_op",
    deps = ARRAY_DEPS,
)

tf_kernel_library(
    name = "shape_ops",
    prefix = "shape_ops",
    deps = ARRAY_DEPS,
)

tf_kernel_library(
    name = "slice_op",
    prefix = "slice_op",
    deps = ARRAY_DEPS + [":strided_slice_op"],
)

tf_kernel_library(
    name = "split_op",
    gpu_srcs = ["cuda_device_array.h"],
    prefix = "split_op",
    deps = ARRAY_DEPS + [":split_lib"],
)

tf_kernel_library(
    name = "split_v_op",
    gpu_srcs = ["cuda_device_array.h"],
    prefix = "split_v_op",
    deps = ARRAY_DEPS + [":split_lib"],
)

tf_kernel_library(
    name = "inplace_ops",
    prefix = "inplace_ops",
    deps = ARRAY_DEPS,
)

tf_kernel_library(
    name = "tile_ops",
    prefix = "tile_ops",
    deps = ARRAY_DEPS,
)

tf_kernel_library(
    name = "transpose_op",
    prefix = "transpose_op",
    deps = ARRAY_DEPS,
)

tf_kernel_library(
    name = "unique_op",
    prefix = "unique_op",
    deps = ARRAY_DEPS,
)

tf_kernel_library(
    name = "unpack_op",
    prefix = "unpack_op",
    deps = ARRAY_DEPS + [":split_lib"],
)

tf_kernel_library(
    name = "where_op",
    prefix = "where_op",
    deps = ARRAY_DEPS,
)

tf_cc_test(
    name = "batch_norm_op_test",
    size = "small",
    srcs = ["batch_norm_op_test.cc"],
    deps = [
        ":batch_norm_op",
        ":ops_testutil",
        ":ops_util",
        "//tensorflow/core:core_cpu",
        "//tensorflow/core:framework",
        "//tensorflow/core:lib",
        "//tensorflow/core:protos_all_cc",
        "//tensorflow/core:test",
        "//tensorflow/core:test_main",
        "//tensorflow/core:testlib",
    ],
)

tf_cc_test(
    name = "ops_testutil_test",
    size = "small",
    srcs = ["ops_testutil_test.cc"],
    deps = [
        ":identity_op",
        ":ops_testutil",
        ":ops_util",
        "//tensorflow/core:core_cpu",
        "//tensorflow/core:framework",
        "//tensorflow/core:lib",
        "//tensorflow/core:protos_all_cc",
        "//tensorflow/core:test",
        "//tensorflow/core:test_main",
        "//tensorflow/core:testlib",
    ],
)

tf_cc_test(
    name = "concat_op_test",
    size = "small",
    srcs = ["concat_op_test.cc"],
    deps = [
        ":concat_op",
        ":ops_testutil",
        ":ops_util",
        "//tensorflow/core:core_cpu",
        "//tensorflow/core:framework",
        "//tensorflow/core:lib",
        "//tensorflow/core:protos_all_cc",
        "//tensorflow/core:test",
        "//tensorflow/core:test_main",
        "//tensorflow/core:testlib",
    ],
)

tf_cc_test(
    name = "constant_op_test",
    size = "small",
    srcs = ["constant_op_test.cc"],
    deps = [
        ":constant_op",
        ":ops_testutil",
        ":ops_util",
        "//tensorflow/core:core_cpu",
        "//tensorflow/core:framework",
        "//tensorflow/core:lib",
        "//tensorflow/core:protos_all_cc",
        "//tensorflow/core:test",
        "//tensorflow/core:test_main",
        "//tensorflow/core:testlib",
    ],
)

tf_cc_test(
    name = "deep_conv2d_test",
    size = "small",
    srcs = ["deep_conv2d_test.cc"],
    deps = [
        ":conv_ops",
        "//tensorflow/core:test",
        "//tensorflow/core:test_main",
    ],
)

tf_cc_test(
    name = "xsmm_conv2d_test",
    size = "small",
    srcs = select({
        ":xsmm": ["xsmm_conv2d_test.cc"],
        "//conditions:default": [],
    }),
    deps = [
        ":conv_ops",
        ":ops_testutil",
        ":ops_util",
        "//tensorflow/core:core_cpu",
        "//tensorflow/core:framework",
        "//tensorflow/core:lib",
        "//tensorflow/core:protos_all_cc",
        "//tensorflow/core:test",
        "//tensorflow/core:test_main",
        "//tensorflow/core:testlib",
    ],
)

tf_cc_test(
    name = "conv_ops_test",
    size = "small",
    srcs = ["conv_ops_test.cc"],
    deps = [
        ":conv_ops",
        ":image",
        ":ops_testutil",
        ":ops_util",
        "//tensorflow/cc:cc_ops",
        "//tensorflow/core:core_cpu",
        "//tensorflow/core:framework",
        "//tensorflow/core:framework_internal",
        "//tensorflow/core:lib",
        "//tensorflow/core:protos_all_cc",
        "//tensorflow/core:tensorflow",
        "//tensorflow/core:test",
        "//tensorflow/core:test_main",
        "//tensorflow/core:testlib",
    ],
)

tf_cc_test(
    name = "example_parsing_ops_test",
    size = "large",
    srcs = ["example_parsing_ops_test.cc"],
    deps = [
        ":example_parsing_ops",
        ":ops_testutil",
        ":ops_util",
        "//tensorflow/core:core_cpu",
        "//tensorflow/core:framework",
        "//tensorflow/core:lib",
        "//tensorflow/core:protos_all_cc",
        "//tensorflow/core:test",
        "//tensorflow/core:test_main",
        "//tensorflow/core:testlib",
    ],
)

tf_cc_test(
    name = "fake_quant_ops_test",
    size = "small",
    srcs = ["fake_quant_ops_test.cc"],
    deps = [
        ":fake_quant_ops",
        ":ops_testutil",
        ":ops_util",
        "//tensorflow/core:core_cpu",
        "//tensorflow/core:framework",
        "//tensorflow/core:lib",
        "//tensorflow/core:protos_all_cc",
        "//tensorflow/core:test",
        "//tensorflow/core:test_main",
        "//tensorflow/core:testlib",
    ],
)

tf_cc_test(
    name = "fused_batch_norm_op_test",
    size = "small",
    srcs = ["fused_batch_norm_op_test.cc"],
    deps = [
        ":fused_batch_norm_op",
        ":ops_testutil",
        ":ops_util",
        "//tensorflow/core:core_cpu",
        "//tensorflow/core:framework",
        "//tensorflow/core:lib",
        "//tensorflow/core:protos_all_cc",
        "//tensorflow/core:test",
        "//tensorflow/core:test_main",
        "//tensorflow/core:testlib",
    ],
)

tf_kernel_library(
    name = "gather_functor",
    prefix = "gather_functor",
    visibility = [":friends"],
    deps = [
        ":bounds_check",
        "//tensorflow/core:framework_lite",
        "//third_party/eigen3",
    ],
)

tf_cuda_cc_test(
    name = "gather_op_test",
    size = "small",
    srcs = ["gather_op_test.cc"],
    deps = [
        ":gather_op",
        ":ops_testutil",
        ":ops_util",
        "//tensorflow/core:core_cpu",
        "//tensorflow/core:framework",
        "//tensorflow/core:lib",
        "//tensorflow/core:protos_all_cc",
        "//tensorflow/core:test",
        "//tensorflow/core:test_main",
        "//tensorflow/core:testlib",
    ],
)

tf_cuda_cc_test(
    name = "gather_nd_op_test",
    size = "small",
    srcs = ["gather_nd_op_test.cc"],
    deps = [
        ":gather_nd_op",
        ":ops_testutil",
        ":ops_util",
        "//tensorflow/core:core_cpu",
        "//tensorflow/core:framework",
        "//tensorflow/core:lib",
        "//tensorflow/core:protos_all_cc",
        "//tensorflow/core:test",
        "//tensorflow/core:test_main",
        "//tensorflow/core:testlib",
    ],
)

tf_cc_test(
    name = "identity_op_test",
    size = "small",
    srcs = ["identity_op_test.cc"],
    deps = [
        ":identity_op",
        ":ops_testutil",
        ":ops_util",
        "//tensorflow/core:core_cpu",
        "//tensorflow/core:framework",
        "//tensorflow/core:lib",
        "//tensorflow/core:protos_all_cc",
        "//tensorflow/core:test",
        "//tensorflow/core:test_main",
        "//tensorflow/core:testlib",
    ],
)

tf_cc_test(
    name = "debug_ops_test",
    size = "small",
    srcs = ["debug_ops_test.cc"],
    deps = [
        ":debug_ops",
        ":ops_testutil",
        ":ops_util",
        "//tensorflow/core:core_cpu",
        "//tensorflow/core:framework",
        "//tensorflow/core:lib",
        "//tensorflow/core:protos_all_cc",
        "//tensorflow/core:test",
        "//tensorflow/core:test_main",
        "//tensorflow/core:testlib",
    ],
)

tf_cuda_cc_test(
    name = "quantize_and_dequantize_op_test",
    size = "small",
    srcs = ["quantize_and_dequantize_op_test.cc"],
    deps = [
        ":ops_testutil",
        ":ops_util",
        ":quantize_and_dequantize_op",
        "//tensorflow/cc:cc_ops",
        "//tensorflow/core:core_cpu",
        "//tensorflow/core:framework",
        "//tensorflow/core:lib",
        "//tensorflow/core:protos_all_cc",
        "//tensorflow/core:test",
        "//tensorflow/core:test_main",
        "//tensorflow/core:testlib",
    ],
)

tf_cc_test(
    name = "reverse_op_test",
    size = "small",
    srcs = ["reverse_op_test.cc"],
    deps = [
        ":ops_testutil",
        ":ops_util",
        ":reverse_op",
        "//tensorflow/core:core_cpu",
        "//tensorflow/core:core_cpu_internal",
        "//tensorflow/core:framework",
        "//tensorflow/core:lib",
        "//tensorflow/core:protos_all_cc",
        "//tensorflow/core:test",
        "//tensorflow/core:test_main",
        "//tensorflow/core:testlib",
    ],
)

tf_kernel_library(
    name = "scatter_functor",
    prefix = "scatter_functor",
    visibility = [":friends"],
    deps = [
        ":bounds_check",
        "//tensorflow/core:framework",
        "//tensorflow/core:lib",
        "//third_party/eigen3",
    ],
)

tf_cc_test(
    name = "slice_op_test",
    size = "small",
    srcs = ["slice_op_test.cc"],
    linkopts = select({
        "//tensorflow:darwin": ["-headerpad_max_install_names"],
        "//conditions:default": [],
    }),
    deps = [
        ":ops_testutil",
        ":ops_util",
        ":slice_op",
        "//tensorflow/core:core_cpu",
        "//tensorflow/core:framework",
        "//tensorflow/core:lib",
        "//tensorflow/core:protos_all_cc",
        "//tensorflow/core:test",
        "//tensorflow/core:test_main",
        "//tensorflow/core:testlib",
    ],
)

tf_cc_test(
    name = "strided_slice_op_test",
    size = "small",
    srcs = ["strided_slice_op_test.cc"],
    deps = [
        ":ops_testutil",
        ":ops_util",
        ":slice_op",
        ":strided_slice_op",
        "//tensorflow/core:core_cpu",
        "//tensorflow/core:framework",
        "//tensorflow/core:lib",
        "//tensorflow/core:protos_all_cc",
        "//tensorflow/core:test",
        "//tensorflow/core:test_main",
        "//tensorflow/core:testlib",
    ],
)

tf_cc_test(
    name = "unique_op_test",
    size = "small",
    srcs = ["unique_op_test.cc"],
    deps = [
        ":ops_testutil",
        ":ops_util",
        ":unique_op",
        "//tensorflow/core:core_cpu",
        "//tensorflow/core:framework",
        "//tensorflow/core:lib",
        "//tensorflow/core:protos_all_cc",
        "//tensorflow/core:test",
        "//tensorflow/core:test_main",
        "//tensorflow/core:testlib",
    ],
)

tf_kernel_library(
    name = "transpose_functor",
    srcs = ["transpose_functor_cpu.cc"],
    hdrs = ["transpose_functor.h"],
    gpu_srcs = [
        "transpose_functor_gpu.cu.cc",
        "transpose_functor.h",
    ],
    visibility = ["//visibility:private"],
    deps = [
        "//tensorflow/core:framework",
        "//third_party/eigen3",
    ],
    alwayslink = 0,
)

tf_kernel_library(
    name = "candidate_sampler_ops",
    prefix = "candidate_sampler_ops",
    deps = [
        ":range_sampler",
        "//tensorflow/core:candidate_sampling_ops_op_lib",
        "//tensorflow/core:framework",
        "//tensorflow/core:lib",
    ],
)

cc_library(
    name = "range_sampler",
    srcs = ["range_sampler.cc"],
    hdrs = ["range_sampler.h"],
    visibility = ["//visibility:private"],
    deps = [
        "//tensorflow/core:lib",
        "//tensorflow/core:lib_internal",
    ],
)

tf_cc_test(
    name = "range_sampler_test",
    size = "small",
    srcs = ["range_sampler_test.cc"],
    deps = [
        ":range_sampler",
        "//tensorflow/core:framework",
        "//tensorflow/core:lib",
        "//tensorflow/core:test",
        "//tensorflow/core:test_main",
    ],
)

tf_kernel_library(
    name = "control_flow_ops",
    prefix = "control_flow_ops",
    deps = [
        "//tensorflow/core:control_flow_ops_op_lib",
        "//tensorflow/core:framework",
        "//tensorflow/core:lib",
    ],
)

tf_kernel_library(
    name = "ctc_ops",
    prefix = "ctc",
    deps = [
        ":bounds_check",
        ":ops_util",
        "//tensorflow/core:ctc_ops_op_lib",
        "//tensorflow/core:framework",
        "//tensorflow/core:lib",
        "//tensorflow/core/util/ctc:ctc_beam_search_lib",
        "//tensorflow/core/util/ctc:ctc_loss_calculator_lib",
    ],
)

tf_cc_test(
    name = "control_flow_ops_test",
    size = "small",
    srcs = ["control_flow_ops_test.cc"],
    deps = [
        ":control_flow_ops",
        ":ops_testutil",
        ":ops_util",
        "//tensorflow/core:framework",
        "//tensorflow/core:protos_all_cc",
        "//tensorflow/core:test",
        "//tensorflow/core:test_main",
        "//tensorflow/core:testlib",
    ],
)

cc_library(
    name = "data_flow",
    deps = [
        ":barrier_ops",
        ":conditional_accumulator_base_op",
        ":conditional_accumulator_op",
        ":dynamic_partition_op",
        ":dynamic_stitch_op",
        ":fifo_queue_op",
        ":lookup_table_init_op",
        ":lookup_table_op",
        ":padding_fifo_queue_op",
        ":priority_queue_op",
        ":queue_ops",
        ":random_shuffle_queue_op",
        ":session_ops",
        ":sparse_conditional_accumulator_op",
        ":stack_ops",
        ":stage_op",
        ":tensor_array_ops",
    ],
)

DATA_FLOW_DEPS = [
    ":bounds_check",
    ":concat_lib",
    ":conditional_accumulator",
    ":conditional_accumulator_base",
    ":fifo_queue",
    ":initializable_lookup_table",
    ":lookup_util",
    ":padding_fifo_queue",
    ":priority_queue",
    ":queue_base",
    ":queue_op",
    ":sparse_conditional_accumulator",
    ":split_lib",
    ":tensor_array",
    ":typed_conditional_accumulator_base",
    ":typed_queue",
    "//third_party/eigen3",
    "//tensorflow/core:core_cpu",
    "//tensorflow/core:data_flow_ops_op_lib",
    "//tensorflow/core:framework",
    "//tensorflow/core:lib",
    "//tensorflow/core:lib_internal",
]

tf_kernel_library(
    name = "conditional_accumulator_base_op",
    prefix = "conditional_accumulator_base_op",
    deps = DATA_FLOW_DEPS,
)

tf_kernel_library(
    name = "conditional_accumulator_op",
    prefix = "conditional_accumulator_op",
    deps = DATA_FLOW_DEPS,
)

tf_kernel_library(
    name = "barrier_ops",
    prefix = "barrier_ops",
    deps = DATA_FLOW_DEPS,
)

tf_kernel_library(
    name = "fifo_queue_op",
    prefix = "fifo_queue_op",
    deps = DATA_FLOW_DEPS,
)

tf_kernel_library(
    name = "padding_fifo_queue_op",
    prefix = "padding_fifo_queue_op",
    deps = DATA_FLOW_DEPS,
)

tf_kernel_library(
    name = "priority_queue_op",
    prefix = "priority_queue_op",
    deps = DATA_FLOW_DEPS,
)

tf_kernel_library(
    name = "queue_ops",
    prefix = "queue_ops",
    deps = DATA_FLOW_DEPS,
)

tf_kernel_library(
    name = "random_shuffle_queue_op",
    prefix = "random_shuffle_queue_op",
    deps = DATA_FLOW_DEPS,
)

tf_kernel_library(
    name = "session_ops",
    prefix = "session_ops",
    deps = DATA_FLOW_DEPS,
)

tf_kernel_library(
    name = "sparse_conditional_accumulator_op",
    prefix = "sparse_conditional_accumulator_op",
    deps = DATA_FLOW_DEPS,
)

tf_kernel_library(
    name = "stack_ops",
    prefix = "stack_ops",
    deps = DATA_FLOW_DEPS,
)

tf_kernel_library(
    name = "tensor_array_ops",
    prefix = "tensor_array_ops",
    deps = DATA_FLOW_DEPS,
)

DYNAMIC_DEPS = [
    ":bounds_check",
    "//tensorflow/core:core_cpu",
    "//tensorflow/core:data_flow_ops_op_lib",
    "//tensorflow/core:framework",
    "//tensorflow/core:lib",
    "//tensorflow/core:lib_internal",
]

tf_kernel_library(
    name = "dynamic_partition_op",
    prefix = "dynamic_partition_op",
    deps = DYNAMIC_DEPS,
)

tf_kernel_library(
    name = "dynamic_stitch_op",
    prefix = "dynamic_stitch_op",
    deps = DYNAMIC_DEPS,
)

LOOKUP_DEPS = [
    ":bounds_check",
    ":initializable_lookup_table",
    ":lookup_util",
    "//tensorflow/core:core_cpu",
    "//tensorflow/core:data_flow_ops_op_lib",
    "//tensorflow/core:framework",
    "//tensorflow/core:lib",
    "//tensorflow/core:lib_internal",
]

tf_kernel_library(
    name = "lookup_table_init_op",
    prefix = "lookup_table_init_op",
    deps = LOOKUP_DEPS,
)

tf_kernel_library(
    name = "lookup_table_op",
    prefix = "lookup_table_op",
    deps = LOOKUP_DEPS,
)

tf_cc_tests(
    name = "dynamic_op_test",
    size = "small",
    srcs = [
        "dynamic_partition_op_test.cc",
        "dynamic_stitch_op_test.cc",
    ],
    deps = [
        ":data_flow",
        ":ops_testutil",
        ":ops_util",
        "//tensorflow/core:framework",
        "//tensorflow/core:lib",
        "//tensorflow/core:protos_all_cc",
        "//tensorflow/core:test",
        "//tensorflow/core:test_main",
        "//tensorflow/core:testlib",
    ],
)

cc_library(
    name = "fifo_queue",
    srcs = ["fifo_queue.cc"],
    hdrs = ["fifo_queue.h"],
    visibility = ["//visibility:private"],
    deps = [
        ":queue_base",
        ":typed_queue",
        "//tensorflow/core:framework",
        "//tensorflow/core:lib",
    ],
)

cc_library(
    name = "padding_fifo_queue",
    srcs = ["padding_fifo_queue.cc"],
    hdrs = ["padding_fifo_queue.h"],
    visibility = ["//visibility:private"],
    deps = [
        ":fifo_queue",
        ":queue_base",
        ":typed_queue",
        "//tensorflow/core:framework",
        "//tensorflow/core:lib",
    ],
)

cc_library(
    name = "conditional_accumulator_base",
    srcs = ["conditional_accumulator_base.cc"],
    hdrs = [
        "conditional_accumulator_base.h",
    ],
    deps = [
        "//tensorflow/core:framework",
        "//tensorflow/core:lib",
        "//third_party/eigen3",
    ],
)

cc_library(
    name = "typed_conditional_accumulator_base",
    hdrs = ["typed_conditional_accumulator_base.h"],
    deps = [
        ":conditional_accumulator_base",
    ],
)

cc_library(
    name = "conditional_accumulator",
    hdrs = [
        "conditional_accumulator.h",
        "conditional_accumulator_base_op.h",
    ],
    deps = [
        ":fill_functor",
        ":typed_conditional_accumulator_base",
    ],
)

cc_library(
    name = "sparse_conditional_accumulator",
    hdrs = ["sparse_conditional_accumulator.h"],
    deps = [
        ":typed_conditional_accumulator_base",
    ],
)

tf_kernel_library(
    name = "tensor_array",
    srcs = ["tensor_array.cc"],
    hdrs = ["tensor_array.h"],
    visibility = ["//visibility:private"],
    deps = [
        ":aggregate_ops",
        "//tensorflow/core:framework",
        "//tensorflow/core:lib",
        "//third_party/eigen3",
    ],
)

tf_kernel_library(
    name = "resource_variable_ops",
    srcs = ["resource_variable_ops.cc"],
    deps = [
        ":bounds_check",
        ":dense_update_ops",
        ":gather_functor",
        ":scatter_functor",
        ":state",
        ":variable_ops",
        "//tensorflow/core:framework",
        "//tensorflow/core:lib",
        "//tensorflow/core:resource_variable_ops_op_lib",
        "//third_party/eigen3",
    ],
)

tf_kernel_library(
    name = "fact_op",
    prefix = "fact_op",
    deps = [
        "//tensorflow/core:framework",
        "//tensorflow/core:lib",
        "//tensorflow/core:user_ops_op_lib",
    ],
)

tf_kernel_library(
    name = "function_ops",
    prefix = "function_ops",
    deps = [
        "//tensorflow/core:core_cpu",
        "//tensorflow/core:core_cpu_internal",
        "//tensorflow/core:framework",
        "//tensorflow/core:lib",
    ],
)

<<<<<<< HEAD
tf_kernel_libraries(
    name = "io",
    prefixes = [
        "fixed_length_record_reader_op",
        "identity_reader_op",
        "matching_files_op",
        "reader_ops",
        "writer_ops",
        "restore_op",
        "save_op",
        "text_line_reader_op",
        "tf_record_reader_op",
        "whole_file_read_ops",
    ],
    deps = [
        ":ops_util",
        ":reader_base",
        ":writer_base",
        ":writer_async_base",
        ":save_restore_tensor",
        "//tensorflow/core:framework",
        "//tensorflow/core:io_ops_op_lib",
        "//tensorflow/core:lib",
        "//tensorflow/core:lib_internal",
=======
cc_library(
    name = "image",
    deps = [
        ":adjust_contrast_op",
        ":adjust_hue_op",
        ":adjust_saturation_op",
        ":attention_ops",
        ":colorspace_op",
        ":crop_and_resize_op",
        ":decode_gif_op",
        ":decode_jpeg_op",
        ":decode_png_op",
        ":draw_bounding_box_op",
        ":encode_jpeg_op",
        ":encode_png_op",
        ":non_max_suppression_op",
        ":random_crop_op",
        ":resize_area_op",
        ":resize_bicubic_op",
        ":resize_bilinear_op",
        ":resize_nearest_neighbor_op",
        ":sample_distorted_bounding_box_op",
>>>>>>> 097c8860
    ],
)

IMAGE_DEPS = [
    ":bounds_check",
    ":eigen_helpers",
    ":image_resizer_state",
    "//third_party/eigen3",
    "//tensorflow/core:framework",
    "//tensorflow/core:gif_internal",
    "//tensorflow/core:image_ops_op_lib",
    "//tensorflow/core:jpeg_internal",
    "//tensorflow/core:lib",
    "//tensorflow/core:lib_internal",
    "//tensorflow/core:protos_all_cc",
]

tf_kernel_library(
    name = "adjust_contrast_op",
    prefix = "adjust_contrast_op",
    deps = IMAGE_DEPS,
)

tf_kernel_library(
    name = "adjust_hue_op",
    prefix = "adjust_hue_op",
    deps = IMAGE_DEPS,
)

tf_kernel_library(
    name = "adjust_saturation_op",
    prefix = "adjust_saturation_op",
    deps = IMAGE_DEPS,
)

tf_kernel_library(
    name = "attention_ops",
    prefix = "attention_ops",
    deps = IMAGE_DEPS,
)

tf_kernel_library(
    name = "colorspace_op",
    prefix = "colorspace_op",
    deps = IMAGE_DEPS,
)

tf_kernel_library(
    name = "crop_and_resize_op",
    prefix = "crop_and_resize_op",
    deps = IMAGE_DEPS,
)

tf_kernel_library(
    name = "decode_jpeg_op",
    prefix = "decode_jpeg_op",
    deps = IMAGE_DEPS,
)

tf_kernel_library(
    name = "decode_png_op",
    prefix = "decode_png_op",
    deps = IMAGE_DEPS,
)

tf_kernel_library(
    name = "decode_gif_op",
    prefix = "decode_gif_op",
    deps = IMAGE_DEPS,
)

tf_kernel_library(
    name = "draw_bounding_box_op",
    prefix = "draw_bounding_box_op",
    deps = IMAGE_DEPS,
)

tf_kernel_library(
    name = "encode_jpeg_op",
    prefix = "encode_jpeg_op",
    deps = IMAGE_DEPS,
)

tf_kernel_library(
    name = "encode_png_op",
    prefix = "encode_png_op",
    deps = IMAGE_DEPS,
)

tf_kernel_library(
    name = "non_max_suppression_op",
    prefix = "non_max_suppression_op",
    deps = IMAGE_DEPS,
)

tf_kernel_library(
    name = "random_crop_op",
    prefix = "random_crop_op",
    deps = IMAGE_DEPS,
)

tf_kernel_library(
    name = "resize_area_op",
    prefix = "resize_area_op",
    deps = IMAGE_DEPS,
)

tf_kernel_library(
    name = "resize_bicubic_op",
    prefix = "resize_bicubic_op",
    deps = IMAGE_DEPS,
)

tf_kernel_library(
    name = "resize_bilinear_op",
    prefix = "resize_bilinear_op",
    deps = IMAGE_DEPS,
)

tf_kernel_library(
    name = "resize_nearest_neighbor_op",
    prefix = "resize_nearest_neighbor_op",
    deps = IMAGE_DEPS,
)

tf_kernel_library(
    name = "sample_distorted_bounding_box_op",
    prefix = "sample_distorted_bounding_box_op",
    deps = IMAGE_DEPS,
)

tf_cc_tests(
    name = "eigen_test",
    size = "small",
    srcs = [
        "eigen_activations_test.cc",
        "eigen_attention_test.cc",
        "eigen_backward_spatial_convolutions_test.cc",
        "eigen_pooling_test.cc",
        "eigen_softmax_test.cc",
        "eigen_spatial_convolutions_test.cc",
    ],
    deps = [
        ":eigen_helpers",
        "//tensorflow/core:core_cpu",
        "//tensorflow/core:framework",
        "//tensorflow/core:protos_all_cc",
        "//tensorflow/core:test",
        "//tensorflow/core:test_main",
        "//tensorflow/core:testlib",
    ],
)

tf_cc_tests(
    name = "basic_ops_benchmark_test",
    size = "small",
    srcs = [
        "basic_ops_benchmark_test.cc",
    ],
    deps = [
        ":math",
        ":ops_util",
        ":state",
        "//tensorflow/core:core_cpu",
        "//tensorflow/core:framework",
        "//tensorflow/core:test",
        "//tensorflow/core:test_main",
        "//tensorflow/core:testlib",
    ],
)

tf_cc_tests(
    name = "bonus_tests",
    srcs = [
        "adjust_contrast_op_test.cc",
        "colorspace_op_test.cc",
        "crop_and_resize_op_test.cc",
        "non_max_suppression_op_test.cc",
        "resize_bicubic_op_test.cc",
        "resize_bilinear_op_test.cc",
        "resize_nearest_neighbor_op_test.cc",
    ],
    linkopts = select({
        "//tensorflow:darwin": ["-headerpad_max_install_names"],
        "//conditions:default": [],
    }),
    deps = [
        ":image",
        ":ops_testutil",
        ":ops_util",
        "//tensorflow/core:core_cpu",
        "//tensorflow/core:framework",
        "//tensorflow/core:protos_all_cc",
        "//tensorflow/core:test",
        "//tensorflow/core:test_main",
        "//tensorflow/core:testlib",
    ],
)

tf_cuda_cc_test(
    name = "adjust_contrast_op_benchmark_test",
    srcs = ["adjust_contrast_op_benchmark_test.cc"],
    deps = [
        ":image",
        ":ops_testutil",
        ":ops_util",
        "//tensorflow/core:core_cpu",
        "//tensorflow/core:framework",
        "//tensorflow/core:protos_all_cc",
        "//tensorflow/core:test",
        "//tensorflow/core:test_main",
        "//tensorflow/core:testlib",
    ],
)

cc_library(
    name = "io",
    deps = [
        ":fixed_length_record_reader_op",
        ":identity_reader_op",
        ":matching_files_op",
        ":reader_ops",
        ":restore_op",
        ":save_op",
        ":save_restore_v2_ops",
        ":text_line_reader_op",
        ":tf_record_reader_op",
        ":whole_file_read_ops",
    ],
)

IO_DEPS = [
    ":ops_util",
    ":reader_base",
    "//tensorflow/core:framework",
    "//tensorflow/core:io_ops_op_lib",
    "//tensorflow/core:lib",
    "//tensorflow/core:lib_internal",
    "//tensorflow/core:protos_all_cc",
    "//tensorflow/core/util/tensor_bundle",
]

tf_kernel_library(
    name = "fixed_length_record_reader_op",
    prefix = "fixed_length_record_reader_op",
    deps = IO_DEPS,
)

tf_kernel_library(
    name = "identity_reader_op",
    prefix = "identity_reader_op",
    deps = IO_DEPS,
)

tf_kernel_library(
    name = "matching_files_op",
    prefix = "matching_files_op",
    deps = IO_DEPS,
)

tf_kernel_library(
    name = "reader_ops",
    prefix = "reader_ops",
    deps = IO_DEPS,
)

SAVE_RESTORE_DEPS = [
    ":bounds_check_lib",
    ":save_restore_tensor",
    "//tensorflow/core:framework",
    "//tensorflow/core:io_ops_op_lib",
    "//tensorflow/core:lib",
    "//tensorflow/core:lib_internal",
    "//tensorflow/core:protos_all_cc",
    "//tensorflow/core/util/tensor_bundle",
]

tf_kernel_library(
    name = "restore_op",
    prefix = "restore_op",
    deps = SAVE_RESTORE_DEPS,
)

tf_kernel_library(
    name = "save_op",
    prefix = "save_op",
    deps = SAVE_RESTORE_DEPS,
)

tf_kernel_library(
    name = "save_restore_v2_ops",
    prefix = "save_restore_v2_ops",
    deps = SAVE_RESTORE_DEPS,
)

tf_kernel_library(
    name = "text_line_reader_op",
    prefix = "text_line_reader_op",
    deps = IO_DEPS,
)

tf_kernel_library(
    name = "tf_record_reader_op",
    prefix = "tf_record_reader_op",
    deps = IO_DEPS,
)

tf_kernel_library(
    name = "whole_file_read_ops",
    prefix = "whole_file_read_ops",
    deps = IO_DEPS,
)

tf_cc_tests(
    name = "bonus2_tests",
    size = "small",
    srcs = [
        "merge_v2_checkpoints_op_test.cc",
        "restore_op_test.cc",
        "restore_v2_op_test.cc",
        "save_op_test.cc",
        "save_v2_op_test.cc",
    ],
    deps = [
        ":io",
        ":ops_testutil",
        ":ops_util",
        "//tensorflow/cc:cc_ops",
        "//tensorflow/core:core_cpu",
        "//tensorflow/core:core_cpu_internal",
        "//tensorflow/core:framework",
        "//tensorflow/core:lib",
        "//tensorflow/core:protos_all_cc",
        "//tensorflow/core:test",
        "//tensorflow/core:test_main",
        "//tensorflow/core:testlib",
        "//tensorflow/core/util/tensor_bundle",
    ],
)

cc_library(
    name = "linalg",
    deps = [
        ":cholesky_grad",
        ":cholesky_op",
        ":determinant_op",
        ":matrix_inverse_op",
        ":matrix_solve_ls_op",
        ":matrix_solve_op",
        ":matrix_triangular_solve_op",
        ":qr_op",
        ":self_adjoint_eig_op",
        ":self_adjoint_eig_v2_op",
        ":svd_op",
    ],
)

LINALG_DEPS = [
    ":linalg_ops_common",
    "//third_party/eigen3",
    "//tensorflow/core:framework",
    "//tensorflow/core:lib",
    "//tensorflow/core:linalg_ops_op_lib",
]

tf_kernel_library(
    name = "cholesky_op",
    prefix = "cholesky_op",
    deps = LINALG_DEPS,
)

tf_kernel_library(
    name = "cholesky_grad",
    prefix = "cholesky_grad",
    deps = LINALG_DEPS,
)

tf_kernel_library(
    name = "determinant_op",
    prefix = "determinant_op",
    deps = LINALG_DEPS,
)

tf_kernel_library(
    name = "self_adjoint_eig_op",
    prefix = "self_adjoint_eig_op",
    deps = LINALG_DEPS,
)

tf_kernel_library(
    name = "self_adjoint_eig_v2_op",
    prefix = "self_adjoint_eig_v2_op",
    deps = LINALG_DEPS,
)

tf_kernel_library(
    name = "matrix_inverse_op",
    prefix = "matrix_inverse_op",
    deps = LINALG_DEPS,
)

tf_kernel_library(
    name = "matrix_solve_ls_op",
    prefix = "matrix_solve_ls_op",
    deps = LINALG_DEPS,
)

tf_kernel_library(
    name = "matrix_solve_op",
    prefix = "matrix_solve_op",
    deps = LINALG_DEPS,
)

tf_kernel_library(
    name = "matrix_triangular_solve_op",
    prefix = "matrix_triangular_solve_op",
    deps = LINALG_DEPS,
)

tf_kernel_library(
    name = "qr_op",
    prefix = "qr_op",
    deps = LINALG_DEPS,
)

tf_kernel_library(
    name = "svd_op",
    prefix = "svd_op",
    deps = LINALG_DEPS,
)

cc_library(
    name = "linalg_ops_common",
    srcs = ["linalg_ops_common.cc"],
    hdrs = ["linalg_ops_common.h"],
    visibility = ["//visibility:private"],
    deps = [
        "//tensorflow/core:framework",
        "//tensorflow/core:lib",
        "//third_party/eigen3",
    ],
)

cc_library(
    name = "logging",
    deps = [
        ":logging_ops",
        ":summary_audio_op",
        ":summary_image_op",
        ":summary_op",
        ":summary_tensor_op",
    ],
)

LOGGING_DEPS = [
    "//tensorflow/core:framework",
    "//tensorflow/core:lib",
    "//tensorflow/core:lib_internal",
    "//tensorflow/core:logging_ops_op_lib",
    "//tensorflow/core:protos_all_cc",
]

tf_kernel_library(
    name = "logging_ops",
    prefix = "logging_ops",
    deps = LOGGING_DEPS,
)

tf_kernel_library(
    name = "summary_audio_op",
    prefix = "summary_audio_op",
    deps = LOGGING_DEPS,
)

tf_kernel_library(
    name = "summary_image_op",
    prefix = "summary_image_op",
    deps = LOGGING_DEPS,
)

tf_kernel_library(
    name = "summary_op",
    prefix = "summary_op",
    deps = LOGGING_DEPS,
)

tf_kernel_library(
    name = "summary_tensor_op",
    prefix = "summary_tensor_op",
    deps = LOGGING_DEPS,
)

tf_cc_tests(
    name = "bonus3_tests",
    size = "small",
    srcs = [
        "logging_ops_test.cc",
        "summary_audio_op_test.cc",
        "summary_image_op_test.cc",
        "summary_op_test.cc",
    ],
    deps = [
        ":logging",
        ":ops_testutil",
        ":ops_util",
        "//tensorflow/core:framework",
        "//tensorflow/core:lib",
        "//tensorflow/core:protos_all_cc",
        "//tensorflow/core:test",
        "//tensorflow/core:test_main",
        "//tensorflow/core:testlib",
    ],
)

MATH_DEPS = [
    ":bounds_check",
    ":fill_functor",
    ":transpose_functor",
    "//tensorflow/core:core_cpu",
    "//tensorflow/core:framework",
    "//tensorflow/core:lib",
    "//tensorflow/core:lib_internal",
    "//tensorflow/core:math_grad",
    "//tensorflow/core:math_ops_op_lib",
    "//third_party/eigen3",
]

cc_library(
    name = "math_not_windows",
    deps = [
        ":sparse_matmul_op",
    ],
)

tf_kernel_library(
    name = "sparse_matmul_op",
    defines = select({
        ":xsmm": ["TENSORFLOW_USE_LIBXSMM"],
        "//conditions:default": [],
    }),
    prefix = "sparse_matmul_op",
    deps = MATH_DEPS + select({
        ":xsmm": [
            "@libxsmm_archive//:xsmm_avx",
        ],
        "//conditions:default": [],
    }),
)

cc_library(
    name = "math",
    deps = [
        ":aggregate_ops",
        ":argmax_op",
        ":batch_matmul_op",
        ":betainc_op",
        ":cast_op",
        ":check_numerics_op",
        ":cross_op",
        ":cwise_op",
        ":fft_ops",
        ":matmul_op",
        ":reduction_ops",
        ":scan_ops",
        ":segment_reduction_ops",
        ":sequence_ops",
    ],
)

tf_kernel_library(
    name = "aggregate_ops",
    prefix = "aggregate_ops",
    deps = MATH_DEPS,
)

tf_kernel_library(
    name = "argmax_op",
    prefix = "argmax_op",
    deps = MATH_DEPS,
)

tf_kernel_library(
    name = "batch_matmul_op",
    prefix = "batch_matmul_op",
    deps = MATH_DEPS,
)

tf_kernel_library(
    name = "betainc_op",
    prefix = "betainc_op",
    deps = MATH_DEPS,
)

tf_kernel_library(
    name = "cast_op",
    prefix = "cast_op",
    deps = MATH_DEPS,
)

tf_kernel_library(
    name = "check_numerics_op",
    prefix = "check_numerics_op",
    deps = MATH_DEPS,
)

tf_kernel_library(
    name = "cross_op",
    prefix = "cross_op",
    deps = MATH_DEPS,
)

tf_kernel_library(
    name = "cwise_op",
    prefix = "cwise_op",
    deps = MATH_DEPS,
)

tf_kernel_library(
    name = "fft_ops",
    prefix = "fft_ops",
    deps = MATH_DEPS,
)

tf_kernel_library(
    name = "matmul_op",
    defines = select({
        ":xsmm": ["TENSORFLOW_USE_LIBXSMM"],
        "//conditions:default": [],
    }),
    prefix = "matmul_op",
    deps = MATH_DEPS + select({
        ":xsmm": [
            "@libxsmm_archive//:xsmm_avx",
        ],
        "//conditions:default": [],
    }),
)

tf_kernel_library(
    name = "reduction_ops",
    prefix = "reduction_ops",
    deps = MATH_DEPS,
)

tf_kernel_library(
    name = "segment_reduction_ops",
    prefix = "segment_reduction_ops",
    deps = MATH_DEPS,
)

tf_kernel_library(
    name = "scan_ops",
    prefix = "scan_ops",
    deps = MATH_DEPS,
)

tf_kernel_library(
    name = "sequence_ops",
    prefix = "sequence_ops",
    deps = MATH_DEPS,
)

tf_cuda_cc_test(
    name = "cast_op_test",
    size = "small",
    srcs = ["cast_op_test.cc"],
    deps = [
        ":cast_op",
        ":ops_testutil",
        ":ops_util",
        "//tensorflow/core:core_cpu",
        "//tensorflow/core:framework",
        "//tensorflow/core:lib",
        "//tensorflow/core:protos_all_cc",
        "//tensorflow/core:test",
        "//tensorflow/core:test_main",
        "//tensorflow/core:testlib",
    ],
)

tf_cc_test(
    name = "cross_op_test",
    size = "small",
    srcs = ["cross_op_test.cc"],
    deps = [
        ":cross_op",
        ":ops_testutil",
        ":ops_util",
        "//tensorflow/core:core_cpu",
        "//tensorflow/core:framework",
        "//tensorflow/core:lib",
        "//tensorflow/core:protos_all_cc",
        "//tensorflow/core:test",
        "//tensorflow/core:test_main",
        "//tensorflow/core:testlib",
    ],
)

tf_cc_tests(
    name = "sparse_tests",
    size = "small",
    srcs = [
        "sparse_add_op_test.cc",
        "sparse_dense_binary_op_shared_test.cc",
        "sparse_reduce_sum_op_test.cc",
    ],
    deps = [
        ":ops_testutil",
        ":ops_util",
        ":sparse_add_op",
        ":sparse_dense_binary_op_shared",
        ":sparse_reduce_sum_op",
        "//tensorflow/core:core_cpu",
        "//tensorflow/core:framework",
        "//tensorflow/core:lib",
        "//tensorflow/core:protos_all_cc",
        "//tensorflow/core:test",
        "//tensorflow/core:test_main",
        "//tensorflow/core:testlib",
    ],
)

tf_cuda_cc_test(
    name = "cwise_ops_test",
    size = "small",
    srcs = ["cwise_ops_test.cc"],
    deps = [
        ":bounds_check",
        ":cwise_op",
        ":nn",
        ":ops_testutil",
        ":ops_util",
        "//tensorflow/core:core_cpu",
        "//tensorflow/core:framework",
        "//tensorflow/core:lib",
        "//tensorflow/core:protos_all_cc",
        "//tensorflow/core:test",
        "//tensorflow/core:test_main",
        "//tensorflow/core:testlib",
    ],
)

tf_cuda_cc_test(
    name = "matmul_op_test",
    size = "small",
    srcs = ["matmul_op_test.cc"],
    deps = [
        ":matmul_op",
        ":ops_testutil",
        ":ops_util",
        "//tensorflow/core:core_cpu",
        "//tensorflow/core:framework",
        "//tensorflow/core:lib",
        "//tensorflow/core:protos_all_cc",
        "//tensorflow/core:test",
        "//tensorflow/core:test_main",
        "//tensorflow/core:testlib",
    ],
)

tf_cuda_cc_test(
    name = "batch_matmul_op_test",
    size = "small",
    srcs = ["batch_matmul_op_test.cc"],
    deps = [
        ":batch_matmul_op",
        ":ops_testutil",
        ":ops_util",
        "//tensorflow/core:core_cpu",
        "//tensorflow/core:framework",
        "//tensorflow/core:lib",
        "//tensorflow/core:protos_all_cc",
        "//tensorflow/core:test",
        "//tensorflow/core:test_main",
        "//tensorflow/core:testlib",
    ],
)

tf_cuda_cc_test(
    name = "reduction_ops_test",
    size = "small",
    srcs = ["reduction_ops_test.cc"],
    linkopts = select({
        "//tensorflow:darwin": ["-headerpad_max_install_names"],
        "//conditions:default": [],
    }),
    deps = [
        ":ops_testutil",
        ":ops_util",
        ":reduction_ops",
        "//tensorflow/core:core_cpu",
        "//tensorflow/core:framework",
        "//tensorflow/core:lib",
        "//tensorflow/core:protos_all_cc",
        "//tensorflow/core:test",
        "//tensorflow/core:test_main",
        "//tensorflow/core:testlib",
    ],
)

tf_cc_test(
    name = "segment_reduction_ops_test",
    size = "small",
    srcs = ["segment_reduction_ops_test.cc"],
    deps = [
        ":ops_testutil",
        ":ops_util",
        ":segment_reduction_ops",
        "//tensorflow/core:core_cpu",
        "//tensorflow/core:core_cpu_internal",
        "//tensorflow/core:framework",
        "//tensorflow/core:lib",
        "//tensorflow/core:protos_all_cc",
        "//tensorflow/core:test",
        "//tensorflow/core:test_main",
        "//tensorflow/core:testlib",
    ],
)

tf_cc_test(
    name = "immutable_constant_op_test",
    srcs = ["immutable_constant_op_test.cc"],
    deps = [
        ":array",
        ":immutable_constant_op",
        ":matmul_op",
        ":ops_testutil",
        ":ops_util",
        ":random_shuffle_op",
        "//tensorflow/cc:cc_ops",
        "//tensorflow/core:core_cpu",
        "//tensorflow/core:direct_session",
        "//tensorflow/core:framework",
        "//tensorflow/core:lib",
        "//tensorflow/core:ops",
        "//tensorflow/core:test",
        "//tensorflow/core:test_main",
        "//tensorflow/core:testlib",
    ],
)

tf_cuda_cc_test(
    name = "sparse_matmul_op_test",
    size = "small",
    srcs = ["sparse_matmul_op_test.cc"],
    deps = [
        ":ops_testutil",
        ":ops_util",
        ":sparse_matmul_op",
        "//tensorflow/core:core_cpu",
        "//tensorflow/core:framework",
        "//tensorflow/core:lib",
        "//tensorflow/core:protos_all_cc",
        "//tensorflow/core:test",
        "//tensorflow/core:test_main",
        "//tensorflow/core:testlib",
    ],
)

# conv_grad_ops currently has to be built with conv_ops*.
# TODO(josh11b, zhengxq): put these a separate libraries in ":nn" below once
# conv_ops_gpu.h has be separated into its own library.
tf_kernel_library(
    name = "conv_ops",
    srcs = [
        "conv_grad_filter_ops.cc",
        "conv_grad_input_ops.cc",
        "conv_grad_ops.cc",
        "conv_grad_ops_3d.cc",
        "deep_conv2d.cc",
    ] + select({
        ":xsmm": ["xsmm_conv2d.cc"],
        "//conditions:default": [],
    }),
    hdrs = [
        "conv_grad_ops.h",
        "deep_conv2d.h",
        "gemm_functors.h",
        "winograd_transform.h",
    ] + select({
        ":xsmm": ["xsmm_conv2d.h"],
        "//conditions:default": [],
    }),
    defines = select({
        ":xsmm": ["TENSORFLOW_USE_LIBXSMM"],
        "//conditions:default": [],
    }) + select({
        ":xsmm_backward": ["TENSORFLOW_USE_LIBXSMM_BACKWARD"],
        "//conditions:default": [],
    }),
    prefix = "conv_ops",
    deps = [
        ":bounds_check",
        ":conv_2d",
        ":conv_3d",
        ":image_resizer_state",
        ":ops_util",
        "//tensorflow/core:core_cpu",
        "//tensorflow/core:framework",
        "//tensorflow/core:lib",
        "//tensorflow/core:lib_internal",
        "//tensorflow/core:nn_ops_op_lib",
    ] + select({
        ":xsmm": [
            "@libxsmm_archive//:xsmm_avx",
        ],
        "//conditions:default": [],
    }),
)

tf_kernel_library(
    name = "depthwise_conv_op",
    prefix = "depthwise_conv_op",
    deps = [
        ":conv_ops",
        ":ops_util",
        "//tensorflow/core:core_cpu",
        "//tensorflow/core:framework",
        "//tensorflow/core:lib",
        "//tensorflow/core:nn_ops_op_lib",
    ],
)

tf_kernel_library(
    name = "depthwise_conv_grad_op",
    hdrs = [
        "depthwise_conv_op.h",
    ],
    prefix = "depthwise_conv_grad_op",
    deps = [
        ":ops_util",
        "//tensorflow/core:core_cpu",
        "//tensorflow/core:framework",
        "//tensorflow/core:lib",
        "//tensorflow/core:nn_ops_op_lib",
    ],
)

cc_library(
    name = "nn",
    deps = [
        ":batch_norm_op",
        ":bias_op",
        ":conv_ops",
        ":depthwise_conv_grad_op",
        ":depthwise_conv_op",
        ":dilation_ops",
        ":fused_batch_norm_op",
        ":in_topk_op",
        ":l2loss_op",
        ":lrn_op",
        ":relu_op",
        ":softmax_op",
        ":softplus_op",
        ":softsign_op",
        ":topk_op",
        ":xent_op",
    ],
)

NN_DEPS = [
    ":bounds_check",
    ":conv_2d",
    ":fused_batch_norm_util_gpu",
    ":ops_util",
    ":pooling_ops",
    "//tensorflow/core:framework",
    "//tensorflow/core:lib",
    "//tensorflow/core:lib_internal",
    "//tensorflow/core:nn_grad",
    "//tensorflow/core:nn_ops_op_lib",
    "//third_party/eigen3",
]

tf_kernel_library(
    name = "batch_norm_op",
    prefix = "batch_norm_op",
    deps = NN_DEPS,
)

tf_kernel_library(
    name = "bias_op",
    prefix = "bias_op",
    deps = NN_DEPS,
)

tf_kernel_library(
    name = "fused_batch_norm_op",
    prefix = "fused_batch_norm_op",
    deps = NN_DEPS,
)

tf_kernel_library(
    name = "in_topk_op",
    prefix = "in_topk_op",
    deps = NN_DEPS,
)

tf_kernel_library(
    name = "lrn_op",
    prefix = "lrn_op",
    deps = NN_DEPS,
)

tf_kernel_library(
    name = "relu_op",
    prefix = "relu_op",
    deps = NN_DEPS,
)

tf_kernel_library(
    name = "softmax_op",
    prefix = "softmax_op",
    deps = NN_DEPS,
)

tf_kernel_library(
    name = "softplus_op",
    prefix = "softplus_op",
    deps = NN_DEPS,
)

tf_kernel_library(
    name = "softsign_op",
    prefix = "softsign_op",
    deps = NN_DEPS,
)

tf_kernel_library(
    name = "topk_op",
    prefix = "topk_op",
    deps = NN_DEPS,
)

tf_kernel_library(
    name = "xent_op",
    prefix = "xent_op",
    deps = NN_DEPS,
)

tf_kernel_library(
    name = "l2loss_op",
    prefix = "l2loss_op",
    deps = [
        "//tensorflow/core:framework",
        "//tensorflow/core:lib",
        "//tensorflow/core:lib_internal",
        "//tensorflow/core:nn_grad",
        "//tensorflow/core:nn_ops_op_lib",
        "//third_party/eigen3",
    ],
)

tf_cuda_cc_test(
    name = "lrn_op_test",
    srcs = ["lrn_op_test.cc"],
    deps = [
        ":nn",
        ":ops_testutil",
        ":ops_util",
        ":xent_op",
        "//tensorflow/cc:cc_ops",
        "//tensorflow/core:core_cpu",
        "//tensorflow/core:core_cpu_internal",
        "//tensorflow/core:framework",
        "//tensorflow/core:lib",
        "//tensorflow/core:protos_all_cc",
        "//tensorflow/core:test",
        "//tensorflow/core:test_main",
        "//tensorflow/core:testlib",
    ],
)

tf_cuda_cc_test(
    name = "xent_op_test",
    srcs = ["xent_op_test.cc"],
    deps = [
        ":nn",
        ":ops_testutil",
        ":ops_util",
        ":xent_op",
        "//tensorflow/cc:cc_ops",
        "//tensorflow/core:core_cpu",
        "//tensorflow/core:core_cpu_internal",
        "//tensorflow/core:framework",
        "//tensorflow/core:lib",
        "//tensorflow/core:protos_all_cc",
        "//tensorflow/core:test",
        "//tensorflow/core:test_main",
        "//tensorflow/core:testlib",
    ],
)

tf_cuda_cc_test(
    name = "nn_ops_test",
    srcs = ["nn_ops_test.cc"],
    deps = [
        ":nn",
        ":ops_testutil",
        ":ops_util",
        "//tensorflow/cc:cc_ops",
        "//tensorflow/core:core_cpu",
        "//tensorflow/core:core_cpu_internal",
        "//tensorflow/core:framework",
        "//tensorflow/core:lib",
        "//tensorflow/core:protos_all_cc",
        "//tensorflow/core:test",
        "//tensorflow/core:test_main",
        "//tensorflow/core:testlib",
        "//third_party/eigen3",
    ],
)

tf_kernel_library(
    name = "pooling_ops",
    srcs = [
        "avgpooling_op.cc",
        "cudnn_pooling_gpu.cc",
        "fractional_avg_pool_op.cc",
        "fractional_max_pool_op.cc",
        "fractional_pool_common.cc",
        "maxpooling_op.cc",
        "pooling_ops_3d.cc",
        "pooling_ops_common.cc",
    ],
    hdrs = [
        "avgpooling_op.h",
        "cudnn_pooling_gpu.h",
        "fractional_pool_common.h",
        "maxpooling_op.h",
        "pooling_ops_common.h",
    ],
    gpu_srcs = [
        "avgpooling_op.h",
        "avgpooling_op_gpu.cu.cc",
        "maxpooling_op.h",
        "maxpooling_op_gpu.cu.cc",
        "maxpooling_op_gpu.h",
        "pooling_ops_common.h",
        "pooling_ops_common_gpu.h",
    ],
    deps = [
        ":conv_2d",
        ":conv_3d",
        ":conv_ops",
        ":eigen_helpers",
        ":ops_util",
        "//tensorflow/core:core_cpu",
        "//tensorflow/core:framework",
        "//tensorflow/core:lib",
        "//tensorflow/core:nn_ops_op_lib",
        "//third_party/eigen3",
    ],
)

tf_kernel_library(
    name = "fake_quant_ops",
    srcs = ["fake_quant_ops.cc"],
    hdrs = ["fake_quant_ops_functor.h"],
    gpu_srcs = [
        "fake_quant_ops_gpu.cu.cc",
        "fake_quant_ops_functor.h",
    ],
    deps = [
        "//tensorflow/core:framework",
        "//tensorflow/core:lib",
        "//third_party/eigen3",
    ],
    alwayslink = 1,
)

tf_kernel_library(
    name = "fused_batch_norm_util",
    gpu_srcs = [
        "fused_batch_norm_op.h",
        "fused_batch_norm_op.cu.cc",
    ],
    deps = [
        "//tensorflow/core:framework",
        "//tensorflow/core:lib",
    ],
)

cc_library(
    name = "pooling_ops_hdrs",
    hdrs = [
        "avgpooling_op.h",
        "maxpooling_op.h",
        "pooling_ops_common.h",
    ],
    deps = [
        ":eigen_helpers",
        ":ops_util_hdrs",
        "//third_party/eigen3",
    ],
)

tf_kernel_library(
    name = "dilation_ops",
    prefix = "dilation_ops",
    deps = [
        ":ops_util",
        "//tensorflow/core:core_cpu",
        "//tensorflow/core:framework",
        "//tensorflow/core:lib",
        "//tensorflow/core:nn_ops_op_lib",
        "//third_party/eigen3",
    ],
)

tf_kernel_library(
    name = "batch_space_ops",
    srcs = [
        "batchtospace_op.cc",
        "spacetobatch_functor.cc",
        "spacetobatch_functor.h",
        "spacetobatch_op.cc",
    ],
    gpu_srcs = [
        "spacetobatch_functor.h",
        "spacetobatch_functor_gpu.cu.cc",
    ],
    visibility = ["//visibility:private"],
    deps = [
        ":bounds_check",
        "//tensorflow/core:framework",
        "//tensorflow/core:lib",
        "//third_party/eigen3",
    ],
)

tf_cuda_cc_test(
    name = "spacetobatch_benchmark_test",
    srcs = ["spacetobatch_benchmark_test.cc"],
    deps = [
        ":batch_space_ops",
        ":ops_testutil",
        ":ops_util",
        "//tensorflow/core:core_cpu",
        "//tensorflow/core:framework",
        "//tensorflow/core:protos_all_cc",
        "//tensorflow/core:test",
        "//tensorflow/core:test_main",
        "//tensorflow/core:testlib",
    ],
)

tf_kernel_library(
    name = "depth_space_ops",
    srcs = [
        "depthtospace_op.cc",
        "spacetodepth_op.cc",
    ],
    hdrs = [
        "depthtospace_op.h",
        "spacetodepth_op.h",
    ],
    gpu_srcs = [
        "depthtospace_op.h",
        "depthtospace_op_gpu.cu.cc",
        "spacetodepth_op.h",
        "spacetodepth_op_gpu.cu.cc",
    ],
    visibility = ["//visibility:private"],
    deps = [
        "//tensorflow/core:framework",
        "//tensorflow/core:lib",
        "//third_party/eigen3",
    ],
)

cc_library(
    name = "parsing",
    deps = [
        ":decode_csv_op",
        ":decode_raw_op",
        ":example_parsing_ops",
        ":parse_tensor_op",
        ":string_to_number_op",
    ],
)

PARSING_DEPS = [
    "//tensorflow/core:framework",
    "//tensorflow/core:lib",
    "//tensorflow/core:parsing_ops_op_lib",
    "//tensorflow/core:proto_text",
    "//tensorflow/core:protos_all_cc",
]

tf_kernel_library(
    name = "decode_csv_op",
    prefix = "decode_csv_op",
    deps = PARSING_DEPS,
)

tf_kernel_library(
    name = "decode_raw_op",
    prefix = "decode_raw_op",
    deps = PARSING_DEPS,
)

tf_kernel_library(
    name = "example_parsing_ops",
    prefix = "example_parsing_ops",
    deps = PARSING_DEPS,
)

tf_kernel_library(
    name = "parse_tensor_op",
    prefix = "parse_tensor_op",
    deps = PARSING_DEPS,
)

tf_kernel_library(
    name = "string_to_number_op",
    prefix = "string_to_number_op",
    deps = PARSING_DEPS,
)

cc_library(
    name = "random_ops",
    deps = [
        ":random_op",
        ":random_shuffle_op",
    ],
)

RANDOM_OPS_DEPS = [
    "//tensorflow/core:core_cpu",
    "//tensorflow/core:framework",
    "//tensorflow/core:lib",
    "//tensorflow/core:lib_internal",
    "//tensorflow/core:random_ops_op_lib",
]

tf_kernel_library(
    name = "random_op",
    prefix = "random_op",
    deps = RANDOM_OPS_DEPS,
)

tf_kernel_library(
    name = "random_shuffle_op",
    prefix = "random_shuffle_op",
    deps = RANDOM_OPS_DEPS,
)

tf_cuda_cc_test(
    name = "random_op_test",
    size = "small",
    srcs = ["random_op_test.cc"],
    deps = [
        ":random_ops",
        "//tensorflow/core:core_cpu",
        "//tensorflow/core:framework",
        "//tensorflow/core:lib",
        "//tensorflow/core:test",
        "//tensorflow/core:test_main",
        "//tensorflow/core:testlib",
    ],
)

cc_library(
    name = "required",
    deps = [
        ":no_op",
        ":sendrecv_ops",
    ],
)

REQUIRED_DEPS = [
    "//tensorflow/core:framework",
    "//tensorflow/core:lib",
    "//tensorflow/core:no_op_op_lib",
    "//tensorflow/core:sendrecv_ops_op_lib",
]

tf_kernel_library(
    name = "no_op",
    prefix = "no_op",
    deps = REQUIRED_DEPS,
)

tf_kernel_library(
    name = "sendrecv_ops",
    prefix = "sendrecv_ops",
    deps = REQUIRED_DEPS,
)

cc_library(
    name = "sparse",
    deps = [
        ":serialize_sparse_op",
        ":sparse_add_grad_op",
        ":sparse_add_op",
        ":sparse_concat_op",
        ":sparse_dense_binary_op_shared",
        ":sparse_reduce_sum_op",
        ":sparse_reorder_op",
        ":sparse_reshape_op",
        ":sparse_softmax",
        ":sparse_sparse_binary_op_shared",
        ":sparse_split_op",
        ":sparse_tensor_dense_add_op",
        ":sparse_tensor_dense_matmul_op",
        ":sparse_tensors_map_ops",
        ":sparse_to_dense_op",
        ":sparse_xent_op",
    ],
)

SPARSE_DEPS = [
    ":bounds_check",
    ":cwise_op",
    ":fill_functor",
    ":scatter_functor",
    "//third_party/eigen3",
    "//tensorflow/core:framework",
    "//tensorflow/core:lib",
    "//tensorflow/core:sparse_ops_op_lib",
]

tf_kernel_library(
    name = "sparse_add_grad_op",
    prefix = "sparse_add_grad_op",
    deps = SPARSE_DEPS,
)

tf_kernel_library(
    name = "sparse_add_op",
    prefix = "sparse_add_op",
    deps = SPARSE_DEPS,
)

tf_kernel_library(
    name = "sparse_concat_op",
    prefix = "sparse_concat_op",
    deps = SPARSE_DEPS,
)

tf_kernel_library(
    name = "sparse_reduce_sum_op",
    prefix = "sparse_reduce_sum_op",
    deps = SPARSE_DEPS,
)

tf_kernel_library(
    name = "sparse_dense_binary_op_shared",
    prefix = "sparse_dense_binary_op_shared",
    deps = SPARSE_DEPS,
)

tf_kernel_library(
    name = "sparse_sparse_binary_op_shared",
    prefix = "sparse_sparse_binary_op_shared",
    deps = SPARSE_DEPS,
)

tf_kernel_library(
    name = "sparse_reorder_op",
    prefix = "sparse_reorder_op",
    deps = SPARSE_DEPS,
)

tf_kernel_library(
    name = "sparse_reshape_op",
    prefix = "sparse_reshape_op",
    deps = SPARSE_DEPS,
)

tf_kernel_library(
    name = "sparse_softmax",
    prefix = "sparse_softmax",
    deps = SPARSE_DEPS,
)

tf_kernel_library(
    name = "sparse_split_op",
    prefix = "sparse_split_op",
    deps = SPARSE_DEPS,
)

tf_kernel_library(
    name = "sparse_tensor_dense_add_op",
    prefix = "sparse_tensor_dense_add_op",
    deps = SPARSE_DEPS,
)

tf_kernel_library(
    name = "sparse_tensor_dense_matmul_op",
    prefix = "sparse_tensor_dense_matmul_op",
    deps = SPARSE_DEPS,
)

tf_kernel_library(
    name = "sparse_to_dense_op",
    prefix = "sparse_to_dense_op",
    deps = SPARSE_DEPS,
)

tf_kernel_library(
    name = "sparse_xent_op",
    prefix = "sparse_xent_op",
    deps = SPARSE_DEPS,
)

tf_kernel_library(
    name = "serialize_sparse_op",
    prefix = "serialize_sparse_op",
    deps = SPARSE_DEPS,
)

tf_kernel_library(
    name = "sparse_tensors_map_ops",
    prefix = "sparse_tensors_map_ops",
    deps = SPARSE_DEPS,
)

tf_cuda_cc_tests(
    name = "sparse2_tests",
    size = "small",
    srcs = [
        "sparse_tensor_dense_matmul_op_test.cc",
        "sparse_to_dense_op_test.cc",
        "sparse_xent_op_test.cc",
    ],
    deps = [
        ":ops_testutil",
        ":ops_util",
        ":sparse",
        ":xent_op",
        "//tensorflow/core:core_cpu",
        "//tensorflow/core:core_cpu_internal",
        "//tensorflow/core:framework",
        "//tensorflow/core:protos_all_cc",
        "//tensorflow/core:test",
        "//tensorflow/core:test_main",
        "//tensorflow/core:testlib",
    ],
)

cc_library(
    name = "loss_updaters",
    hdrs = [
        "hinge-loss.h",
        "logistic-loss.h",
        "loss.h",
        "smooth-hinge-loss.h",
        "squared-loss.h",
    ],
    deps = ["//tensorflow/core:framework_headers_lib"],
)

cc_test(
    name = "loss_test",
    size = "small",
    srcs = ["loss_test.cc"],
    deps = [
        ":loss_updaters",
        "//tensorflow/core:lib",
        "//tensorflow/core:test",
        "//tensorflow/core:test_main",
    ],
)

tf_cc_test(
    name = "sdca_ops_test",
    size = "small",
    srcs = ["sdca_ops_test.cc"],
    linkstatic = tf_kernel_tests_linkstatic(),  # Required for benchmarking
    deps = [
        ":ops_util",
        "//tensorflow/core:all_kernels",
        "//tensorflow/core:core_cpu",
        "//tensorflow/core:framework",
        "//tensorflow/core:lib_internal",
        "//tensorflow/core:test",
        "//tensorflow/core:test_main",
        "//tensorflow/core:testlib",
    ],
)

tf_kernel_library(
    name = "sdca_ops",
    prefix = "sdca_ops",
    deps = [
        ":loss_updaters",
        ":sdca_internal",
        "//tensorflow/core:framework",
        "//tensorflow/core:lib",
        "//tensorflow/core:lib_internal",
        "//tensorflow/core:sdca_ops_op_lib",
        "//third_party/eigen3",
        "@farmhash_archive//:farmhash",
    ],
    alwayslink = 1,
)

cc_library(
    name = "sdca_internal",
    srcs = ["sdca_internal.cc"],
    hdrs = ["sdca_internal.h"],
    deps = [
        ":loss_updaters",
        "//tensorflow/core:framework",
        "//tensorflow/core:lib",
        "//tensorflow/core:lib_internal",
        "//third_party/eigen3",
    ],
)

cc_library(
    name = "state",
    deps = [
        ":count_up_to_op",
        ":dense_update_ops",
        ":scatter_nd_op",
        ":scatter_op",
        ":variable_ops",
    ],
)

STATE_DEPS = [
    ":assign_op",
    ":bounds_check",
    ":fill_functor",
    ":scatter_functor",
    "//third_party/eigen3",
    "//tensorflow/core:framework",
    "//tensorflow/core:lib",
    "//tensorflow/core:state_ops_op_lib",
]

tf_kernel_library(
    name = "count_up_to_op",
    prefix = "count_up_to_op",
    deps = STATE_DEPS,
)

tf_kernel_library(
    name = "dense_update_ops",
    prefix = "dense_update_ops",
    deps = STATE_DEPS,
)

tf_kernel_library(
    name = "scatter_op",
    prefix = "scatter_op",
    deps = STATE_DEPS,
)

tf_kernel_library(
    name = "scatter_nd_op",
    prefix = "scatter_nd_op",
    deps = STATE_DEPS,
)

tf_kernel_library(
    name = "variable_ops",
    prefix = "variable_ops",
    deps = STATE_DEPS,
)

tf_cc_test(
    name = "scatter_op_test",
    size = "small",
    srcs = ["scatter_op_test.cc"],
    deps = [
        ":fill_functor",
        ":ops_testutil",
        ":ops_util",
        ":scatter_op",
        "//tensorflow/core:framework",
        "//tensorflow/core:lib",
        "//tensorflow/core:protos_all_cc",
        "//tensorflow/core:test",
        "//tensorflow/core:test_main",
        "//tensorflow/core:testlib",
    ],
)

tf_cc_test(
    name = "scatter_nd_op_test",
    size = "small",
    srcs = ["scatter_nd_op_test.cc"],
    tags = ["noasan"],  # http://b/32635055
    deps = [
        ":ops_testutil",
        ":ops_util",
        ":scatter_nd_op",
        "//tensorflow/core:framework",
        "//tensorflow/core:lib",
        "//tensorflow/core:protos_all_cc",
        "//tensorflow/core:test",
        "//tensorflow/core:test_main",
        "//tensorflow/core:testlib",
    ],
)

cc_library(
    name = "string",
    deps = [
        ":as_string_op",
        ":base64_ops",
        ":reduce_join_op",
        ":string_join_op",
        ":string_split_op",
        ":string_to_hash_bucket_op",
        ":substr_op",
    ],
)

STRING_DEPS = [
    ":bounds_check",
    "//third_party/eigen3",
    "//tensorflow/core:framework",
    "//tensorflow/core:lib",
    "//tensorflow/core:lib_internal",
    "//tensorflow/core:string_ops_op_lib",
]

tf_kernel_library(
    name = "string_to_hash_bucket_op",
    prefix = "string_to_hash_bucket_op",
    deps = STRING_DEPS,
)

tf_kernel_library(
    name = "reduce_join_op",
    prefix = "reduce_join_op",
    deps = STRING_DEPS,
)

tf_kernel_library(
    name = "string_join_op",
    prefix = "string_join_op",
    deps = STRING_DEPS,
)

tf_kernel_library(
    name = "string_split_op",
    prefix = "string_split_op",
    deps = STRING_DEPS,
)

tf_kernel_library(
    name = "substr_op",
    prefix = "substr_op",
    deps = STRING_DEPS,
)

tf_kernel_library(
    name = "as_string_op",
    prefix = "as_string_op",
    deps = STRING_DEPS,
)

tf_kernel_library(
    name = "base64_ops",
    prefix = "base64_ops",
    deps = STRING_DEPS,
)

tf_kernel_library(
    name = "training_ops",
    prefix = "training_ops",
    deps = [
        ":bounds_check",
        ":variable_ops",
        "//tensorflow/core:framework",
        "//tensorflow/core:lib",
        "//tensorflow/core:training_ops_op_lib",
        "//third_party/eigen3",
    ],
)

tf_cc_test(
    name = "training_ops_test",
    size = "small",
    srcs = ["training_ops_test.cc"],
    deps = [
        ":ops_util",
        ":training_ops",
        "//tensorflow/core:core_cpu",
        "//tensorflow/core:framework",
        "//tensorflow/core:test",
        "//tensorflow/core:test_main",
        "//tensorflow/core:testlib",
    ],
)

tf_kernel_library(
    name = "multinomial_op",
    prefix = "multinomial_op",
    deps = [
        ":random_ops",
        "//tensorflow/core:framework",
        "//tensorflow/core:lib",
        "//tensorflow/core:lib_internal",
    ],
)

tf_cuda_cc_test(
    name = "multinomial_op_test",
    size = "small",
    srcs = ["multinomial_op_test.cc"],
    deps = [
        ":multinomial_op",
        ":ops_util",
        "//tensorflow/core:core_cpu",
        "//tensorflow/core:framework",
        "//tensorflow/core:test",
        "//tensorflow/core:test_main",
        "//tensorflow/core:testlib",
    ],
)

tf_kernel_library(
    name = "parameterized_truncated_normal_op",
    prefix = "parameterized_truncated_normal_op",
    deps = [
        "//tensorflow/core:core_cpu",
        "//tensorflow/core:framework",
        "//tensorflow/core:lib",
        "//tensorflow/core:lib_internal",
        "//tensorflow/core:random_ops_op_lib",
    ],
)

tf_cuda_cc_test(
    name = "parameterized_truncated_normal_op_test",
    size = "small",
    srcs = ["parameterized_truncated_normal_op_test.cc"],
    deps = [
        ":ops_util",
        ":parameterized_truncated_normal_op",
        "//tensorflow/core:core_cpu",
        "//tensorflow/core:framework",
        "//tensorflow/core:test",
        "//tensorflow/core:test_main",
        "//tensorflow/core:testlib",
    ],
)

tf_kernel_library(
    name = "word2vec_kernels",
    prefix = "word2vec_kernels",
    deps = [
        "//tensorflow/core",
        "//tensorflow/core:framework",
        "//tensorflow/core:lib",
        "//tensorflow/core:lib_internal",
        "//tensorflow/core:word2vec_ops",
    ],
)

# Android libraries -----------------------------------------------------------

# Changes to the Android srcs here should be replicated in
# tensorflow/contrib/makefile/tf_op_files.txt
# LINT.IfChange
filegroup(
    name = "android_srcs",
    srcs = [
        "avgpooling_op.h",
        "bounds_check.h",
        "cwise_ops.h",
        "cwise_ops_common.h",
        "cwise_ops_gradients.h",
        "eigen_activations.h",
        "eigen_attention.h",
        "eigen_backward_cuboid_convolutions.h",
        "eigen_backward_spatial_convolutions.h",
        "eigen_cuboid_convolution.h",
        "eigen_patch_3d.h",
        "eigen_pooling.h",
        "eigen_softmax.h",
        "eigen_spatial_convolutions.h",
        "fifo_queue.h",
        "maxpooling_op.h",
        "ops_util.cc",
        "ops_util.h",
        "padding_fifo_queue.h",
        "pooling_ops_common.cc",
        "pooling_ops_common.h",
        "queue_base.h",
        "queue_op.h",
        "typed_queue.h",
    ],
)

# Core kernels we want on Android. Only a subset of kernels to keep
# base library small.
filegroup(
    name = "android_core_ops",
    srcs = [
        "aggregate_ops.cc",
        "aggregate_ops.h",
        "aggregate_ops_cpu.h",
        "assign_op.h",
        "bias_op.cc",
        "bias_op.h",
        "bounds_check.h",
        "cast_op.cc",
        "cast_op.h",
        "cast_op_impl.h",
        "cast_op_impl_bfloat.cc",
        "cast_op_impl_bool.cc",
        "cast_op_impl_complex128.cc",
        "cast_op_impl_complex64.cc",
        "cast_op_impl_double.cc",
        "cast_op_impl_float.cc",
        "cast_op_impl_half.cc",
        "cast_op_impl_int16.cc",
        "cast_op_impl_int32.cc",
        "cast_op_impl_int64.cc",
        "cast_op_impl_int8.cc",
        "cast_op_impl_uint16.cc",
        "cast_op_impl_uint8.cc",
        "concat_lib.h",
        "concat_lib_cpu.cc",
        "concat_lib_cpu.h",
        "concat_op.cc",
        "constant_op.cc",
        "constant_op.h",
        "cwise_ops.h",
        "cwise_ops_common.cc",
        "cwise_ops_common.h",
        "cwise_ops_gradients.h",
        "dense_update_ops.cc",
        "dense_update_ops.h",
        "example_parsing_ops.cc",
        "fill_functor.cc",
        "fill_functor.h",
        "function_ops.cc",
        "gather_functor.h",
        "gather_op.cc",
        "identity_op.cc",
        "identity_op.h",
        "immutable_constant_op.cc",
        "immutable_constant_op.h",
        "matmul_op.cc",
        "matmul_op.h",
        "no_op.cc",
        "no_op.h",
        "non_max_suppression_op.cc",
        "non_max_suppression_op.h",
        "one_hot_op.cc",
        "one_hot_op.h",
        "ops_util.h",
        "pack_op.cc",
        "pooling_ops_common.h",
        "reshape_op.cc",
        "reshape_op.h",
        "reverse_sequence_op.cc",
        "reverse_sequence_op.h",
        "sendrecv_ops.cc",
        "sendrecv_ops.h",
        "sequence_ops.cc",
        "shape_ops.cc",
        "slice_op.cc",
        "slice_op.h",
        "slice_op_cpu_impl.h",
        "slice_op_cpu_impl_1.cc",
        "slice_op_cpu_impl_2.cc",
        "slice_op_cpu_impl_3.cc",
        "slice_op_cpu_impl_4.cc",
        "slice_op_cpu_impl_5.cc",
        "slice_op_cpu_impl_6.cc",
        "softmax_op.cc",
        "softmax_op.h",
        "softmax_op_functor.h",
        "split_lib.h",
        "split_lib_cpu.cc",
        "split_op.cc",
        "split_v_op.cc",
        "strided_slice_op.cc",
        "strided_slice_op.h",
        "strided_slice_op_impl.h",
        "strided_slice_op_inst_0.cc",
        "strided_slice_op_inst_1.cc",
        "strided_slice_op_inst_2.cc",
        "strided_slice_op_inst_3.cc",
        "strided_slice_op_inst_4.cc",
        "strided_slice_op_inst_5.cc",
        "strided_slice_op_inst_6.cc",
        "unpack_op.cc",
        "variable_ops.cc",
        "variable_ops.h",
    ],
)

# Other kernels we may want on Android.
#
# The kernels can be consumed as a whole or in two groups for
# supporting separate compilation. Note that the split into groups
# is entirely for improving compilation time, and not for
# organizational reasons; you should not depend on any
# of those groups independently.
filegroup(
    name = "android_extended_ops",
    srcs = [
        ":android_extended_ops_group1",
        ":android_extended_ops_group2",
        ":android_quantized_ops",
    ],
    visibility = ["//visibility:public"],
)

filegroup(
    name = "android_extended_ops_headers",
    srcs = [
        "argmax_op.h",
        "avgpooling_op.h",
        "batch_norm_op.h",
        "control_flow_ops.h",
        "conv_2d.h",
        "conv_ops.h",
        "depthtospace_op.h",
        "depthwise_conv_op.h",
        "fake_quant_ops_functor.h",
        "gemm_functors.h",
        "image_resizer_state.h",
        "maxpooling_op.h",
        "mirror_pad_op.h",
        "mirror_pad_op_cpu_impl.h",
        "pad_op.h",
        "random_op.h",
        "reduction_ops.h",
        "reduction_ops_common.h",
        "relu_op.h",
        "relu_op_functor.h",
        "resize_bilinear_op.h",
        "reverse_op.h",
        "save_restore_tensor.h",
        "softplus_op.h",
        "softsign_op.h",
        "tensor_array.h",
        "tile_ops_cpu_impl.h",
        "tile_ops_impl.h",
        "training_ops.h",
        "transpose_functor.h",
        "transpose_op.h",
        "where_op.h",
        "xent_op.h",
    ],
)

filegroup(
    name = "android_extended_ops_group1",
    srcs = [
        "argmax_op.cc",
        "avgpooling_op.cc",
        "batch_norm_op.cc",
        "bcast_ops.cc",
        "check_numerics_op.cc",
        "control_flow_ops.cc",
        "conv_2d.h",
        "conv_grad_filter_ops.cc",
        "conv_grad_input_ops.cc",
        "conv_grad_ops.cc",
        "conv_grad_ops.h",
        "conv_ops.cc",
        "conv_ops_fused.cc",
        "conv_ops_using_gemm.cc",
        "crop_and_resize_op.cc",
        "crop_and_resize_op.h",
        "cwise_op_abs.cc",
        "cwise_op_add_1.cc",
        "cwise_op_add_2.cc",
        "cwise_op_div.cc",
        "cwise_op_equal_to_1.cc",
        "cwise_op_equal_to_2.cc",
        "cwise_op_exp.cc",
        "cwise_op_floor.cc",
        "cwise_op_greater.cc",
        "cwise_op_greater_equal.cc",
        "cwise_op_isfinite.cc",
        "cwise_op_less.cc",
        "cwise_op_log.cc",
        "cwise_op_logical_and.cc",
        "cwise_op_logical_not.cc",
        "cwise_op_maximum.cc",
        "cwise_op_minimum.cc",
        "cwise_op_mul_1.cc",
        "cwise_op_mul_2.cc",
        "cwise_op_neg.cc",
        "cwise_op_reciprocal.cc",
        "cwise_op_rsqrt.cc",
        "cwise_op_select.cc",
        "cwise_op_sigmoid.cc",
        "cwise_op_sign.cc",
        "cwise_op_sqrt.cc",
        "cwise_op_square.cc",
        "cwise_op_squared_difference.cc",
        "cwise_op_sub.cc",
        "cwise_op_tanh.cc",
        "deep_conv2d.cc",
        "deep_conv2d.h",
        "depthwise_conv_op.cc",
        "dynamic_partition_op.cc",
        "fake_quant_ops.cc",
        "fifo_queue.cc",
        "fused_batch_norm_op.cc",
        "winograd_transform.h",
        ":android_extended_ops_headers",
    ] + select({
        ":xsmm": [
            "xsmm_conv2d.h",
            "xsmm_conv2d.cc",
        ],
        "//conditions:default": [],
    }),
)

filegroup(
    name = "android_extended_ops_group2",
    srcs = [
        "ctc_decoder_ops.cc",
        "depthtospace_op.cc",
        "dynamic_stitch_op.cc",
        "in_topk_op.cc",
        "logging_ops.cc",
        "lrn_op.cc",
        "maxpooling_op.cc",
        "mirror_pad_op.cc",
        "mirror_pad_op_cpu_impl_1.cc",
        "mirror_pad_op_cpu_impl_2.cc",
        "mirror_pad_op_cpu_impl_3.cc",
        "mirror_pad_op_cpu_impl_4.cc",
        "mirror_pad_op_cpu_impl_5.cc",
        "pad_op.cc",
        "padding_fifo_queue.cc",
        "padding_fifo_queue_op.cc",
        "queue_base.cc",
        "queue_ops.cc",
        "random_op.cc",
        "reduction_ops_any.cc",
        "reduction_ops_common.cc",
        "reduction_ops_max.cc",
        "reduction_ops_mean.cc",
        "reduction_ops_min.cc",
        "reduction_ops_prod.cc",
        "reduction_ops_sum.cc",
        "relu_op.cc",
        "resize_bilinear_op.cc",
        "resize_nearest_neighbor_op.cc",
        "restore_op.cc",
        "reverse_op.cc",
        "save_op.cc",
        "save_restore_tensor.cc",
        "save_restore_v2_ops.cc",
        "session_ops.cc",
        "softplus_op.cc",
        "softsign_op.cc",
        "sparse_to_dense_op.cc",
        "stack_ops.cc",
        "summary_op.cc",
        "tensor_array.cc",
        "tensor_array_ops.cc",
        "tile_ops.cc",
        "tile_ops_cpu_impl_1.cc",
        "tile_ops_cpu_impl_2.cc",
        "tile_ops_cpu_impl_3.cc",
        "tile_ops_cpu_impl_4.cc",
        "tile_ops_cpu_impl_5.cc",
        "tile_ops_cpu_impl_6.cc",
        "topk_op.cc",
        "training_ops.cc",
        "transpose_functor_cpu.cc",
        "transpose_op.cc",
        "where_op.cc",
        "xent_op.cc",
        ":android_extended_ops_headers",
    ],
)

filegroup(
    name = "android_quantized_ops",
    srcs = [
        "dequantize_op.cc",
        "meta_support.cc",
        "meta_support.h",
        "quantization_utils.cc",
        "quantization_utils.h",
        "quantize_down_and_shrink_range.cc",
        "quantize_op.cc",
        "quantized_activation_ops.cc",
        "quantized_batch_norm_op.cc",
        "quantized_bias_add_op.cc",
        "quantized_concat_op.cc",
        "quantized_conv_ops.cc",
        "quantized_instance_norm.cc",
        "quantized_matmul_op.cc",
        "quantized_pooling_ops.cc",
        "quantized_reshape_op.cc",
        "reference_gemm.h",
        "requantization_range_op.cc",
        "requantize.cc",
        "reshape_op.h",
    ],
    visibility = ["//visibility:public"],
)

# A file group which contains nearly all available operators which
# may work on Android. This is intended to be used with selective
# registration.
filegroup(
    name = "android_all_ops",
    srcs = glob(
        [
            "*.cc",
            "*.h",
        ],
        exclude = [
            "*test.cc",
            "*testutil*",
            "*testlib*",
            "*main.cc",
            "*_gpu*",
            "*_3d*",
            "*.cu.*",
            # Ops already in android_srcs
            "ops_util.cc",
            "pooling_ops_common.cc",
            # Ops which we are currently excluding because they are likely
            # not used on Android. Those ops also do not compile if included,
            # unless we add the additional deps they need.
            "tf_record_reader_op.*",
            "string_to_hash_bucket_op.*",
            "sdca_ops.*",
            "sdca_internal.*",
            "text_line_reader_op.*",
            "summary_image_op.*",
            "encode_png_op.*",
            "decode_png_op.*",
            "encode_jpeg_op.*",
            "decode_jpeg_op.*",
            "decode_gif_op.*",
            "identity_reader_op.*",
            "reader_base.*",
            "fixed_length_record_reader_op.*",
            "whole_file_read_ops.*",
            "sample_distorted_bounding_box_op.*",
            "ctc_loss_op.*",
            # Excluded due to experimental status:
            "debug_ops.*",
            # Ops excluded because they do not build correctly for Android.
            # See b/29213790
            "scatter_nd_op*",
            "sparse_matmul_op.*",
            # Lib CURL is not supported on Android.
            "bigquery*",
        ],
    ),
    visibility = ["//visibility:public"],
)
# LINT.ThenChange(//tensorflow/contrib/makefile/tf_op_files.txt)

cc_library(
    name = "android_tensorflow_kernels",
    srcs = select({
        "//tensorflow:android": [
            "//tensorflow/core/kernels:android_core_ops",
            "//tensorflow/core/kernels:android_extended_ops",
        ],
        "//conditions:default": [],
    }),
    copts = tf_copts(),
    tags = [
        "manual",
        "notap",
    ],
    visibility = ["//visibility:public"],
    deps = [
        "//tensorflow/core:android_tensorflow_lib_lite",
        "//tensorflow/core:protos_cc",
        "//third_party/eigen3",
        "@gemmlowp//:gemmlowp",
    ],
    alwayslink = 1,
)

#   Quantization-specific OpKernels

tf_kernel_library(
    name = "quantized_ops",
    srcs = [
        "dequantize_op.cc",
        "meta_support.cc",
        "quantization_utils.cc",
        "quantize_down_and_shrink_range.cc",
        "quantize_op.cc",
        "quantized_activation_ops.cc",
        "quantized_batch_norm_op.cc",
        "quantized_bias_add_op.cc",
        "quantized_concat_op.cc",
        "quantized_conv_ops.cc",
        "quantized_instance_norm.cc",
        "quantized_matmul_op.cc",
        "quantized_pooling_ops.cc",
        "quantized_reshape_op.cc",
        "requantization_range_op.cc",
        "requantize.cc",
        "reshape_op.h",
    ],
    hdrs = [
        "meta_support.h",
        "quantization_utils.h",
        "reference_gemm.h",
    ],
    deps = [
        ":concat_lib_hdrs",
        ":conv_ops",
        ":eigen_helpers",
        ":ops_util",
        ":pooling_ops",
        "//tensorflow/core",
        "//tensorflow/core:array_ops_op_lib",
        "//tensorflow/core:framework",
        "//tensorflow/core:lib",
        "//tensorflow/core:math_ops_op_lib",
        "//tensorflow/core:nn_ops_op_lib",
        "//third_party/eigen3",
        "@gemmlowp//:gemmlowp",
    ],
)

tf_cc_test(
    name = "requantization_range_op_test",
    size = "small",
    srcs = ["requantization_range_op_test.cc"],
    deps = [
        ":ops_testutil",
        ":ops_util",
        ":quantized_ops",
        "//tensorflow/core:framework",
        "//tensorflow/core:protos_all_cc",
        "//tensorflow/core:test",
        "//tensorflow/core:test_main",
        "//tensorflow/core:testlib",
    ],
)

tf_cc_test(
    name = "quantize_down_and_shrink_range_op_test",
    size = "small",
    srcs = ["quantize_down_and_shrink_range_op_test.cc"],
    deps = [
        ":ops_testutil",
        ":ops_util",
        ":quantized_ops",
        "//tensorflow/core:framework",
        "//tensorflow/core:protos_all_cc",
        "//tensorflow/core:test",
        "//tensorflow/core:test_main",
        "//tensorflow/core:testlib",
    ],
)

tf_cc_test(
    name = "requantize_op_test",
    size = "small",
    srcs = ["requantize_op_test.cc"],
    deps = [
        ":ops_testutil",
        ":ops_util",
        ":quantized_ops",
        "//tensorflow/core:framework",
        "//tensorflow/core:protos_all_cc",
        "//tensorflow/core:test",
        "//tensorflow/core:test_main",
        "//tensorflow/core:testlib",
    ],
)

tf_cc_test(
    name = "quantization_utils_test",
    srcs = ["quantization_utils_test.cc"],
    deps = [
        ":quantized_ops",
        "//tensorflow/core:array_ops_op_lib",
        "//tensorflow/core:core_cpu",
        "//tensorflow/core:core_cpu_internal",
        "//tensorflow/core:framework",
        "//tensorflow/core:lib",
        "//tensorflow/core:math_ops_op_lib",
        "//tensorflow/core:nn_ops_op_lib",
        "//tensorflow/core:protos_all_cc",
        "//tensorflow/core:test",
        "//tensorflow/core:test_main",
        "//tensorflow/core:testlib",
        "//third_party/eigen3",
    ],
)

tf_cc_test(
    name = "quantized_activation_ops_test",
    srcs = ["quantized_activation_ops_test.cc"],
    deps = [
        ":ops_testutil",
        ":ops_util",
        ":quantized_ops",
        "//tensorflow/core:array_ops_op_lib",
        "//tensorflow/core:framework",
        "//tensorflow/core:math_ops_op_lib",
        "//tensorflow/core:nn_ops_op_lib",
        "//tensorflow/core:protos_all_cc",
        "//tensorflow/core:test",
        "//tensorflow/core:test_main",
        "//tensorflow/core:testlib",
    ],
)

tf_cc_test(
    name = "quantized_bias_add_op_test",
    size = "small",
    srcs = ["quantized_bias_add_op_test.cc"],
    deps = [
        ":ops_testutil",
        ":ops_util",
        ":quantized_ops",
        "//tensorflow/core:array_ops_op_lib",
        "//tensorflow/core:framework",
        "//tensorflow/core:math_ops_op_lib",
        "//tensorflow/core:nn_ops_op_lib",
        "//tensorflow/core:protos_all_cc",
        "//tensorflow/core:test",
        "//tensorflow/core:test_main",
        "//tensorflow/core:testlib",
    ],
)

tf_cc_test(
    name = "quantized_conv_ops_test",
    size = "small",
    srcs = ["quantized_conv_ops_test.cc"],
    tags = ["nomsan"],  # http://b/32242946
    deps = [
        ":ops_testutil",
        ":ops_util",
        ":quantized_ops",
        "//tensorflow/core:array_ops_op_lib",
        "//tensorflow/core:framework",
        "//tensorflow/core:math_ops_op_lib",
        "//tensorflow/core:nn_ops_op_lib",
        "//tensorflow/core:protos_all_cc",
        "//tensorflow/core:test",
        "//tensorflow/core:test_main",
        "//tensorflow/core:testlib",
    ],
)

tf_cc_test(
    name = "quantize_op_test",
    size = "small",
    srcs = ["quantize_op_test.cc"],
    deps = [
        ":ops_testutil",
        ":ops_util",
        ":quantized_ops",
        "//tensorflow/core:array_ops_op_lib",
        "//tensorflow/core:framework",
        "//tensorflow/core:math_ops_op_lib",
        "//tensorflow/core:nn_ops_op_lib",
        "//tensorflow/core:protos_all_cc",
        "//tensorflow/core:test",
        "//tensorflow/core:test_main",
        "//tensorflow/core:testlib",
    ],
)

tf_cc_test(
    name = "quantized_matmul_op_test",
    size = "small",
    srcs = ["quantized_matmul_op_test.cc"],
    tags = ["nomsan"],  # http://b/32242946
    deps = [
        ":ops_testutil",
        ":ops_util",
        ":quantized_ops",
        "//tensorflow/core:array_ops_op_lib",
        "//tensorflow/core:framework",
        "//tensorflow/core:math_ops_op_lib",
        "//tensorflow/core:nn_ops_op_lib",
        "//tensorflow/core:protos_all_cc",
        "//tensorflow/core:test",
        "//tensorflow/core:test_main",
        "//tensorflow/core:testlib",
    ],
)

tf_cc_test(
    name = "quantized_pooling_ops_test",
    size = "small",
    srcs = ["quantized_pooling_ops_test.cc"],
    deps = [
        ":ops_testutil",
        ":ops_util",
        ":quantized_ops",
        "//tensorflow/core:array_ops_op_lib",
        "//tensorflow/core:framework",
        "//tensorflow/core:math_ops_op_lib",
        "//tensorflow/core:nn_ops_op_lib",
        "//tensorflow/core:protos_all_cc",
        "//tensorflow/core:test",
        "//tensorflow/core:test_main",
        "//tensorflow/core:testlib",
    ],
)

tf_cc_test(
    name = "quantized_reshape_op_test",
    size = "small",
    srcs = ["quantized_reshape_op_test.cc"],
    deps = [
        ":ops_testutil",
        ":ops_util",
        ":quantized_ops",
        "//tensorflow/core:framework",
        "//tensorflow/core:lib",
        "//tensorflow/core:protos_all_cc",
        "//tensorflow/core:test",
        "//tensorflow/core:test_main",
        "//tensorflow/core:testlib",
    ],
)

tf_cc_test(
    name = "quantized_concat_op_test",
    size = "small",
    srcs = ["quantized_concat_op_test.cc"],
    deps = [
        ":ops_testutil",
        ":ops_util",
        ":quantized_ops",
        "//tensorflow/core:array_ops_op_lib",
        "//tensorflow/core:core_cpu",
        "//tensorflow/core:framework",
        "//tensorflow/core:lib",
        "//tensorflow/core:math_ops_op_lib",
        "//tensorflow/core:nn_ops_op_lib",
        "//tensorflow/core:protos_all_cc",
        "//tensorflow/core:test",
        "//tensorflow/core:test_main",
        "//tensorflow/core:testlib",
    ],
)

tf_cc_test(
    name = "quantized_batch_norm_op_test",
    size = "small",
    srcs = ["quantized_batch_norm_op_test.cc"],
    deps = [
        ":batch_norm_op",
        ":ops_testutil",
        ":quantized_ops",
        "//tensorflow/core:array_ops_op_lib",
        "//tensorflow/core:core_cpu_internal",
        "//tensorflow/core:framework",
        "//tensorflow/core:lib",
        "//tensorflow/core:math_ops_op_lib",
        "//tensorflow/core:nn_ops_op_lib",
        "//tensorflow/core:protos_all_cc",
        "//tensorflow/core:test",
        "//tensorflow/core:test_main",
        "//tensorflow/core:testlib",
        "//third_party/eigen3",
    ],
)

# Android-only test for quantized instance norm.
cc_binary(
    name = "quantized_instance_norm_test_android_only",
    testonly = 1,
    srcs = ["quantized_instance_norm_test.cc"],
    linkopts = select({
        "//tensorflow:android": [
            "-pie",
        ],
        "//conditions:default": [],
    }),
    linkstatic = 1,
    tags = [
        "manual",
        "notap",
    ],
    deps = [
        ":android_tensorflow_kernels",
        "//tensorflow/cc:cc_ops",
        "//tensorflow/cc:client_session",
        "//tensorflow/core:android_tensorflow_test_lib",
    ],
)

tf_cc_test(
    name = "quantized_instance_norm_test",
    size = "small",
    srcs = ["quantized_instance_norm_test.cc"],
    deps = [
        ":ops_testutil",
        ":ops_util",
        ":quantized_ops",
        "//tensorflow/cc:cc_ops",
        "//tensorflow/cc:client_session",
        "//tensorflow/core:core_cpu",
        "//tensorflow/core:direct_session",
        "//tensorflow/core:framework",
        "//tensorflow/core:lib",
        "//tensorflow/core:protos_all_cc",
        "//tensorflow/core:test",
        "//tensorflow/core:test_main",
        "//tensorflow/core:testlib",
    ],
)

# -----------------------------------------------------------------------------
# Google-internal targets.  These must be at the end for syncrepo.

filegroup(
    name = "all_files",
    srcs = glob(
        ["**/*"],
        exclude = [
            "**/METADATA",
            "**/OWNERS",
        ],
    ),
    visibility = ["//tensorflow:__subpackages__"],
)<|MERGE_RESOLUTION|>--- conflicted
+++ resolved
@@ -1495,32 +1495,6 @@
     ],
 )
 
-<<<<<<< HEAD
-tf_kernel_libraries(
-    name = "io",
-    prefixes = [
-        "fixed_length_record_reader_op",
-        "identity_reader_op",
-        "matching_files_op",
-        "reader_ops",
-        "writer_ops",
-        "restore_op",
-        "save_op",
-        "text_line_reader_op",
-        "tf_record_reader_op",
-        "whole_file_read_ops",
-    ],
-    deps = [
-        ":ops_util",
-        ":reader_base",
-        ":writer_base",
-        ":writer_async_base",
-        ":save_restore_tensor",
-        "//tensorflow/core:framework",
-        "//tensorflow/core:io_ops_op_lib",
-        "//tensorflow/core:lib",
-        "//tensorflow/core:lib_internal",
-=======
 cc_library(
     name = "image",
     deps = [
@@ -1543,7 +1517,6 @@
         ":resize_bilinear_op",
         ":resize_nearest_neighbor_op",
         ":sample_distorted_bounding_box_op",
->>>>>>> 097c8860
     ],
 )
 
