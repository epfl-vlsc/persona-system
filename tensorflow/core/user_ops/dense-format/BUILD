# user ops

load("//tensorflow:tensorflow.bzl", "tf_copts")
# copy this
cc_library(
    name = "dense_format",
    srcs = glob(["*.cc"]),
    hdrs = glob(["*.h"]),
    copts = tf_copts() + ["-fexceptions"],
    nocopts = "-fno-exceptions",
    linkstatic = 1,
    alwayslink = 1,
    visibility = ["//visibility:public"],
    deps = ["//tensorflow/core:framework", "//tensorflow/core/kernels:io",
    "//tensorflow/core/user_ops/dna-align:snap_align",
    "//tensorflow/core/user_ops/object-pool:object_pool",
    "//tensorflow/core/kernels:ops_util"],
    # TODO: this needs to be built better, like this: https://github.com/mzhaom/trunk/blob/master/third_party/boost/BUILD
    linkopts = [
<<<<<<< HEAD
             "-lz"
=======
             "-lboost_system", "-lboost_iostreams", "-lboost_timer", "-ls3"
>>>>>>> 22159f57
    ]
)
<|MERGE_RESOLUTION|>--- conflicted
+++ resolved
@@ -1,26 +1,22 @@
-# user ops
-
-load("//tensorflow:tensorflow.bzl", "tf_copts")
-# copy this
-cc_library(
-    name = "dense_format",
-    srcs = glob(["*.cc"]),
-    hdrs = glob(["*.h"]),
-    copts = tf_copts() + ["-fexceptions"],
-    nocopts = "-fno-exceptions",
-    linkstatic = 1,
-    alwayslink = 1,
-    visibility = ["//visibility:public"],
-    deps = ["//tensorflow/core:framework", "//tensorflow/core/kernels:io",
-    "//tensorflow/core/user_ops/dna-align:snap_align",
-    "//tensorflow/core/user_ops/object-pool:object_pool",
-    "//tensorflow/core/kernels:ops_util"],
-    # TODO: this needs to be built better, like this: https://github.com/mzhaom/trunk/blob/master/third_party/boost/BUILD
-    linkopts = [
-<<<<<<< HEAD
-             "-lz"
-=======
-             "-lboost_system", "-lboost_iostreams", "-lboost_timer", "-ls3"
->>>>>>> 22159f57
-    ]
-)
+# user ops
+
+load("//tensorflow:tensorflow.bzl", "tf_copts")
+# copy this
+cc_library(
+    name = "dense_format",
+    srcs = glob(["*.cc"]),
+    hdrs = glob(["*.h"]),
+    copts = tf_copts() + ["-fexceptions"],
+    nocopts = "-fno-exceptions",
+    linkstatic = 1,
+    alwayslink = 1,
+    visibility = ["//visibility:public"],
+    deps = ["//tensorflow/core:framework", "//tensorflow/core/kernels:io",
+    "//tensorflow/core/user_ops/dna-align:snap_align",
+    "//tensorflow/core/user_ops/object-pool:object_pool",
+    "//tensorflow/core/kernels:ops_util"],
+    # TODO: this needs to be built better, like this: https://github.com/mzhaom/trunk/blob/master/third_party/boost/BUILD
+    linkopts = [
+             "-lz", "-lboost_system", "-lboost_iostreams", "-lboost_timer", "-ls3"
+    ]
+)