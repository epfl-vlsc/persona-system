#include <vector>
#include "tensorflow/core/framework/op_kernel.h"
#include "tensorflow/core/framework/tensor.h"
#include "tensorflow/core/framework/resource_mgr.h"
#include "tensorflow/core/framework/tensor_shape.h"
#include "tensorflow/core/framework/types.h"
#include "tensorflow/core/platform/logging.h"
#include "tensorflow/core/lib/core/errors.h"
#include "tensorflow/core/lib/core/status.h"
#include "tensorflow/core/lib/strings/numbers.h"
#include "tensorflow/core/user_ops/object-pool/resource_container.h"
#include "tensorflow/core/user_ops/object-pool/ref_pool.h"
#include "tensorflow/core/user_ops/dense-format/buffer.h"
#include "tensorflow/core/user_ops/dense-format/column_builder.h"
#include "tensorflow/core/user_ops/dna-align/snap/SNAPLib/FileFormat.h"
#include "tensorflow/core/user_ops/dense-format/column_builder.h"
#include "GenomeIndex.h"
#include "Read.h"
#include "snap_proto.pb.h"
#include "SnapAlignerWrapper.h"
#include "genome_index_resource.h"
#include "snap_read_decode.h"
#include "snap_results_decode.h"
#include "aligner_options_resource.h"
#include <boost/timer/timer.hpp>

namespace tensorflow {
using namespace std;
using namespace errors;

class SnapAlignOp : public OpKernel {
  public:
    explicit SnapAlignOp(OpKernelConstruction* ctx) : OpKernel(ctx) {}

    ~SnapAlignOp() override {
      core::ScopedUnref index_unref(index_resource_);
      core::ScopedUnref options_unref(options_resource_);
      core::ScopedUnref buf_pool_unref(buf_pool_);
    }

  Status InitHandles(OpKernelContext* ctx)
  {
    TF_RETURN_IF_ERROR(GetResourceFromContext(ctx, "options_handle", &options_resource_));
    TF_RETURN_IF_ERROR(GetResourceFromContext(ctx, "genome_handle", &index_resource_));
    TF_RETURN_IF_ERROR(GetResourceFromContext(ctx, "buffer_pool", &buf_pool_));
    TF_RETURN_IF_ERROR(snap_wrapper::init());

    LOG(INFO) << "SNAP Kernel creating BaseAligner";

    base_aligner_ = snap_wrapper::createAligner(index_resource_->get_index(), options_resource_->value());

    AlignerOptions* options = options_resource_->value();

    if (options->maxSecondaryAlignmentAdditionalEditDistance < 0) {
      num_secondary_alignments_ = 0;
    } else {
      num_secondary_alignments_ = BaseAligner::getMaxSecondaryResults(options->numSeedsFromCommandLine,
                                                                      options->seedCoverage, MAX_READ_LENGTH, options->maxHits, index_resource_->get_index()->getSeedLength());
    }

    return Status::OK();
  }

  Status GetResultBuffer(OpKernelContext* ctx, ResourceContainer<Buffer> **ctr)
  {
    TF_RETURN_IF_ERROR(buf_pool_->GetResource(ctr));
    (*ctr)->get()->reset();
    TF_RETURN_IF_ERROR((*ctr)->allocate_output("result_buf_handle", ctx));
    return Status::OK();
  }

  size_t InitializeReads(const SnapReadDecode &read_batch)
  {
    size_t num_reads = read_batch.size();

    input_reads_.clear(); input_reads_.reserve(num_reads);

    for (size_t i = 0; i < num_reads; i++) {
      if (read_batch.bases_len(i) == 0) {
        LOG(INFO) << "string was empty, is this a partial batch?";
        continue;
      }
      /*LOG(INFO) << "Read from decoder:";
        LOG(INFO) << "Meta: " << read_batch.metadata(i) <<  "\nBases: " << read_batch.bases(i)
        << "\nQual: " << read_batch.qualities(i) << "\nbase len: " << read_batch.bases_len(i);*/

      Read snap_read;
      snap_read.init(
                      read_batch.metadata(i),  // id
                      read_batch.metadata_len(i), // id len
                      read_batch.bases(i),  // data (bases)
                      read_batch.qualities(i),  // qualities
                      read_batch.bases_len(i)  // data len
                      );

      input_reads_.push_back(snap_read);
    }

    return input_reads_.size();
  }

    void Compute(OpKernelContext* ctx) override {
      if (base_aligner_ == nullptr) {
        OP_REQUIRES_OK(ctx, InitHandles(ctx));
      }

      //boost::timer::auto_cpu_timer t;
      auto begin = std::chrono::high_resolution_clock::now();

      const Tensor* reads;
      OP_REQUIRES_OK(ctx, ctx->input("read", &reads));
<<<<<<< HEAD

      ResourceContainer<Buffer> *buffer_resource_container;
      OP_REQUIRES_OK(ctx, GetResultBuffer(ctx, &buffer_resource_container));
      auto &alignment_result_buffer = buffer_resource_container->get()->get();

      SnapReadDecode read_batch(reads);
      size_t num_actual_reads = InitializeReads(read_batch);
      auto options = options_resource_->value();

      vector<SingleAlignmentResult> alignment_results;

      bool first_is_primary;
      cigarString_.clear();

      for (size_t i = 0; i < num_actual_reads; ++i) {
        OP_REQUIRES_OK(ctx, snap_wrapper::alignSingle(base_aligner_, options, &input_reads_[i],
                                                      &alignment_results, num_secondary_alignments_, first_is_primary));

        size_t num_results = alignment_results.size();
        OP_REQUIRES(ctx, num_results == 1, Internal("New format only supports exactly 1 result. Time to fix it :)"));

        const Genome *genome = index_resource_->get_genome();
        SAMFormat format(options->useM);
        flag_ = 0;

        // compute the CIGAR strings and flags
        // input_reads[i] holds the current snap_read
        OP_REQUIRES_OK(ctx, snap_wrapper::computeCigarFlags(
          &input_reads_[i], alignment_results, alignment_results.size(), first_is_primary, format,
          options->useM, lvc_, genome, cigarString_, flag_));

        result_builder_.AppendAlignmentResult(alignment_results[0], cigarString_, alignment_result_buffer);

        alignment_results.clear();

    }

#ifdef NEW_OUTPUT
      result_builder_.AppendAndFlush(alignment_result_buffer);
#endif
=======
      
      //LOG(INFO) << "reads shape is: " << reads->shape().DebugString();
      SnapReadDecode read_batch(reads);
      size_t num_reads = read_batch.size();
      size_t reads_encountered = num_reads;
      
      Tensor* out = nullptr;
      OP_REQUIRES_OK(ctx, ctx->allocate_output(0, 
            SnapResultsDecode::get_results_shape(num_reads, 
              num_secondary_alignments_), &out));

      MutableSnapResultsDecode results(out);
      
      bool first_is_primary;
      AlignerOptions* options = options_resource_->value();

      for (size_t i = 0; i < num_reads; i++) {

        if (read_batch.bases_len(i) == 0) {
          reads_encountered = i;
          LOG(INFO) << "string was empty, is this a partial batch?";
          break;
        }
        /*LOG(INFO) << "Read from decoder:";
        LOG(INFO) << "Meta: " << read_batch.metadata(i) <<  "\nBases: " << read_batch.bases(i)
          << "\nQual: " << read_batch.qualities(i) << "\nbase len: " << read_batch.bases_len(i);*/
      
        snap_read_.init(
            read_batch.metadata(i),  // id
            read_batch.metadata_len(i), // id len
            read_batch.bases(i),  // data (bases)
            read_batch.qualities(i),  // qualities
            read_batch.bases_len(i)  // data len
            );
        
        snap_read_.clip(options->clipping);

        if (!passesReadFilter(&snap_read_, options_resource_->value())) {
          results.set_first_is_primary(i, true);
          results.set_num_results(i, 1); 
          results.set_result_type(i, 1, (int64)AlignmentResult::NotFound); // cast from enum
          results.set_genome_location(i, 1, InvalidGenomeLocation);
          results.set_score(i, 1, 0);
          results.set_mapq(i, 1, 0);
          results.set_direction(i, 1, 0);
          continue;
        }

        SingleAlignmentResult primaryResult;
        int num_secondary_alignments = 0;
        int num_secondary_results;
        base_aligner_->AlignRead(
          &snap_read_,
          &primaryResult,
          options->maxSecondaryAlignmentAdditionalEditDistance,
          num_secondary_alignments * sizeof(SingleAlignmentResult),
          &num_secondary_results,
          num_secondary_alignments,
          nullptr //secondaryResults
        );

        if (options->passFilter(&snap_read_, primaryResult.status, false, false)) {
          first_is_primary = true;
        }
        else {
          first_is_primary = false;
        }

        results.set_first_is_primary(i, first_is_primary);
        results.set_num_results(i, 1); 
        results.set_result_type(i, 0, (int64)primaryResult.status); // cast from enum
        results.set_genome_location(i, 0, GenomeLocationAsInt64(primaryResult.location));
        results.set_score(i, 0, primaryResult.score);
        results.set_mapq(i, 0, primaryResult.mapq);
        results.set_direction(i, 0, primaryResult.direction);

      }


      for (size_t i = reads_encountered; i < num_reads; i++) {
        // for uneven batches, set the num of results to 0
        LOG(INFO) << "setting 0 for uneven batch";
        results.set_num_results(i, 0);
      }
      
      OP_REQUIRES_OK(ctx, ctx->set_output("reads_out", *reads));
      
      auto end = std::chrono::high_resolution_clock::now();
      LOG(INFO) << "snap align time is: " << ((float)std::chrono::duration_cast<std::chrono::nanoseconds>(end-begin).count())/1000000000.0f;

      //LOG(INFO) << "actual: " << num_actual_reads << " total: " << num_reads;
>>>>>>> c18b04df
    }

  private:

    bool passesReadFilter(Read* read, AlignerOptions* options) {
      return read->getDataLength() >= options->minReadLength && read->countOfNs() <= options->maxDist;
    }

    BaseAligner* base_aligner_ = nullptr;
    ReferencePool<Buffer> *buf_pool_ = nullptr;
    int num_secondary_alignments_ = 0;
    GenomeIndexResource* index_resource_ = nullptr;
    AlignerOptionsResource* options_resource_ = nullptr;
<<<<<<< HEAD
    const FileFormat *format_;

    string cigarString_;
    AlignmentResultBuilder result_builder_;
    int flag_;
    LandauVishkinWithCigar lvc_;
=======
    Read snap_read_;
>>>>>>> c18b04df

    vector<Read> input_reads_; // a vector to pass to SNAP
};


  REGISTER_OP("SnapAlign")
      .Input("genome_handle: Ref(string)")
      .Input("options_handle: Ref(string)")
      .Input("buffer_pool: Ref(string)")
      .Input("read: string")
      .Output("result_buf_handle: string")
      .Doc(R"doc(
Aligns input `read`, which contains multiple reads.
Loads the SNAP-based hash table into memory on construction to perform
generation of alignment candidates.
output: a tensor [num_reads] containing serialized reads and results
containing the alignment candidates.
)doc");


    REGISTER_KERNEL_BUILDER(Name("SnapAlign").Device(DEVICE_CPU), SnapAlignOp);

}  // namespace tensorflow<|MERGE_RESOLUTION|>--- conflicted
+++ resolved
@@ -8,12 +8,6 @@
 #include "tensorflow/core/lib/core/errors.h"
 #include "tensorflow/core/lib/core/status.h"
 #include "tensorflow/core/lib/strings/numbers.h"
-#include "tensorflow/core/user_ops/object-pool/resource_container.h"
-#include "tensorflow/core/user_ops/object-pool/ref_pool.h"
-#include "tensorflow/core/user_ops/dense-format/buffer.h"
-#include "tensorflow/core/user_ops/dense-format/column_builder.h"
-#include "tensorflow/core/user_ops/dna-align/snap/SNAPLib/FileFormat.h"
-#include "tensorflow/core/user_ops/dense-format/column_builder.h"
 #include "GenomeIndex.h"
 #include "Read.h"
 #include "snap_proto.pb.h"
@@ -26,82 +20,40 @@
 
 namespace tensorflow {
 using namespace std;
-using namespace errors;
 
 class SnapAlignOp : public OpKernel {
   public:
     explicit SnapAlignOp(OpKernelConstruction* ctx) : OpKernel(ctx) {}
 
     ~SnapAlignOp() override {
-      core::ScopedUnref index_unref(index_resource_);
-      core::ScopedUnref options_unref(options_resource_);
-      core::ScopedUnref buf_pool_unref(buf_pool_);
+      if (index_resource_) index_resource_->Unref();
+      if (options_resource_) options_resource_->Unref();
     }
 
-  Status InitHandles(OpKernelContext* ctx)
-  {
-    TF_RETURN_IF_ERROR(GetResourceFromContext(ctx, "options_handle", &options_resource_));
-    TF_RETURN_IF_ERROR(GetResourceFromContext(ctx, "genome_handle", &index_resource_));
-    TF_RETURN_IF_ERROR(GetResourceFromContext(ctx, "buffer_pool", &buf_pool_));
-    TF_RETURN_IF_ERROR(snap_wrapper::init());
+    void Compute(OpKernelContext* ctx) override {
+      //LOG(INFO) << "SnapAlign started";
 
-    LOG(INFO) << "SNAP Kernel creating BaseAligner";
+      if (base_aligner_ == nullptr) {
+        OP_REQUIRES_OK(ctx,
+            GetResourceFromContext(ctx, "options_handle", &options_resource_));
+        OP_REQUIRES_OK(ctx,
+            GetResourceFromContext(ctx, "genome_handle", &index_resource_));
 
-    base_aligner_ = snap_wrapper::createAligner(index_resource_->get_index(), options_resource_->value());
+        OP_REQUIRES_OK(ctx,
+            snap_wrapper::init());
+        LOG(INFO) << "SNAP Kernel creating BaseAligner";
 
-    AlignerOptions* options = options_resource_->value();
+        base_aligner_ = snap_wrapper::createAligner(index_resource_->get_index(), options_resource_->value());
 
-    if (options->maxSecondaryAlignmentAdditionalEditDistance < 0) {
-      num_secondary_alignments_ = 0;
-    } else {
-      num_secondary_alignments_ = BaseAligner::getMaxSecondaryResults(options->numSeedsFromCommandLine,
-                                                                      options->seedCoverage, MAX_READ_LENGTH, options->maxHits, index_resource_->get_index()->getSeedLength());
-    }
+        AlignerOptions* options = options_resource_->value();
 
-    return Status::OK();
-  }
-
-  Status GetResultBuffer(OpKernelContext* ctx, ResourceContainer<Buffer> **ctr)
-  {
-    TF_RETURN_IF_ERROR(buf_pool_->GetResource(ctr));
-    (*ctr)->get()->reset();
-    TF_RETURN_IF_ERROR((*ctr)->allocate_output("result_buf_handle", ctx));
-    return Status::OK();
-  }
-
-  size_t InitializeReads(const SnapReadDecode &read_batch)
-  {
-    size_t num_reads = read_batch.size();
-
-    input_reads_.clear(); input_reads_.reserve(num_reads);
-
-    for (size_t i = 0; i < num_reads; i++) {
-      if (read_batch.bases_len(i) == 0) {
-        LOG(INFO) << "string was empty, is this a partial batch?";
-        continue;
-      }
-      /*LOG(INFO) << "Read from decoder:";
-        LOG(INFO) << "Meta: " << read_batch.metadata(i) <<  "\nBases: " << read_batch.bases(i)
-        << "\nQual: " << read_batch.qualities(i) << "\nbase len: " << read_batch.bases_len(i);*/
-
-      Read snap_read;
-      snap_read.init(
-                      read_batch.metadata(i),  // id
-                      read_batch.metadata_len(i), // id len
-                      read_batch.bases(i),  // data (bases)
-                      read_batch.qualities(i),  // qualities
-                      read_batch.bases_len(i)  // data len
-                      );
-
-      input_reads_.push_back(snap_read);
-    }
-
-    return input_reads_.size();
-  }
-
-    void Compute(OpKernelContext* ctx) override {
-      if (base_aligner_ == nullptr) {
-        OP_REQUIRES_OK(ctx, InitHandles(ctx));
+        if (options->maxSecondaryAlignmentAdditionalEditDistance < 0) {
+          num_secondary_alignments_ = 0;
+        }
+        else {
+          num_secondary_alignments_ = BaseAligner::getMaxSecondaryResults(options->numSeedsFromCommandLine,
+              options->seedCoverage, MAX_READ_LENGTH, options->maxHits, index_resource_->get_index()->getSeedLength());
+        }
       }
 
       //boost::timer::auto_cpu_timer t;
@@ -109,48 +61,6 @@
 
       const Tensor* reads;
       OP_REQUIRES_OK(ctx, ctx->input("read", &reads));
-<<<<<<< HEAD
-
-      ResourceContainer<Buffer> *buffer_resource_container;
-      OP_REQUIRES_OK(ctx, GetResultBuffer(ctx, &buffer_resource_container));
-      auto &alignment_result_buffer = buffer_resource_container->get()->get();
-
-      SnapReadDecode read_batch(reads);
-      size_t num_actual_reads = InitializeReads(read_batch);
-      auto options = options_resource_->value();
-
-      vector<SingleAlignmentResult> alignment_results;
-
-      bool first_is_primary;
-      cigarString_.clear();
-
-      for (size_t i = 0; i < num_actual_reads; ++i) {
-        OP_REQUIRES_OK(ctx, snap_wrapper::alignSingle(base_aligner_, options, &input_reads_[i],
-                                                      &alignment_results, num_secondary_alignments_, first_is_primary));
-
-        size_t num_results = alignment_results.size();
-        OP_REQUIRES(ctx, num_results == 1, Internal("New format only supports exactly 1 result. Time to fix it :)"));
-
-        const Genome *genome = index_resource_->get_genome();
-        SAMFormat format(options->useM);
-        flag_ = 0;
-
-        // compute the CIGAR strings and flags
-        // input_reads[i] holds the current snap_read
-        OP_REQUIRES_OK(ctx, snap_wrapper::computeCigarFlags(
-          &input_reads_[i], alignment_results, alignment_results.size(), first_is_primary, format,
-          options->useM, lvc_, genome, cigarString_, flag_));
-
-        result_builder_.AppendAlignmentResult(alignment_results[0], cigarString_, alignment_result_buffer);
-
-        alignment_results.clear();
-
-    }
-
-#ifdef NEW_OUTPUT
-      result_builder_.AppendAndFlush(alignment_result_buffer);
-#endif
-=======
       
       //LOG(INFO) << "reads shape is: " << reads->shape().DebugString();
       SnapReadDecode read_batch(reads);
@@ -242,7 +152,6 @@
       LOG(INFO) << "snap align time is: " << ((float)std::chrono::duration_cast<std::chrono::nanoseconds>(end-begin).count())/1000000000.0f;
 
       //LOG(INFO) << "actual: " << num_actual_reads << " total: " << num_reads;
->>>>>>> c18b04df
     }
 
   private:
@@ -252,37 +161,26 @@
     }
 
     BaseAligner* base_aligner_ = nullptr;
-    ReferencePool<Buffer> *buf_pool_ = nullptr;
     int num_secondary_alignments_ = 0;
     GenomeIndexResource* index_resource_ = nullptr;
     AlignerOptionsResource* options_resource_ = nullptr;
-<<<<<<< HEAD
-    const FileFormat *format_;
+    Read snap_read_;
 
-    string cigarString_;
-    AlignmentResultBuilder result_builder_;
-    int flag_;
-    LandauVishkinWithCigar lvc_;
-=======
-    Read snap_read_;
->>>>>>> c18b04df
-
-    vector<Read> input_reads_; // a vector to pass to SNAP
 };
 
 
   REGISTER_OP("SnapAlign")
       .Input("genome_handle: Ref(string)")
       .Input("options_handle: Ref(string)")
-      .Input("buffer_pool: Ref(string)")
       .Input("read: string")
-      .Output("result_buf_handle: string")
+      .Output("output: int64")
+      .Output("reads_out: string")
       .Doc(R"doc(
 Aligns input `read`, which contains multiple reads.
 Loads the SNAP-based hash table into memory on construction to perform
 generation of alignment candidates.
 output: a tensor [num_reads] containing serialized reads and results
-containing the alignment candidates.
+containing the alignment candidates. 
 )doc");
 
 
