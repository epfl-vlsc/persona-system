#include <vector>
#include "tensorflow/core/framework/op_kernel.h"
#include "tensorflow/core/framework/tensor.h"
#include "tensorflow/core/framework/resource_mgr.h"
#include "tensorflow/core/framework/tensor_shape.h"
#include "tensorflow/core/framework/types.h"
#include "tensorflow/core/platform/logging.h"
#include "tensorflow/core/lib/core/errors.h"
#include "tensorflow/core/lib/core/status.h"
#include "tensorflow/core/lib/strings/numbers.h"
#include "tensorflow/core/user_ops/object-pool/resource_container.h"
#include "tensorflow/core/user_ops/object-pool/ref_pool.h"
#include "tensorflow/core/user_ops/dense-format/buffer.h"
#include "tensorflow/core/user_ops/dense-format/column_builder.h"
#include "tensorflow/core/user_ops/dna-align/snap/SNAPLib/FileFormat.h"
#include "tensorflow/core/user_ops/dense-format/column_builder.h"
#include "GenomeIndex.h"
#include "Read.h"
#include "SnapAlignerWrapper.h"
#include "genome_index_resource.h"
#include "aligner_options_resource.h"
#include "tensorflow/core/user_ops/dense-format/read_resource.h"
#include "tensorflow/core/user_ops/lttng/tracepoints.h"

namespace tensorflow {
using namespace std;
using namespace errors;

class SnapAlignDenseOp : public OpKernel {
  public:
    explicit SnapAlignDenseOp(OpKernelConstruction* ctx) : OpKernel(ctx) {
      OP_REQUIRES_OK(ctx, ctx->GetAttr("is_special", 
              &is_special_));
    }

    ~SnapAlignDenseOp() override {
      core::ScopedUnref index_unref(index_resource_);
      core::ScopedUnref options_unref(options_resource_);
      core::ScopedUnref buf_pool_unref(buf_pool_);
    }

    Status InitHandles(OpKernelContext* ctx)
    {
      TF_RETURN_IF_ERROR(GetResourceFromContext(ctx, "options_handle", &options_resource_));
      TF_RETURN_IF_ERROR(GetResourceFromContext(ctx, "genome_handle", &index_resource_));
      TF_RETURN_IF_ERROR(GetResourceFromContext(ctx, "buffer_pool", &buf_pool_));
      TF_RETURN_IF_ERROR(snap_wrapper::init());

      LOG(INFO) << "SNAP Kernel creating BaseAligner";

      base_aligner_ = snap_wrapper::createAligner(index_resource_->get_index(), options_resource_->value());

      options_ = options_resource_->value();
      genome_ = index_resource_->get_genome();

      if (options_->maxSecondaryAlignmentAdditionalEditDistance < 0) {
        num_secondary_alignments_ = 0;
      } else {
        num_secondary_alignments_ = BaseAligner::getMaxSecondaryResults(options_->numSeedsFromCommandLine,
            options_->seedCoverage, MAX_READ_LENGTH, options_->maxHits, index_resource_->get_index()->getSeedLength());
      }

      return Status::OK();
    }

    Status GetResultBuffer(OpKernelContext* ctx, ResourceContainer<Buffer> **ctr)
    {
      TF_RETURN_IF_ERROR(buf_pool_->GetResource(ctr));
      (*ctr)->get()->reset();
      TF_RETURN_IF_ERROR((*ctr)->allocate_output("result_buf_handle", ctx));
      return Status::OK();
    }

    bool IsSpecial() override { return is_special_; }

    void Compute(OpKernelContext* ctx) override {
      if (base_aligner_ == nullptr) {
        OP_REQUIRES_OK(ctx, InitHandles(ctx));
      }

      //auto begin = std::chrono::high_resolution_clock::now();

      ResourceContainer<Buffer> *buffer_resource_container;
      OP_REQUIRES_OK(ctx, GetResultBuffer(ctx, &buffer_resource_container));
      auto &alignment_result_buffer = buffer_resource_container->get()->get();

      ResourceContainer<ReadResource> *reads_container;
      const Tensor *read_input;
      OP_REQUIRES_OK(ctx, ctx->input("read", &read_input)); 
      auto data = read_input->vec<string>(); // data(0) = container, data(1) = name 
      OP_REQUIRES_OK(ctx, ctx->resource_manager()->Lookup(data(0), data(1), &reads_container)); 
      //LOG(INFO) << "aligner doing " << num_actual_reads << " reads";


      core::ScopedUnref a(reads_container);
      ResourceReleaser<ReadResource> b(*reads_container);
      auto reads = reads_container->get();
      {
        auto start = clock();
        ReadResourceReleaser r(*reads);
<<<<<<< HEAD
        bool first_is_primary = true;
=======
        bool first_is_primary = true; // we only ever generate one result
>>>>>>> cf6b67a1
        cigarString_.clear();
        const char *bases, *qualities;
        std::size_t bases_len, qualities_len;
        SingleAlignmentResult primaryResult;
        int num_secondary_alignments = 0;
        int num_secondary_results;
        SAMFormat format(options_->useM);
        
        int i = 0;

        while (reads->get_next_record(&bases, &bases_len, &qualities, &qualities_len).ok()) {

          snap_read_.init(nullptr, 0, bases, qualities, bases_len);
          snap_read_.clip(options_->clipping);
          if (!options_->passFilter(&snap_read_, AlignmentResult::NotFound, true, false)) {
            LOG(INFO) << "FILTERING READ";
          } else {
            primaryResult.status = AlignmentResult::NotFound;
            primaryResult.location = InvalidGenomeLocation;
            primaryResult.mapq = 0;
            primaryResult.direction = FORWARD;
            cigarString_.clear();
            result_builder_.AppendAlignmentResult(primaryResult, cigarString_, alignment_result_buffer);
            continue;
          }

          base_aligner_->AlignRead(
            &snap_read_,
            &primaryResult,
            options_->maxSecondaryAlignmentAdditionalEditDistance,
            num_secondary_alignments * sizeof(SingleAlignmentResult),
            &num_secondary_results,
            num_secondary_alignments,
            nullptr //secondaryResults
          );

          flag_ = 0;

          // we may need to do post process options->passfilter here?

          // compute the CIGAR strings and flags
          // input_reads[i] holds the current snap_read
          OP_REQUIRES_OK(ctx, snap_wrapper::computeCigarFlags(
                &snap_read_, &primaryResult, 1, first_is_primary, format,
                options_->useM, lvc_, genome_, cigarString_, flag_));

          /*LOG(INFO) << " result: location " << primaryResult.location <<
            " direction: " << primaryResult.direction << " score " << primaryResult.score << " cigar: " << cigarString_ << " mapq: " << primaryResult.mapq;*/

//          result_builder_.AppendAlignmentResult(primaryResult, cigarString_, alignment_result_buffer);
          result_builder_.AppendAlignmentResult(primaryResult, cigarString_, flag_, alignment_result_buffer);

          i++;
        }
        //LOG(INFO) << "done aligning";

        result_builder_.AppendAndFlush(alignment_result_buffer);

        //LOG(INFO) << "done append";
        //auto end = std::chrono::high_resolution_clock::now();
        //LOG(INFO) << "snap align time is: " << ((float)std::chrono::duration_cast<std::chrono::nanoseconds>(end-begin).count())/1000000000.0f;
        tracepoint(bioflow, snap_align_kernel, clock() - start);
      }
    }

  private:
    BaseAligner* base_aligner_ = nullptr;
    ReferencePool<Buffer> *buf_pool_ = nullptr;
    int num_secondary_alignments_ = 0;
    GenomeIndexResource* index_resource_ = nullptr;
    AlignerOptionsResource* options_resource_ = nullptr;
    const FileFormat *format_;
    const Genome *genome_; 
    AlignerOptions* options_;
    Read snap_read_;

    string cigarString_;
    AlignmentResultBuilder result_builder_;
    int flag_;
    LandauVishkinWithCigar lvc_;
    bool is_special_ = true;

    vector<Read> input_reads_; // a vector to pass to SNAP
};


REGISTER_OP("SnapAlignDense")
  .Attr("is_special: bool = true")
  .Input("genome_handle: Ref(string)")
  .Input("options_handle: Ref(string)")
  .Input("buffer_pool: Ref(string)")
  .Input("read: string")
  .Output("result_buf_handle: string")
  .Doc(R"doc(
Aligns input `read`, which contains multiple reads.
Loads the SNAP-based hash table into memory on construction to perform
generation of alignment candidates.
output: a tensor [num_reads] containing serialized reads and results
containing the alignment candidates.
)doc");


  REGISTER_KERNEL_BUILDER(Name("SnapAlignDense").Device(DEVICE_CPU), SnapAlignDenseOp);

}  // namespace tensorflow<|MERGE_RESOLUTION|>--- conflicted
+++ resolved
@@ -98,11 +98,7 @@
       {
         auto start = clock();
         ReadResourceReleaser r(*reads);
-<<<<<<< HEAD
-        bool first_is_primary = true;
-=======
         bool first_is_primary = true; // we only ever generate one result
->>>>>>> cf6b67a1
         cigarString_.clear();
         const char *bases, *qualities;
         std::size_t bases_len, qualities_len;
