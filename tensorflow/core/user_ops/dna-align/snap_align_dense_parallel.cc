#include <sys/time.h>
#include <sys/resource.h>
#include <vector>
#include <tuple>
#include <thread>
#include <memory>
#include <chrono>
#include <atomic>
#include <locale>
#include <pthread.h>
#include "tensorflow/core/framework/op_kernel.h"
#include "tensorflow/core/framework/tensor.h"
#include "tensorflow/core/framework/resource_mgr.h"
#include "tensorflow/core/framework/tensor_shape.h"
#include "tensorflow/core/framework/types.h"
#include "tensorflow/core/platform/logging.h"
#include "tensorflow/core/lib/core/errors.h"
#include "tensorflow/core/lib/core/threadpool.h"
#include "tensorflow/core/lib/core/status.h"
#include "tensorflow/core/lib/strings/numbers.h"
#include "tensorflow/core/user_ops/object-pool/resource_container.h"
#include "tensorflow/core/user_ops/object-pool/ref_pool.h"
#include "tensorflow/core/user_ops/agd-format/buffer_list.h"
#include "tensorflow/core/user_ops/agd-format/column_builder.h"
#include "tensorflow/core/user_ops/dna-align/snap/SNAPLib/FileFormat.h"
#include "tensorflow/core/user_ops/agd-format/column_builder.h"
#include "GenomeIndex.h"
#include "work_queue.h"
#include "Read.h"
#include "SnapAlignerWrapper.h"
#include "genome_index_resource.h"
#include "aligner_options_resource.h"
#include "tensorflow/core/user_ops/agd-format/read_resource.h"
#include "tensorflow/core/user_ops/lttng/tracepoints.h"

// uncommenting this will define the old behavior. may need to adjust / fix compile bugs
// #define YIELDING

namespace tensorflow {
using namespace std;
using namespace errors;

  namespace {
    void resource_releaser(ReadResource *rr) {
      ReadResourceReleaser r(*rr);
    }
  }

class SnapAlignAGDParallelOp : public OpKernel {
  public:
    explicit SnapAlignAGDParallelOp(OpKernelConstruction* ctx) : OpKernel(ctx) {
      OP_REQUIRES_OK(ctx, ctx->GetAttr("subchunk_size", &subchunk_size_));
#ifdef YIELDING
      OP_REQUIRES_OK(ctx, ctx->GetAttr("threads", &threads_));
      OP_REQUIRES_OK(ctx, ctx->GetAttr("num_yielding_threads", &num_yielding_threads_));
      OP_REQUIRES_OK(ctx, ctx->GetAttr("low_watermark", &low_watermark_));
#endif
      OP_REQUIRES_OK(ctx, ctx->GetAttr("chunk_size", &chunk_size_));
      int i;
      OP_REQUIRES_OK(ctx, ctx->GetAttr("trace_granularity", &i));
      OP_REQUIRES(ctx, i > 0, errors::InvalidArgument("trace granularity ", i, " must be greater than 0"));
      trace_granularity_ = i;

#ifdef YIELDING
      num_threads_ = threads_.size();
#else
      OP_REQUIRES_OK(ctx, ctx->GetAttr("num_threads", &num_threads_));
#endif

      int capacity = (chunk_size_ / subchunk_size_) + 1; // TODO this math should be better
      request_queue_.reset(new WorkQueue<shared_ptr<ReadResource>>(capacity));
      compute_status_ = Status::OK();
    }

    ~SnapAlignAGDParallelOp() override {
      if (!run_) {
        LOG(ERROR) << "Unable to safely wait in ~SnapAlignAGDParallelOp for all threads. run_ was toggled to false\n";
      }
      run_ = false;
      request_queue_->unblock();
      core::ScopedUnref index_unref(index_resource_);
      core::ScopedUnref options_unref(options_resource_);
      core::ScopedUnref buflist_pool_unref(buflist_pool_);
      while (num_active_threads_.load() > 0) {
        this_thread::sleep_for(chrono::milliseconds(10));
      }
      LOG(INFO) << "request queue push wait: " << request_queue_->num_push_waits();
      LOG(INFO) << "request queue pop wait: " << request_queue_->num_pop_waits();
      //LOG(INFO) << "done queue push wait: " << done_queue_->num_push_waits();
      //LOG(INFO) << "done queue pop wait: " << done_queue_->num_pop_waits();
      VLOG(DEBUG) << "AGD Align Destructor(" << this << ") finished\n";
    }

    Status InitHandles(OpKernelContext* ctx)
    {
      TF_RETURN_IF_ERROR(GetResourceFromContext(ctx, "options_handle", &options_resource_));
      TF_RETURN_IF_ERROR(GetResourceFromContext(ctx, "genome_handle", &index_resource_));
      TF_RETURN_IF_ERROR(GetResourceFromContext(ctx, "buffer_list_pool", &buflist_pool_));
      TF_RETURN_IF_ERROR(snap_wrapper::init());

      options_ = options_resource_->value();
      genome_ = index_resource_->get_genome();

      /*if (options_->maxSecondaryAlignmentAdditionalEditDistance < 0) {
        num_secondary_alignments_ = 0;
      } else {
        num_secondary_alignments_ = BaseAligner::getMaxSecondaryResults(options_->numSeedsFromCommandLine,
            options_->seedCoverage, MAX_READ_LENGTH, options_->maxHits, index_resource_->get_index()->getSeedLength());
      }*/

      return Status::OK();
    }

    Status GetResultBufferList(OpKernelContext* ctx, ResourceContainer<BufferList> **ctr)
    {
      TF_RETURN_IF_ERROR(buflist_pool_->GetResource(ctr));
      (*ctr)->get()->reset();
      TF_RETURN_IF_ERROR((*ctr)->allocate_output("result_buf_handle", ctx));
      return Status::OK();
    }

  void Compute(OpKernelContext* ctx) override {
    if (index_resource_ == nullptr) {
      OP_REQUIRES_OK(ctx, InitHandles(ctx));
      init_workers(ctx);
    }

    if (!compute_status_.ok()) {
      ctx->SetStatus(compute_status_);
      return;
    }

    OP_REQUIRES(ctx, run_, Internal("One of the aligner threads triggered a shutdown of the aligners. Please inspect!"));
    kernel_start = clock();

    ResourceContainer<ReadResource> *reads_container;
    const Tensor *read_input;
    OP_REQUIRES_OK(ctx, ctx->input("read", &read_input));
    auto data = read_input->vec<string>(); // data(0) = container, data(1) = name
    OP_REQUIRES_OK(ctx, ctx->resource_manager()->Lookup(data(0), data(1), &reads_container));
    core::ScopedUnref a(reads_container);
    auto reads = reads_container->get();
    tracepoint(bioflow, assembled_ready_queue_stop, reads_container);

    ResourceContainer<BufferList> *bufferlist_resource_container;
    OP_REQUIRES_OK(ctx, GetResultBufferList(ctx, &bufferlist_resource_container));
    auto alignment_result_buffer_list = bufferlist_resource_container->get();

    OP_REQUIRES_OK(ctx, reads->split(subchunk_size_, alignment_result_buffer_list));
    OP_REQUIRES(ctx, request_queue_->push(shared_ptr<ReadResource>(reads, resource_releaser)),
                Internal("Unable to push item onto work queue. Is it already closed?"));

    tracepoint(bioflow, snap_align_kernel, kernel_start, reads_container);
    tracepoint(bioflow, result_ready_queue_start, bufferlist_resource_container);
  }

private:
  clock_t kernel_start;

  inline void init_workers(OpKernelContext* ctx) {
    auto aligner_func = [this] () {
      std::chrono::high_resolution_clock::time_point start_time = std::chrono::high_resolution_clock::now();
      int my_id = 0;
      {
        mutex_lock l(mu_);
        my_id = thread_id_++;
      }

      int capacity = request_queue_->capacity();
      //LOG(INFO) << "aligner thread spinning up";
      auto index = index_resource_->get_index();
      auto options = options_resource_->value();

      unsigned alignmentResultBufferCount;
      if (options->maxSecondaryAlignmentAdditionalEditDistance < 0) {
          alignmentResultBufferCount = 1; // For the primary alignment
      } else {
          alignmentResultBufferCount = BaseAligner::getMaxSecondaryResults(options->numSeedsFromCommandLine, options->seedCoverage, 
              MAX_READ_LENGTH, options->maxHits, index->getSeedLength()) + 1; // +1 for the primary alignment
      }
      size_t alignmentResultBufferSize = sizeof(SingleAlignmentResult) * (alignmentResultBufferCount + 1); // +1 is for primary result
   
      BigAllocator *allocator = new BigAllocator(BaseAligner::getBigAllocatorReservation(index, true, 
            options->maxHits, MAX_READ_LENGTH, index->getSeedLength(), options->numSeedsFromCommandLine, options->seedCoverage, options->maxSecondaryAlignmentsPerContig) 
          + alignmentResultBufferSize);
    
      LOG(INFO) << "reservation: " << BaseAligner::getBigAllocatorReservation(index, true, 
            options->maxHits, MAX_READ_LENGTH, index->getSeedLength(), options->numSeedsFromCommandLine, options->seedCoverage, options->maxSecondaryAlignmentsPerContig) 
          + alignmentResultBufferSize;

      BaseAligner* base_aligner = new (allocator) BaseAligner(
        index,
        options->maxHits,
        options->maxDist,
        MAX_READ_LENGTH,
        options->numSeedsFromCommandLine,
        options->seedCoverage,
        options->minWeightToCheck,
        options->extraSearchDepth,
        false, false, false, // stuff that would decrease performance without impacting quality
        options->maxSecondaryAlignmentsPerContig,
        nullptr, nullptr, // Uncached Landau-Vishkin
        nullptr, // No need for stats
        allocator 
        );
      
      allocator->checkCanaries();

      base_aligner->setExplorePopularSeeds(options->explorePopularSeeds);
      base_aligner->setStopOnFirstHit(options->stopOnFirstHit);
      
      bool first_is_primary = true; // we only ever generate one result
      const char *bases, *qualities;
      size_t bases_len, qualities_len;
      SingleAlignmentResult primaryResult;
      int num_secondary_alignments = 0;
      int num_secondary_results;
      SAMFormat format(options_->useM);
      AlignmentResultBuilder result_builder;
      string cigarString;
      int flag;
      Read snap_read;
      LandauVishkinWithCigar lvc;

      Buffer* result_buf = nullptr;
      ReadResource* subchunk_resource = nullptr;
      clock_t start;
      Status io_chunk_status, subchunk_status;
      const uint32_t max_completed = trace_granularity_;
      while (run_) {
        // reads must be in this scope for the custom releaser to work!
        shared_ptr<ReadResource> reads;
        if (!request_queue_->peek(reads)) {
          continue;
        }

<<<<<<< HEAD
        io_chunk_status = reads->get_next_subchunk(&subchunk_resource, &result_buf);
        while (io_chunk_status.ok() || IsResourceExhausted(io_chunk_status)) {
          auto &res_buf = result_buf->get();
          for (subchunk_status = subchunk_resource->get_next_record(&bases, &bases_len, &qualities, &qualities_len); subchunk_status.ok();
               subchunk_status = subchunk_resource->get_next_record(&bases, &bases_len, &qualities, &qualities_len)) {
            cigarString.clear();
            snap_read.init(nullptr, 0, bases, qualities, bases_len);
            snap_read.clip(options_->clipping);
            if (snap_read.getDataLength() < options_->minReadLength || snap_read.countOfNs() > options_->maxDist) {
              if (!options_->passFilter(&snap_read, AlignmentResult::NotFound, true, false)) {
                LOG(INFO) << "FILTERING READ";
              } else {
                primaryResult.status = AlignmentResult::NotFound;
                primaryResult.location = InvalidGenomeLocation;
                primaryResult.mapq = 0;
                primaryResult.direction = FORWARD;
                result_builder.AppendAlignmentResult(primaryResult, "*", 4, res_buf);
                continue;
              }
            }


            base_aligner->AlignRead(
                                    &snap_read,
                                    &primaryResult,
                                    options_->maxSecondaryAlignmentAdditionalEditDistance,
                                    num_secondary_alignments * sizeof(SingleAlignmentResult),
                                    &num_secondary_results,
                                    num_secondary_alignments,
                                    nullptr //secondaryResults
                                    );
=======
        // should this by in the if statement above?
        num_completed = 0;
        SubchunkReleaser a(*parent_reads);

        auto &res_buf = result_buf->get();
        for (status = reads->get_next_record(&bases, &bases_len, &qualities, &qualities_len);
             status.ok();
             status = reads->get_next_record(&bases, &bases_len, &qualities, &qualities_len)) {
          cigarString.clear();
          snap_read.init(nullptr, 0, bases, qualities, bases_len);
          snap_read.clip(options_->clipping);
          if (snap_read.getDataLength() < options_->minReadLength || snap_read.countOfNs() > options_->maxDist) {
            if (!options_->passFilter(&snap_read, AlignmentResult::NotFound, true, false)) {
              LOG(INFO) << "FILTERING READ";
            } else {
              primaryResult.status = AlignmentResult::NotFound;
              primaryResult.location = InvalidGenomeLocation;
              primaryResult.mapq = 0;
              primaryResult.direction = FORWARD;
              result_builder.AppendAlignmentResult(primaryResult, "*", 4, res_buf);
            }
            continue;
          }


          base_aligner->AlignRead(
                                  &snap_read,
                                  &primaryResult,
                                  options_->maxSecondaryAlignmentAdditionalEditDistance,
                                  0, //num_secondary_alignments * sizeof(SingleAlignmentResult),
                                  &num_secondary_results,
                                  num_secondary_alignments,
                                  nullptr //secondaryResults
                                  );
>>>>>>> b879cd55

            flag = 0;

            auto s = snap_wrapper::adjustResults(&snap_read, primaryResult, first_is_primary, format,
                                                 options_->useM, lvc, genome_, cigarString, flag);

            if (!s.ok())
              LOG(ERROR) << "computeCigarFlags did not return OK!!!";

            result_builder.AppendAlignmentResult(primaryResult, cigarString, flag, res_buf);
          }

          if (!IsResourceExhausted(subchunk_status)) {
            LOG(ERROR) << "Subchunk iteration ended without resource exhaustion!";
            compute_status_ = subchunk_status;
            return;
          }

          result_builder.AppendAndFlush(res_buf);
          result_buf->set_ready();

          io_chunk_status = reads->get_next_subchunk(&subchunk_resource, &result_buf);
        }

        request_queue_->drop_if_equal(reads);
        if (!IsResourceExhausted(io_chunk_status)) {
          LOG(ERROR) << "Aligner thread received non-ResourceExhaustedError for I/O Chunk! : " << io_chunk_status << "\n";
          compute_status_ = io_chunk_status;
          return;
        }
      }

      std::chrono::high_resolution_clock::time_point end_time = std::chrono::high_resolution_clock::now();
      std::chrono::duration<double> thread_time = std::chrono::duration_cast<std::chrono::duration<double>>(end_time - start_time);
      struct rusage usage;
      int ret = getrusage(RUSAGE_THREAD, &usage);

      LOG(INFO) << "Aligner thread total time is: " << thread_time.count() << " seconds";
      LOG(INFO) << "system time used: " << usage.ru_stime.tv_sec << "." << usage.ru_stime.tv_usec << endl;
      LOG(INFO) << "user time used: " << usage.ru_utime.tv_sec << "." << usage.ru_utime.tv_usec << endl;
      LOG(INFO) << "maj page faults: " << usage.ru_minflt << endl;
      LOG(INFO) << "min page faults: " << usage.ru_majflt << endl;
      base_aligner->~BaseAligner(); // This calls the destructor without calling operator delete, allocator owns the memory.
      delete allocator;
      VLOG(INFO) << "base aligner thread ending.";
      num_active_threads_--;
    };
    auto worker_threadpool = ctx->device()->tensorflow_cpu_worker_threads()->workers;
    for (int i = 0; i < num_threads_; i++)
      worker_threadpool->Schedule(aligner_func);
    num_active_threads_ = num_threads_;
  }

  ReferencePool<BufferList> *buflist_pool_ = nullptr;
  GenomeIndexResource* index_resource_ = nullptr;
  AlignerOptionsResource* options_resource_ = nullptr;
  const Genome *genome_ = nullptr;
  AlignerOptions* options_ = nullptr;
  int subchunk_size_;
  int chunk_size_;
  volatile bool run_ = true;
  uint64_t id_ = 0;
#ifdef YIELDING
  float low_watermark_;
  int num_yielding_threads_;
  std::vector<int> threads_;
#endif
  uint32_t trace_granularity_;

  atomic<uint32_t> num_active_threads_;
  mutex mu_;
  int thread_id_ = 0;

  int num_threads_, num_yielding_threads_;

  unique_ptr<WorkQueue<shared_ptr<ReadResource>>> request_queue_;

  Status compute_status_;
  TF_DISALLOW_COPY_AND_ASSIGN(SnapAlignAGDParallelOp);
};

  REGISTER_OP("SnapAlignAGDParallel")
#ifdef YIELDING
  .Attr("threads: list(int)")
  .Attr("num_yielding_threads: int")
  .Attr("low_watermark: float")
#else
  .Attr("num_threads: int")
#endif
  .Attr("trace_granularity: int = 500")
  .Attr("chunk_size: int")
  .Attr("subchunk_size: int")
  .Input("genome_handle: Ref(string)")
  .Input("options_handle: Ref(string)")
  .Input("buffer_list_pool: Ref(string)")
  .Input("read: string")
  .Output("result_buf_handle: string")
  .SetIsStateful()
  .Doc(R"doc(
Aligns input `read`, which contains multiple reads.
Loads the SNAP-based hash table into memory on construction to perform
generation of alignment candidates.
output: a tensor [num_reads] containing serialized reads and results
containing the alignment candidates.
)doc");

  REGISTER_KERNEL_BUILDER(Name("SnapAlignAGDParallel").Device(DEVICE_CPU), SnapAlignAGDParallelOp);

}  // namespace tensorflow<|MERGE_RESOLUTION|>--- conflicted
+++ resolved
@@ -33,9 +33,6 @@
 #include "tensorflow/core/user_ops/agd-format/read_resource.h"
 #include "tensorflow/core/user_ops/lttng/tracepoints.h"
 
-// uncommenting this will define the old behavior. may need to adjust / fix compile bugs
-// #define YIELDING
-
 namespace tensorflow {
 using namespace std;
 using namespace errors;
@@ -50,22 +47,13 @@
   public:
     explicit SnapAlignAGDParallelOp(OpKernelConstruction* ctx) : OpKernel(ctx) {
       OP_REQUIRES_OK(ctx, ctx->GetAttr("subchunk_size", &subchunk_size_));
-#ifdef YIELDING
-      OP_REQUIRES_OK(ctx, ctx->GetAttr("threads", &threads_));
-      OP_REQUIRES_OK(ctx, ctx->GetAttr("num_yielding_threads", &num_yielding_threads_));
-      OP_REQUIRES_OK(ctx, ctx->GetAttr("low_watermark", &low_watermark_));
-#endif
       OP_REQUIRES_OK(ctx, ctx->GetAttr("chunk_size", &chunk_size_));
       int i;
       OP_REQUIRES_OK(ctx, ctx->GetAttr("trace_granularity", &i));
       OP_REQUIRES(ctx, i > 0, errors::InvalidArgument("trace granularity ", i, " must be greater than 0"));
       trace_granularity_ = i;
 
-#ifdef YIELDING
-      num_threads_ = threads_.size();
-#else
       OP_REQUIRES_OK(ctx, ctx->GetAttr("num_threads", &num_threads_));
-#endif
 
       int capacity = (chunk_size_ / subchunk_size_) + 1; // TODO this math should be better
       request_queue_.reset(new WorkQueue<shared_ptr<ReadResource>>(capacity));
@@ -175,17 +163,17 @@
       if (options->maxSecondaryAlignmentAdditionalEditDistance < 0) {
           alignmentResultBufferCount = 1; // For the primary alignment
       } else {
-          alignmentResultBufferCount = BaseAligner::getMaxSecondaryResults(options->numSeedsFromCommandLine, options->seedCoverage, 
+          alignmentResultBufferCount = BaseAligner::getMaxSecondaryResults(options->numSeedsFromCommandLine, options->seedCoverage,
               MAX_READ_LENGTH, options->maxHits, index->getSeedLength()) + 1; // +1 for the primary alignment
       }
       size_t alignmentResultBufferSize = sizeof(SingleAlignmentResult) * (alignmentResultBufferCount + 1); // +1 is for primary result
-   
-      BigAllocator *allocator = new BigAllocator(BaseAligner::getBigAllocatorReservation(index, true, 
-            options->maxHits, MAX_READ_LENGTH, index->getSeedLength(), options->numSeedsFromCommandLine, options->seedCoverage, options->maxSecondaryAlignmentsPerContig) 
+
+      BigAllocator *allocator = new BigAllocator(BaseAligner::getBigAllocatorReservation(index, true,
+            options->maxHits, MAX_READ_LENGTH, index->getSeedLength(), options->numSeedsFromCommandLine, options->seedCoverage, options->maxSecondaryAlignmentsPerContig)
           + alignmentResultBufferSize);
-    
-      LOG(INFO) << "reservation: " << BaseAligner::getBigAllocatorReservation(index, true, 
-            options->maxHits, MAX_READ_LENGTH, index->getSeedLength(), options->numSeedsFromCommandLine, options->seedCoverage, options->maxSecondaryAlignmentsPerContig) 
+
+      LOG(INFO) << "reservation: " << BaseAligner::getBigAllocatorReservation(index, true,
+            options->maxHits, MAX_READ_LENGTH, index->getSeedLength(), options->numSeedsFromCommandLine, options->seedCoverage, options->maxSecondaryAlignmentsPerContig)
           + alignmentResultBufferSize;
 
       BaseAligner* base_aligner = new (allocator) BaseAligner(
@@ -201,14 +189,14 @@
         options->maxSecondaryAlignmentsPerContig,
         nullptr, nullptr, // Uncached Landau-Vishkin
         nullptr, // No need for stats
-        allocator 
+        allocator
         );
-      
+
       allocator->checkCanaries();
 
       base_aligner->setExplorePopularSeeds(options->explorePopularSeeds);
       base_aligner->setStopOnFirstHit(options->stopOnFirstHit);
-      
+
       bool first_is_primary = true; // we only ever generate one result
       const char *bases, *qualities;
       size_t bases_len, qualities_len;
@@ -224,7 +212,6 @@
 
       Buffer* result_buf = nullptr;
       ReadResource* subchunk_resource = nullptr;
-      clock_t start;
       Status io_chunk_status, subchunk_status;
       const uint32_t max_completed = trace_granularity_;
       while (run_) {
@@ -234,9 +221,8 @@
           continue;
         }
 
-<<<<<<< HEAD
         io_chunk_status = reads->get_next_subchunk(&subchunk_resource, &result_buf);
-        while (io_chunk_status.ok() || IsResourceExhausted(io_chunk_status)) {
+        while (io_chunk_status.ok()) {
           auto &res_buf = result_buf->get();
           for (subchunk_status = subchunk_resource->get_next_record(&bases, &bases_len, &qualities, &qualities_len); subchunk_status.ok();
                subchunk_status = subchunk_resource->get_next_record(&bases, &bases_len, &qualities, &qualities_len)) {
@@ -252,56 +238,19 @@
                 primaryResult.mapq = 0;
                 primaryResult.direction = FORWARD;
                 result_builder.AppendAlignmentResult(primaryResult, "*", 4, res_buf);
-                continue;
               }
+              continue;
             }
-
 
             base_aligner->AlignRead(
                                     &snap_read,
                                     &primaryResult,
                                     options_->maxSecondaryAlignmentAdditionalEditDistance,
-                                    num_secondary_alignments * sizeof(SingleAlignmentResult),
+                                    0, //num_secondary_alignments * sizeof(SingleAlignmentResult),
                                     &num_secondary_results,
                                     num_secondary_alignments,
                                     nullptr //secondaryResults
                                     );
-=======
-        // should this by in the if statement above?
-        num_completed = 0;
-        SubchunkReleaser a(*parent_reads);
-
-        auto &res_buf = result_buf->get();
-        for (status = reads->get_next_record(&bases, &bases_len, &qualities, &qualities_len);
-             status.ok();
-             status = reads->get_next_record(&bases, &bases_len, &qualities, &qualities_len)) {
-          cigarString.clear();
-          snap_read.init(nullptr, 0, bases, qualities, bases_len);
-          snap_read.clip(options_->clipping);
-          if (snap_read.getDataLength() < options_->minReadLength || snap_read.countOfNs() > options_->maxDist) {
-            if (!options_->passFilter(&snap_read, AlignmentResult::NotFound, true, false)) {
-              LOG(INFO) << "FILTERING READ";
-            } else {
-              primaryResult.status = AlignmentResult::NotFound;
-              primaryResult.location = InvalidGenomeLocation;
-              primaryResult.mapq = 0;
-              primaryResult.direction = FORWARD;
-              result_builder.AppendAlignmentResult(primaryResult, "*", 4, res_buf);
-            }
-            continue;
-          }
-
-
-          base_aligner->AlignRead(
-                                  &snap_read,
-                                  &primaryResult,
-                                  options_->maxSecondaryAlignmentAdditionalEditDistance,
-                                  0, //num_secondary_alignments * sizeof(SingleAlignmentResult),
-                                  &num_secondary_results,
-                                  num_secondary_alignments,
-                                  nullptr //secondaryResults
-                                  );
->>>>>>> b879cd55
 
             flag = 0;
 
@@ -364,18 +313,13 @@
   int chunk_size_;
   volatile bool run_ = true;
   uint64_t id_ = 0;
-#ifdef YIELDING
-  float low_watermark_;
-  int num_yielding_threads_;
-  std::vector<int> threads_;
-#endif
   uint32_t trace_granularity_;
 
   atomic<uint32_t> num_active_threads_;
   mutex mu_;
   int thread_id_ = 0;
 
-  int num_threads_, num_yielding_threads_;
+  int num_threads_;
 
   unique_ptr<WorkQueue<shared_ptr<ReadResource>>> request_queue_;
 
@@ -384,13 +328,7 @@
 };
 
   REGISTER_OP("SnapAlignAGDParallel")
-#ifdef YIELDING
-  .Attr("threads: list(int)")
-  .Attr("num_yielding_threads: int")
-  .Attr("low_watermark: float")
-#else
   .Attr("num_threads: int")
-#endif
   .Attr("trace_granularity: int = 500")
   .Attr("chunk_size: int")
   .Attr("subchunk_size: int")
