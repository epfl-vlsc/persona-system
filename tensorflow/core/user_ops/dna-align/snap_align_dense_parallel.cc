--- conflicted
+++ resolved
@@ -77,12 +77,8 @@
       int capacity = (chunk_size_ / subchunk_size_) + 1;
       int capacity_completion = 2*(capacity + num_threads_);
       request_queue_.reset(new WorkQueue<tuple<ReadResource*, Buffer*, decltype(id_)>>(capacity));
-<<<<<<< HEAD
-      completion_queue_.reset(new WorkQueue<uint64_t>(capacity));
       compute_status_ = Status::OK();
-=======
       completion_queue_.reset(new WorkQueue<uint64_t>(capacity_completion));
->>>>>>> 1fe7a6f4
     }
 
     ~SnapAlignDenseParallelOp() override {
