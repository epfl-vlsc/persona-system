--- conflicted
+++ resolved
@@ -2789,8 +2789,6 @@
         "//tensorflow/core/kernels:mkl_reshape_op",
         "//tensorflow/core/kernels:mkl_tfconv_op",
     ]),
-<<<<<<< HEAD
-=======
 )
 
 tf_cc_tests_gpu(
@@ -2803,7 +2801,6 @@
         ":gpu_runtime",
         ":test",
     ],
->>>>>>> 37aa430d
 )
 
 tf_cc_tests_gpu(
