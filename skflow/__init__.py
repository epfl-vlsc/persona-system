--- conflicted
+++ resolved
@@ -96,14 +96,9 @@
             # Create trainer and augment graph with gradients and optimizer.
             self._trainer = TensorFlowTrainer(self._model_loss,
                 self._global_step, self.optimizer, self.learning_rate)
-<<<<<<< HEAD
             self._session = tf.Session(self.tf_master,
              config=tf.ConfigProto(log_device_placement=self.log_device_placement))
 
-    def fit(self, X, y):
-=======
-            self._session = tf.Session(self.tf_master)
-    
     def _setup_summary_writer(self, logdir):
         """Sets up the summary writer to prepare for later optional visualization."""
         # Create summary to monitor loss
@@ -116,7 +111,6 @@
           graph_def=self._session.graph_def)
 
     def fit(self, X, y, logdir=None):
->>>>>>> 64bfe1b3
         """Builds a neural network model given provided `model_fn` and training
         data X and y.
 
