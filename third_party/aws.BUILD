# Description:
#   AWS C++ SDK

package(default_visibility = ["//visibility:public"])

licenses(["notice"])  # Apache 2.0

exports_files(["LICENSE"])

load("@org_tensorflow//third_party:common.bzl", "template_rule")

cc_library(
    name = "aws",
    srcs = select({
        "@org_tensorflow//tensorflow:linux_x86_64": glob([
            "aws-cpp-sdk-core/source/platform/linux-shared/*.cpp",
        ]),
        "@org_tensorflow//tensorflow:darwin": glob([
            "aws-cpp-sdk-core/source/platform/linux-shared/*.cpp",
        ]),
<<<<<<< HEAD
=======
        "@org_tensorflow//tensorflow:linux_ppc64le": glob([
            "aws-cpp-sdk-core/source/platform/linux-shared/*.cpp",
        ]),
        "@org_tensorflow//tensorflow:raspberry_pi_armeabi": glob([
            "aws-cpp-sdk-core/source/platform/linux-shared/*.cpp",
        ]),
>>>>>>> 37aa430d
        "//conditions:default": [],
    }) + glob([
        "aws-cpp-sdk-core/include/**/*.h",
        "aws-cpp-sdk-core/source/*.cpp",
        "aws-cpp-sdk-core/source/auth/**/*.cpp",
        "aws-cpp-sdk-core/source/config/**/*.cpp",
        "aws-cpp-sdk-core/source/client/**/*.cpp",
        "aws-cpp-sdk-core/source/external/**/*.cpp",
        "aws-cpp-sdk-core/source/internal/**/*.cpp",
        "aws-cpp-sdk-core/source/http/*.cpp",
        "aws-cpp-sdk-core/source/http/curl/**/*.cpp",
        "aws-cpp-sdk-core/source/http/standard/**/*.cpp",
        "aws-cpp-sdk-core/source/utils/*.cpp",
        "aws-cpp-sdk-core/source/utils/base64/**/*.cpp",
        "aws-cpp-sdk-core/source/utils/json/**/*.cpp",
        "aws-cpp-sdk-core/source/utils/logging/**/*.cpp",
        "aws-cpp-sdk-core/source/utils/memory/**/*.cpp",
        "aws-cpp-sdk-core/source/utils/stream/**/*.cpp",
        "aws-cpp-sdk-core/source/utils/threading/**/*.cpp",
        "aws-cpp-sdk-core/source/utils/xml/**/*.cpp",
        "aws-cpp-sdk-core/source/utils/crypto/*.cpp",
        "aws-cpp-sdk-core/source/utils/crypto/factory/**/*.cpp",
        "aws-cpp-sdk-s3/include/**/*.h",
        "aws-cpp-sdk-s3/source/**/*.cpp",
    ]),
    hdrs = [
        "aws-cpp-sdk-core/include/aws/core/SDKConfig.h",
    ],
    defines = select({
        "@org_tensorflow//tensorflow:linux_x86_64": [
            "PLATFORM_LINUX",
            "ENABLE_CURL_CLIENT",
            "ENABLE_NO_ENCRYPTION",
        ],
        "@org_tensorflow//tensorflow:darwin": [
            "PLATFORM_APPLE",
            "ENABLE_CURL_CLIENT",
            "ENABLE_NO_ENCRYPTION",
        ],
        "@org_tensorflow//tensorflow:linux_ppc64le": [
            "PLATFORM_LINUX",
            "ENABLE_CURL_CLIENT",
            "ENABLE_NO_ENCRYPTION",
        ],
        "//conditions:default": [],
    }),
    includes = [
        "aws-cpp-sdk-core/include/",
        "aws-cpp-sdk-s3/include/",
    ],
    deps = [
        "@curl//:curl",
    ],
)

template_rule(
    name = "SDKConfig_h",
    src = "aws-cpp-sdk-core/include/aws/core/SDKConfig.h.in",
    out = "aws-cpp-sdk-core/include/aws/core/SDKConfig.h",
    substitutions = {
        "cmakedefine": "define",
    },
)<|MERGE_RESOLUTION|>--- conflicted
+++ resolved
@@ -18,15 +18,12 @@
         "@org_tensorflow//tensorflow:darwin": glob([
             "aws-cpp-sdk-core/source/platform/linux-shared/*.cpp",
         ]),
-<<<<<<< HEAD
-=======
         "@org_tensorflow//tensorflow:linux_ppc64le": glob([
             "aws-cpp-sdk-core/source/platform/linux-shared/*.cpp",
         ]),
         "@org_tensorflow//tensorflow:raspberry_pi_armeabi": glob([
             "aws-cpp-sdk-core/source/platform/linux-shared/*.cpp",
         ]),
->>>>>>> 37aa430d
         "//conditions:default": [],
     }) + glob([
         "aws-cpp-sdk-core/include/**/*.h",
